--- conflicted
+++ resolved
@@ -7,19 +7,6 @@
   },
   "files": {
     "ignoreUnknown": false,
-<<<<<<< HEAD
-    "ignore": [
-      "jazz-tools.json",
-      "crates/cojson-core-wasm/**",
-      "**/ios/**",
-      "**/android/**",
-      "tests/jazz-svelte/src/**",
-      "examples/*svelte*/**",
-      "starters/*svelte*/**",
-      "examples/server-worker-inbox/src/routeTree.gen.ts",
-      "homepage/homepage/**",
-      "**/package.json"
-=======
     "includes": [
       "**",
       "!**/jazz-tools.json",
@@ -32,7 +19,6 @@
       "!**/homepage/homepage/**",
       "!**/package.json",
       "!**/*svelte*/**"
->>>>>>> 9c9a6898
     ]
   },
   "formatter": {
