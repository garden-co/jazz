--- conflicted
+++ resolved
@@ -9,50 +9,14 @@
 
 jobs:
   unit-tests:
-<<<<<<< HEAD
-    runs-on: [self-hosted, macos-latest, ubuntu-latest]
-=======
     runs-on: blacksmith-4vcpu-ubuntu-2204
 
->>>>>>> 690e65ac
     steps:
       - name: Checkout
         uses: actions/checkout@v4
 
-<<<<<<< HEAD
       - name: Setup Source Code
         uses: ./.github/actions/source-code/
-=======
-      - name: Enable latestcorepack
-        run: |
-          echo "Before: corepack version => $(corepack --version || echo 'not installed')"
-          npm install -g corepack@latest
-          echo "After : corepack version => $(corepack --version)"
-          corepack enable
-          pnpm --version
-
-      - name: Install Node.js
-        uses: useblacksmith/setup-node@v5
-        with:
-          node-version-file: '.node-version'
-          cache: 'pnpm'
-
-      - name: Get pnpm store directory
-        shell: bash
-        run: |
-          echo "STORE_PATH=$(pnpm store path --silent)" >> $GITHUB_ENV
-
-      - uses: useblacksmith/cache@v5
-        name: Setup pnpm cache
-        with:
-          path: ${{ env.STORE_PATH }}
-          key: ${{ runner.os }}-pnpm-store-${{ hashFiles('**/pnpm-lock.yaml') }}
-          restore-keys: |
-            ${{ runner.os }}-pnpm-store-
-
-      - name: Install dependencies
-        run: pnpm install --frozen-lockfile
->>>>>>> 690e65ac
 
       - name: Pnpm Build
         run: pnpm turbo build --filter="./packages/*"
