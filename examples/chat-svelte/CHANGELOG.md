--- conflicted
+++ resolved
@@ -1,7 +1,5 @@
 # passkey-svelte
 
-<<<<<<< HEAD
-=======
 ## 0.0.149
 
 ### Patch Changes
@@ -9,7 +7,6 @@
 - Updated dependencies [6819f20]
   - jazz-tools@0.18.21
 
->>>>>>> 16b0eb78
 ## 0.0.148
 
 ### Patch Changes
