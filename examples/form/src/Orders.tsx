--- conflicted
+++ resolved
@@ -4,11 +4,7 @@
 
 export function Orders() {
   const { me } = useAccount({
-<<<<<<< HEAD
-    resolve: { profile: { orders: true } },
-=======
-    root: { orders: [] },
->>>>>>> 5ec561fe
+    resolve: { root: { orders: true } },
   });
 
   return (
@@ -26,14 +22,9 @@
           <h1 className="text-lg pb-2 border-b mb-3">
             <strong>Your orders 🧋</strong>
           </h1>
-<<<<<<< HEAD
-          {me?.profile.orders.length ? (
-            me?.profile.orders.map((order) =>
-=======
 
           {me?.root?.orders?.length ? (
             me?.root?.orders.map((order) =>
->>>>>>> 5ec561fe
               order ? <OrderThumbnail key={order.id} order={order} /> : null,
             )
           ) : (
