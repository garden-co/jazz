--- conflicted
+++ resolved
@@ -18,23 +18,4 @@
       ))}
     </>
   );
-<<<<<<< HEAD
-}
-function Member({
-  accountId,
-  role,
-}: { accountId: ID<Account>; role?: string }) {
-  const account = useCoState(Account, accountId, {
-    resolve: { profile: true },
-  });
-
-  if (!account?.profile) return;
-
-  return (
-    <div className="px-4 py-5 sm:px-6">
-      <strong className="font-medium">{account.profile.name}</strong> ({role})
-    </div>
-  );
-=======
->>>>>>> 45bed3ea
 }