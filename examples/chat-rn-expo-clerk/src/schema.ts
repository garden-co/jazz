<<<<<<< HEAD
import { CoList, CoMap, ImageDefinition, coField } from "jazz-tools";

export class Message extends CoMap {
  text = coField.string;
  image = coField.optional.ref(ImageDefinition);
=======
import { CoList, CoMap, CoPlainText, ImageDefinition, co } from "jazz-tools";

export class Message extends CoMap {
  text = co.ref(CoPlainText);
  image = co.optional.ref(ImageDefinition);
>>>>>>> 31614c0a
}

export class Chat extends CoList.Of(coField.ref(Message)) {}<|MERGE_RESOLUTION|>--- conflicted
+++ resolved
@@ -1,16 +1,15 @@
-<<<<<<< HEAD
-import { CoList, CoMap, ImageDefinition, coField } from "jazz-tools";
+import {
+  CoList,
+  CoMap,
+  CoPlainText,
+  ImageDefinition,
+  coField,
+  zodSchemaToCoSchema,
+} from "jazz-tools";
 
 export class Message extends CoMap {
-  text = coField.string;
-  image = coField.optional.ref(ImageDefinition);
-=======
-import { CoList, CoMap, CoPlainText, ImageDefinition, co } from "jazz-tools";
-
-export class Message extends CoMap {
-  text = co.ref(CoPlainText);
-  image = co.optional.ref(ImageDefinition);
->>>>>>> 31614c0a
+  text = coField.ref(CoPlainText);
+  image = coField.optional.ref(zodSchemaToCoSchema(ImageDefinition));
 }
 
 export class Chat extends CoList.Of(coField.ref(Message)) {}