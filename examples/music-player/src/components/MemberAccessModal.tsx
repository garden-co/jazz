import { useState } from "react";
import { useToast } from "@/hooks/use-toast";
import { Account, Group } from "jazz-tools";
import { useCoState, createInviteLink } from "jazz-tools/react";
import {
  Dialog,
  DialogContent,
  DialogDescription,
  DialogFooter,
  DialogHeader,
  DialogTitle,
} from "./ui/dialog";
import { Button } from "./ui/button";
import { Badge } from "./ui/badge";
import {
  User,
  Crown,
  Edit,
  Eye,
  Trash2,
  Users,
  UserPlus,
  Link,
} from "lucide-react";
import { MusicaAccount, Playlist } from "@/1_schema";
import { Member } from "./Member";

interface MemberAccessModalProps {
  isOpen: boolean;
  onOpenChange: (open: boolean) => void;
  playlist: Playlist;
}

export function MemberAccessModal(props: MemberAccessModalProps) {
  const group = useCoState(Group, props.playlist.$jazz.owner.$jazz.id);
  const [selectedRole, setSelectedRole] = useState<
    "reader" | "writer" | "manager"
  >("reader");
  const { toast } = useToast();

  if (!group.$isLoaded) return null;

  // Get all members from the group
  const members = group.members.map((m) => m.account);
  const currentUser = MusicaAccount.getMe();
  const isManager = group.myRole() === "admin" || group.myRole() === "manager";

  const handleRoleChange = async (
    member: Account,
    newRole: "reader" | "writer" | "manager",
  ) => {
    if (!isManager) return;

    group.addMember(member, newRole);
  };

  const handleRemoveMember = async (member: Account) => {
    if (!isManager) return;

    group.removeMember(member);
  };

  const getRoleIcon = (role: string | undefined) => {
    switch (role) {
      case "admin":
        return <Crown className="w-4 h-4 text-yellow-600" />;
      case "writer":
        return <Edit className="w-4 h-4 text-blue-600" />;
      case "reader":
        return <Eye className="w-4 h-4 text-green-600" />;
      default:
        return <User className="w-4 h-4 text-gray-600" />;
    }
  };

  const getRoleLabel = (role: string | undefined) => {
    switch (role) {
      case "admin":
        return "Admin";
      case "manager":
        return "Manager";
      case "writer":
        return "Writer";
      case "reader":
        return "Reader";
      default:
        return "No Access";
    }
  };

  const getRoleColor = (role: string | undefined) => {
    switch (role) {
      case "admin":
        return "bg-yellow-100 text-yellow-800 border-yellow-200";
      case "manager":
        return "bg-purple-100 text-purple-800 border-purple-200";
      case "writer":
        return "bg-blue-100 text-blue-800 border-blue-200";
      case "reader":
        return "bg-green-100 text-green-800 border-green-200";
      default:
        return "bg-gray-100 text-gray-800 border-gray-200";
    }
  };

  const canModifyMember = (member: Account) => {
    return (
      isManager &&
      (member.$jazz.id === currentUser?.$jazz.id ||
        !member.canAdmin(props.playlist))
    );
  };

  const handleGetInviteLink = async () => {
    if (!isManager) return;

    const inviteLink = createInviteLink(props.playlist, selectedRole);
    await navigator.clipboard.writeText(inviteLink);

    toast({
      title: "Invite link copied",
      description: `Invite link for ${selectedRole} role copied to clipboard.`,
    });
  };

  return (
    <Dialog open={props.isOpen} onOpenChange={props.onOpenChange}>
      <DialogContent className="sm:max-w-2xl max-h-[80vh] overflow-y-auto">
        <DialogHeader>
          <DialogTitle className="flex items-center gap-2">
            <Users className="w-5 h-5" />
            Manage Playlist Members
          </DialogTitle>
          <DialogDescription>
            Manage access levels and remove members from the playlist group.
          </DialogDescription>
        </DialogHeader>

        <div className="space-y-4">
          {members.length === 0 ? (
            <div className="text-center py-8 text-gray-500">
              No members found in this playlist.
            </div>
          ) : (
<<<<<<< HEAD
            members.map((member) => {
              const memberId = member.$jazz.id;
              const currentRole = group.getRoleOf(memberId);
              const isCurrentUser = memberId === currentUser?.$jazz.id;
              const canModify = canModifyMember(member);

              return (
                <div key={memberId} className="border rounded-lg p-4">
                  <div className="flex items-center justify-between">
                    {/* Member Info */}
                    <div className="flex items-center gap-3 flex-1">
                      <Member
                        accountId={memberId}
                        size="sm"
                        showTooltip={true}
                      />
                      <div className="flex-1">
                        <p className="font-medium text-gray-900">
                          {isCurrentUser
                            ? "You"
                            : member.profile.$isLoaded
                              ? member.profile.name
                              : "Loading..."}
                        </p>
                        <div className="flex items-center gap-2 mt-1">
                          {getRoleIcon(currentRole)}
                          <Badge
                            variant="outline"
                            className={getRoleColor(currentRole)}
                          >
                            {getRoleLabel(currentRole)}
                          </Badge>
=======
            <section>
              {members.map((member) => {
                const memberId = member.$jazz.id;
                const currentRole = group.getRoleOf(memberId);
                const isCurrentUser = memberId === currentUser?.$jazz.id;
                const canModify = canModifyMember(member);

                return (
                  <div key={memberId} className="border rounded-lg p-4">
                    <div className="flex items-center justify-between">
                      {/* Member Info */}
                      <div className="flex items-center gap-3 flex-1">
                        <Member
                          accountId={memberId}
                          size="sm"
                          showTooltip={true}
                        />
                        <div className="flex-1">
                          <p className="font-medium text-gray-900">
                            {isCurrentUser ? "You" : member.profile?.name}
                          </p>
                          <div className="flex items-center gap-2 mt-1">
                            {getRoleIcon(currentRole)}
                            <Badge
                              variant="outline"
                              className={getRoleColor(currentRole)}
                            >
                              {getRoleLabel(currentRole)}
                            </Badge>
                          </div>
>>>>>>> 31f6320c
                        </div>
                      </div>

                      {/* Action Buttons */}
                      {canModify && (
                        <div className="flex items-center gap-2">
                          <div className="flex gap-1">
                            <Button
                              variant="outline"
                              size="sm"
                              aria-label="Grant reader access"
                              onClick={() => handleRoleChange(member, "reader")}
                              disabled={currentRole === "reader"}
                              className="px-2 py-1 text-xs"
                            >
                              <Eye className="w-3 h-3 mr-1" />
                              Reader
                            </Button>
                            <Button
                              variant="outline"
                              size="sm"
                              aria-label="Grant writer access"
                              onClick={() => handleRoleChange(member, "writer")}
                              disabled={currentRole === "writer"}
                              className="px-2 py-1 text-xs"
                            >
                              <Edit className="w-3 h-3 mr-1" />
                              Writer
                            </Button>
                            {group.myRole() === "admin" && (
                              <Button
                                variant="outline"
                                size="sm"
                                aria-label="Grant manager access"
                                onClick={() =>
                                  handleRoleChange(member, "manager")
                                }
                                disabled={currentRole === "manager"}
                                className="px-2 py-1 text-xs"
                              >
                                <Edit className="w-3 h-3 mr-1" />
                                Manager
                              </Button>
                            )}
                          </div>
                          <Button
                            variant="destructive"
                            size="sm"
                            aria-label="Remove member"
                            onClick={() => handleRemoveMember(member)}
                            className="px-2 py-1 text-xs"
                          >
                            <Trash2 className="w-3 h-3 mr-1" />
                            Remove
                          </Button>
                        </div>
                      )}
                    </div>
                  </div>
                );
              })}
            </section>
          )}

          {isManager && (
            <section className="border-2 border-dashed border-gray-300 rounded-lg p-6 mt-4">
              <div className="flex items-start gap-4">
                <div className="p-3 bg-blue-50 rounded-full">
                  <UserPlus className="w-6 h-6 text-blue-600" />
                </div>
                <div className="flex-1">
                  <h3 className="font-semibold text-gray-900 mb-1">
                    Invite new members
                  </h3>
                  <p className="text-sm text-gray-600 mb-4">
                    Generate an invite link to add new members to this playlist.
                  </p>
                  <div className="flex items-center gap-3">
                    <div className="flex gap-2">
                      <Button
                        variant={
                          selectedRole === "reader" ? "default" : "outline"
                        }
                        size="sm"
                        onClick={() => setSelectedRole("reader")}
                        className="px-3 py-2"
                      >
                        <Eye className="w-4 h-4 mr-1" />
                        Reader
                      </Button>
                      <Button
                        variant={
                          selectedRole === "writer" ? "default" : "outline"
                        }
                        size="sm"
                        onClick={() => setSelectedRole("writer")}
                        className="px-3 py-2"
                      >
                        <Edit className="w-4 h-4 mr-1" />
                        Writer
                      </Button>
                      {group.myRole() === "admin" && (
                        <Button
                          variant={
                            selectedRole === "manager" ? "default" : "outline"
                          }
                          size="sm"
                          onClick={() => setSelectedRole("manager")}
                          className="px-3 py-2"
                        >
                          <Crown className="w-4 h-4 mr-1" />
                          Manager
                        </Button>
                      )}
                    </div>
                    <Button onClick={handleGetInviteLink} className="gap-2">
                      <Link className="w-4 h-4" />
                      Get Invite Link
                    </Button>
                  </div>
                </div>
              </div>
            </section>
          )}
        </div>

        <DialogFooter>
          <Button variant="outline" onClick={() => props.onOpenChange(false)}>
            Close
          </Button>
        </DialogFooter>
      </DialogContent>
    </Dialog>
  );
}<|MERGE_RESOLUTION|>--- conflicted
+++ resolved
@@ -142,40 +142,6 @@
               No members found in this playlist.
             </div>
           ) : (
-<<<<<<< HEAD
-            members.map((member) => {
-              const memberId = member.$jazz.id;
-              const currentRole = group.getRoleOf(memberId);
-              const isCurrentUser = memberId === currentUser?.$jazz.id;
-              const canModify = canModifyMember(member);
-
-              return (
-                <div key={memberId} className="border rounded-lg p-4">
-                  <div className="flex items-center justify-between">
-                    {/* Member Info */}
-                    <div className="flex items-center gap-3 flex-1">
-                      <Member
-                        accountId={memberId}
-                        size="sm"
-                        showTooltip={true}
-                      />
-                      <div className="flex-1">
-                        <p className="font-medium text-gray-900">
-                          {isCurrentUser
-                            ? "You"
-                            : member.profile.$isLoaded
-                              ? member.profile.name
-                              : "Loading..."}
-                        </p>
-                        <div className="flex items-center gap-2 mt-1">
-                          {getRoleIcon(currentRole)}
-                          <Badge
-                            variant="outline"
-                            className={getRoleColor(currentRole)}
-                          >
-                            {getRoleLabel(currentRole)}
-                          </Badge>
-=======
             <section>
               {members.map((member) => {
                 const memberId = member.$jazz.id;
@@ -206,7 +172,6 @@
                               {getRoleLabel(currentRole)}
                             </Badge>
                           </div>
->>>>>>> 31f6320c
                         </div>
                       </div>
 
