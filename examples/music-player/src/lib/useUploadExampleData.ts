--- conflicted
+++ resolved
@@ -3,10 +3,6 @@
 import { uploadMusicTracks } from "../4_actions";
 
 export function useUploadExampleData() {
-<<<<<<< HEAD
-  const { me } = useAccount({
-    resolve: { root: true },
-=======
   useEffect(() => {
     uploadOnboardingData();
   }, []);
@@ -14,8 +10,7 @@
 
 async function uploadOnboardingData() {
   const me = await MusicaAccount.getMe().ensureLoaded({
-    root: {},
->>>>>>> 5ec561fe
+    resolve: { root: true },
   });
 
   if (!me) throw new Error("Me not resolved");
