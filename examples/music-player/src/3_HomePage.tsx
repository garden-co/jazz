import { useCoState } from "jazz-tools/react";
import { useParams } from "react-router";
import { Playlist } from "./1_schema";
import { uploadMusicTracks } from "./4_actions";
import { MediaPlayer } from "./5_useMediaPlayer";
import { FileUploadButton } from "./components/FileUploadButton";
import { MusicTrackRow } from "./components/MusicTrackRow";
import { PlayerControls } from "./components/PlayerControls";
import { EditPlaylistModal } from "./components/EditPlaylistModal";
import { PlaylistMembers } from "./components/PlaylistMembers";
import { MemberAccessModal } from "./components/MemberAccessModal";
import { SidePanel } from "./components/SidePanel";
import { Button } from "./components/ui/button";
import { SidebarInset, SidebarTrigger } from "./components/ui/sidebar";
import { usePlayState } from "./lib/audio/usePlayState";
import { useState } from "react";
import { useAccountSelector } from "@/components/AccountProvider.tsx";

export function HomePage({ mediaPlayer }: { mediaPlayer: MediaPlayer }) {
  const playState = usePlayState();
  const isPlaying = playState.value === "play";
  const [isEditModalOpen, setIsEditModalOpen] = useState(false);
  const [isMembersModalOpen, setIsMembersModalOpen] = useState(false);

  async function handleFileLoad(files: FileList) {
    /**
     * Follow this function definition to see how we update
     * values in Jazz and manage files!
     */
    await uploadMusicTracks(files);
  }

  const params = useParams<{ playlistId: string }>();
  const playlistId = useAccountSelector({
    select: (me) =>
      params.playlistId ??
      (me.$isLoaded ? me.root.$jazz.refs.rootPlaylist.id : undefined),
  });

  const playlist = useCoState(Playlist, playlistId, {
    resolve: {
      tracks: {
        $each: true,
      },
    },
    select: (playlist) => (playlist.$isLoaded ? playlist : undefined),
  });

<<<<<<< HEAD
  const isPlaylistOwner = useAccountSelector({
    select: (me) => playlist && me.$isLoaded && me.canAdmin(playlist),
=======
  const membersIds = playlist?.$jazz.owner.members.map((member) => member.id);
  const isRootPlaylist = !params.playlistId;
  const canEdit = useAccountSelector({
    select: (me) => Boolean(playlist && me.canWrite(playlist)),
>>>>>>> 31f6320c
  });
  const isActivePlaylist = useAccountSelector({
    select: (me) =>
      me.$isLoaded && playlistId === me.root.activePlaylist?.$jazz.id,
  });

<<<<<<< HEAD
  const membersIds = playlist?.$jazz.owner.members.map((member) => member.id);
  const isRootPlaylist = !params.playlistId;

  const handlePlaylistShareClick = async () => {
    if (!isPlaylistOwner || !playlist) return;

    const inviteLink = createInviteLink(playlist, "reader");

    await navigator.clipboard.writeText(inviteLink);

    toast({
      title: "Invite link copied into the clipboard",
    });
=======
  const handlePlaylistShareClick = () => {
    setIsMembersModalOpen(true);
>>>>>>> 31f6320c
  };

  const handleEditClick = () => {
    setIsEditModalOpen(true);
  };

  return (
    <SidebarInset className="flex flex-col h-screen text-gray-800">
      <div className="flex flex-1 overflow-hidden">
        <SidePanel />
        <main className="flex-1 px-2 py-4 md:px-6 overflow-y-auto overflow-x-hidden relative sm:h-[calc(100vh-80px)] bg-white h-[calc(100vh-165px)]">
          <SidebarTrigger className="md:hidden" />

          <div className="flex flex-row items-center justify-between mb-4 pl-1 md:pl-10 pr-2 md:pr-0 mt-2 md:mt-0 w-full">
            {isRootPlaylist ? (
              <h1 className="text-2xl font-bold text-blue-800">All tracks</h1>
            ) : (
              <div className="flex items-center space-x-4">
                <h1 className="text-2xl font-bold text-blue-800">
                  {playlist?.title}
                </h1>
                {membersIds && playlist && (
                  <PlaylistMembers
                    memberIds={membersIds}
                    onClick={() => setIsMembersModalOpen(true)}
                  />
                )}
              </div>
            )}
            <div className="flex items-center space-x-4">
              {isRootPlaylist && (
                <>
                  <FileUploadButton onFileLoad={handleFileLoad}>
                    Add file
                  </FileUploadButton>
                </>
              )}
              {!isRootPlaylist && canEdit && (
                <>
                  <Button onClick={handleEditClick} variant="outline">
                    Edit
                  </Button>
                  <Button onClick={handlePlaylistShareClick}>Share</Button>
                </>
              )}
            </div>
          </div>
          <ul className="flex flex-col max-w-full sm:gap-1">
            {playlist?.tracks?.map(
              (track, index) =>
                track && (
                  <MusicTrackRow
                    trackId={track.$jazz.id}
                    key={track.$jazz.id}
                    index={index}
                    isPlaying={
                      mediaPlayer.activeTrackId === track.$jazz.id &&
                      isActivePlaylist &&
                      isPlaying
                    }
                    onClick={() => {
                      mediaPlayer.setActiveTrack(track, playlist);
                    }}
                  />
                ),
            )}
          </ul>
        </main>
        <PlayerControls mediaPlayer={mediaPlayer} />
      </div>

      {/* Playlist Title Edit Modal */}
      <EditPlaylistModal
        playlistId={playlistId}
        isOpen={isEditModalOpen}
        onClose={() => setIsEditModalOpen(false)}
      />

      {/* Members Management Modal */}
      {playlist && (
        <MemberAccessModal
          isOpen={isMembersModalOpen}
          onOpenChange={setIsMembersModalOpen}
          playlist={playlist}
        />
      )}
    </SidebarInset>
  );
}<|MERGE_RESOLUTION|>--- conflicted
+++ resolved
@@ -46,39 +46,18 @@
     select: (playlist) => (playlist.$isLoaded ? playlist : undefined),
   });
 
-<<<<<<< HEAD
-  const isPlaylistOwner = useAccountSelector({
-    select: (me) => playlist && me.$isLoaded && me.canAdmin(playlist),
-=======
   const membersIds = playlist?.$jazz.owner.members.map((member) => member.id);
   const isRootPlaylist = !params.playlistId;
   const canEdit = useAccountSelector({
     select: (me) => Boolean(playlist && me.canWrite(playlist)),
->>>>>>> 31f6320c
   });
   const isActivePlaylist = useAccountSelector({
     select: (me) =>
       me.$isLoaded && playlistId === me.root.activePlaylist?.$jazz.id,
   });
 
-<<<<<<< HEAD
-  const membersIds = playlist?.$jazz.owner.members.map((member) => member.id);
-  const isRootPlaylist = !params.playlistId;
-
-  const handlePlaylistShareClick = async () => {
-    if (!isPlaylistOwner || !playlist) return;
-
-    const inviteLink = createInviteLink(playlist, "reader");
-
-    await navigator.clipboard.writeText(inviteLink);
-
-    toast({
-      title: "Invite link copied into the clipboard",
-    });
-=======
   const handlePlaylistShareClick = () => {
     setIsMembersModalOpen(true);
->>>>>>> 31f6320c
   };
 
   const handleEditClick = () => {
