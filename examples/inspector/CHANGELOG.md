# jazz-example-chat

<<<<<<< HEAD
## 0.0.60-guest-auth.1

### Patch Changes

- Updated dependencies
  - cojson@0.7.35-guest-auth.5
  - cojson-transport-ws@0.7.35-guest-auth.5

## 0.0.60-unique.0

### Patch Changes

- Updated dependencies
  - cojson@0.7.35-unique.2
  - cojson-transport-ws@0.7.35-unique.2
=======
## 0.0.60

### Patch Changes

- 63daf6a: fix(inspector): subscribe to latent covalues instead of loading them immediately
- Updated dependencies [35bbcd9]
- Updated dependencies [f350e90]
  - cojson@0.7.35
  - cojson-transport-ws@0.7.35
>>>>>>> 87ef6d50

## 0.0.59

### Patch Changes

- Updated dependencies [5d91f9f]
- Updated dependencies [5094e6d]
- Updated dependencies [b09589b]
- Updated dependencies [2c3a40c]
- Updated dependencies [406ab9b]
- Updated dependencies [4e16575]
- Updated dependencies [ea882ab]
  - cojson@0.7.34
  - cojson-transport-ws@0.7.34

## 0.0.59-neverthrow.6

### Patch Changes

- Updated dependencies
  - cojson@0.7.34-neverthrow.8
  - cojson-transport-ws@0.7.34-neverthrow.8

## 0.0.59-neverthrow.5

### Patch Changes

- Updated dependencies
  - cojson@0.7.34-neverthrow.7
  - cojson-transport-ws@0.7.34-neverthrow.7

## 0.0.59-neverthrow.4

### Patch Changes

- Updated dependencies
  - cojson@0.7.34-neverthrow.4
  - cojson-transport-ws@0.7.34-neverthrow.4

## 0.0.59-neverthrow.3

### Patch Changes

- Updated dependencies
  - cojson@0.7.34-neverthrow.3
  - cojson-transport-ws@0.7.34-neverthrow.3

## 0.0.59-neverthrow.2

### Patch Changes

- Updated dependencies
  - cojson-transport-ws@0.7.34-neverthrow.2

## 0.0.59-neverthrow.1

### Patch Changes

- Updated dependencies
  - cojson@0.7.34-neverthrow.1
  - cojson-transport-ws@0.7.34-neverthrow.1

## 0.0.59-neverthrow.0

### Patch Changes

- Updated dependencies
  - cojson@0.7.34-neverthrow.0
  - cojson-transport-ws@0.7.34-neverthrow.0

## 0.0.58

### Patch Changes

- Updated dependencies [fdde8db]
- Updated dependencies [b297c93]
- Updated dependencies [07fe2b9]
- Updated dependencies [3bf5127]
- Updated dependencies [a8b74ff]
- Updated dependencies [db53161]
  - cojson-transport-ws@0.7.33
  - cojson@0.7.33

## 0.0.58-hotfixes.5

### Patch Changes

- Updated dependencies
  - cojson@0.7.33-hotfixes.5
  - cojson-transport-ws@0.7.33-hotfixes.5

## 0.0.58-hotfixes.4

### Patch Changes

- Updated dependencies
  - cojson@0.7.33-hotfixes.4
  - cojson-transport-ws@0.7.33-hotfixes.4

## 0.0.58-hotfixes.3

### Patch Changes

- Updated dependencies
  - cojson-transport-ws@0.7.33-hotfixes.3
  - cojson@0.7.33-hotfixes.3

## 0.0.58-hotfixes.2

### Patch Changes

- Updated dependencies
  - cojson-transport-ws@0.7.33-hotfixes.2

## 0.0.58-hotfixes.1

### Patch Changes

- Updated dependencies
  - cojson-transport-ws@0.7.33-hotfixes.1

## 0.0.58-hotfixes.0

### Patch Changes

- Updated dependencies
  - cojson@0.7.33-hotfixes.0
  - cojson-transport-ws@0.7.33-hotfixes.0

## 0.0.57

### Patch Changes

- Updated dependencies
- Updated dependencies
  - cojson-transport-ws@0.7.31
  - cojson@0.7.31

## 0.0.56

### Patch Changes

- Updated dependencies
  - cojson-transport-ws@0.7.30

## 0.0.55

### Patch Changes

- Updated dependencies
  - cojson@0.7.29
  - cojson-transport-ws@0.7.29

## 0.0.54

### Patch Changes

- Updated dependencies
  - cojson@0.7.28
  - cojson-transport-ws@0.7.28

## 0.0.53

### Patch Changes

- Updated dependencies
  - cojson-transport-ws@0.7.27

## 0.0.52

### Patch Changes

- Updated dependencies
  - cojson@0.7.26
  - cojson-transport-ws@0.7.26

## 0.0.51

### Patch Changes

- Updated dependencies
  - cojson@0.7.23
  - cojson-transport-ws@0.7.23

## 0.0.50

### Patch Changes

- Updated dependencies
  - cojson-transport-ws@0.7.22

## 0.0.49

### Patch Changes

- Updated dependencies
  - cojson@0.7.18
  - cojson-transport-ws@0.7.18

## 0.0.48

### Patch Changes

- Updated dependencies
  - cojson@0.7.17
  - cojson-transport-ws@0.7.17

## 0.0.47

### Patch Changes

- Updated dependencies
  - cojson@0.6.7
  - jazz-react@0.5.5
  - jazz-react-auth-local@0.4.18

## 0.0.46

### Patch Changes

- Updated dependencies
  - jazz-react@0.5.0
  - jazz-react-auth-local@0.4.16<|MERGE_RESOLUTION|>--- conflicted
+++ resolved
@@ -1,22 +1,5 @@
-# jazz-example-chat
-
-<<<<<<< HEAD
-## 0.0.60-guest-auth.1
-
-### Patch Changes
-
-- Updated dependencies
-  - cojson@0.7.35-guest-auth.5
-  - cojson-transport-ws@0.7.35-guest-auth.5
-
-## 0.0.60-unique.0
-
-### Patch Changes
-
-- Updated dependencies
-  - cojson@0.7.35-unique.2
-  - cojson-transport-ws@0.7.35-unique.2
-=======
+# jazz-example-inspector
+
 ## 0.0.60
 
 ### Patch Changes
@@ -26,7 +9,6 @@
 - Updated dependencies [f350e90]
   - cojson@0.7.35
   - cojson-transport-ws@0.7.35
->>>>>>> 87ef6d50
 
 ## 0.0.59
 
