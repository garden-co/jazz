--- conflicted
+++ resolved
@@ -1,11 +1,7 @@
 {
   "name": "jazz-inspector",
   "private": true,
-<<<<<<< HEAD
-  "version": "0.0.72-group-inheritance.0",
-=======
   "version": "0.0.81",
->>>>>>> 46f2ab80
   "type": "module",
   "scripts": {
     "dev": "vite",
@@ -20,13 +16,8 @@
     "@radix-ui/react-toast": "^1.1.4",
     "class-variance-authority": "^0.7.0",
     "clsx": "^2.0.0",
-<<<<<<< HEAD
-    "cojson": "workspace:0.8.19-group-inheritance.0",
-    "cojson-transport-ws": "workspace:0.8.19-group-inheritance.0",
-=======
     "cojson": "workspace:0.8.34",
     "cojson-transport-ws": "workspace:0.8.34",
->>>>>>> 46f2ab80
     "hash-slash": "workspace:0.2.1",
     "lucide-react": "^0.274.0",
     "qrcode": "^1.5.3",
