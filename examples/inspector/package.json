{
<<<<<<< HEAD
	"name": "jazz-inspector-app",
	"private": true,
	"version": "0.0.140",
	"type": "module",
	"scripts": {
		"dev": "vite",
		"build": "tsc && vite build",
		"format-and-lint": "biome check .",
		"format-and-lint:fix": "biome check . --write",
		"preview": "vite preview"
	},
	"dependencies": {
		"jazz-inspector": "workspace:*",
		"clsx": "^2.0.0",
		"cojson": "workspace:*",
		"cojson-transport-ws": "workspace:*",
		"hash-slash": "workspace:*",
		"lucide-react": "^0.485.0",
		"react": "^18.3.1",
		"react-dom": "^18.3.1",
		"react-router": "^6.16.0",
		"react-router-dom": "^6.16.0",
		"react-use": "^17.4.0"
	},
	"devDependencies": {
		"@types/react": "^18.3.12",
		"@types/react-dom": "^18.3.1",
		"@vitejs/plugin-react-swc": "^3.3.2",
		"autoprefixer": "^10.4.20",
		"postcss": "^8.4.27",
		"tailwindcss": "^3.4.17",
		"typescript": "5.6.2",
		"vite": "6.0.11"
	}
=======
  "name": "jazz-inspector-app",
  "private": true,
  "version": "0.0.141",
  "type": "module",
  "scripts": {
    "dev": "vite",
    "build": "tsc && vite build",
    "format-and-lint": "biome check .",
    "format-and-lint:fix": "biome check . --write",
    "preview": "vite preview"
  },
  "dependencies": {
    "jazz-inspector": "workspace:*",
    "clsx": "^2.0.0",
    "cojson": "workspace:*",
    "cojson-transport-ws": "workspace:*",
    "hash-slash": "workspace:*",
    "lucide-react": "^0.274.0",
    "react": "^18.3.1",
    "react-dom": "^18.3.1",
    "react-router": "^6.16.0",
    "react-router-dom": "^6.16.0",
    "react-use": "^17.4.0"
  },
  "devDependencies": {
    "@types/react": "^18.3.12",
    "@types/react-dom": "^18.3.1",
    "@vitejs/plugin-react-swc": "^3.3.2",
    "autoprefixer": "^10.4.20",
    "postcss": "^8.4.27",
    "tailwindcss": "^3.4.17",
    "typescript": "5.6.2",
    "vite": "6.0.11"
  }
>>>>>>> 3e473eff
}<|MERGE_RESOLUTION|>--- conflicted
+++ resolved
@@ -1,8 +1,7 @@
 {
-<<<<<<< HEAD
 	"name": "jazz-inspector-app",
 	"private": true,
-	"version": "0.0.140",
+	"version": "0.0.141",
 	"type": "module",
 	"scripts": {
 		"dev": "vite",
@@ -34,40 +33,4 @@
 		"typescript": "5.6.2",
 		"vite": "6.0.11"
 	}
-=======
-  "name": "jazz-inspector-app",
-  "private": true,
-  "version": "0.0.141",
-  "type": "module",
-  "scripts": {
-    "dev": "vite",
-    "build": "tsc && vite build",
-    "format-and-lint": "biome check .",
-    "format-and-lint:fix": "biome check . --write",
-    "preview": "vite preview"
-  },
-  "dependencies": {
-    "jazz-inspector": "workspace:*",
-    "clsx": "^2.0.0",
-    "cojson": "workspace:*",
-    "cojson-transport-ws": "workspace:*",
-    "hash-slash": "workspace:*",
-    "lucide-react": "^0.274.0",
-    "react": "^18.3.1",
-    "react-dom": "^18.3.1",
-    "react-router": "^6.16.0",
-    "react-router-dom": "^6.16.0",
-    "react-use": "^17.4.0"
-  },
-  "devDependencies": {
-    "@types/react": "^18.3.12",
-    "@types/react-dom": "^18.3.1",
-    "@vitejs/plugin-react-swc": "^3.3.2",
-    "autoprefixer": "^10.4.20",
-    "postcss": "^8.4.27",
-    "tailwindcss": "^3.4.17",
-    "typescript": "5.6.2",
-    "vite": "6.0.11"
-  }
->>>>>>> 3e473eff
 }