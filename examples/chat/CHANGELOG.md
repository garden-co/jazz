# jazz-example-chat

<<<<<<< HEAD
## 0.0.82-guest-auth.5

### Patch Changes

- Updated dependencies
  - cojson@0.7.35-guest-auth.5
  - jazz-react@0.7.35-guest-auth.5
  - jazz-tools@0.7.35-guest-auth.5

## 0.0.82-guest-auth.4

### Patch Changes

- Updated dependencies
  - jazz-react@0.7.35-guest-auth.4
  - jazz-tools@0.7.35-guest-auth.4

## 0.0.82-guest-auth.3

### Patch Changes

- Updated dependencies
  - jazz-react@0.7.35-guest-auth.3
  - jazz-tools@0.7.35-guest-auth.3

## 0.0.82-unique.2

### Patch Changes

- Updated dependencies
  - jazz-tools@0.7.35-unique.2
  - cojson@0.7.35-unique.2
  - jazz-react@0.7.35-unique.2

## 0.0.82-new-auth.1

### Patch Changes

- Updated dependencies
  - jazz-react@0.7.35-new-auth.1

## 0.0.82-new-auth.0

### Patch Changes

- Updated dependencies
  - jazz-react@0.7.35-new-auth.0
  - jazz-tools@0.7.35-new-auth.0
=======
## 0.0.82

### Patch Changes

- Updated dependencies [49a8b54]
- Updated dependencies [35bbcd9]
- Updated dependencies [6f80282]
- Updated dependencies [35bbcd9]
- Updated dependencies [cac2ec9]
- Updated dependencies [f350e90]
  - jazz-tools@0.7.35
  - cojson@0.7.35
  - jazz-react@0.7.35
>>>>>>> 87ef6d50

## 0.0.81

### Patch Changes

- Updated dependencies [5d91f9f]
- Updated dependencies [5094e6d]
- Updated dependencies [b09589b]
- Updated dependencies [2c3a40c]
- Updated dependencies [4e16575]
- Updated dependencies [ea882ab]
  - cojson@0.7.34
  - jazz-react@0.7.34
  - jazz-tools@0.7.34

## 0.0.81-neverthrow.6

### Patch Changes

- Updated dependencies
  - cojson@0.7.34-neverthrow.8
  - jazz-react@0.7.34-neverthrow.8
  - jazz-tools@0.7.34-neverthrow.8

## 0.0.81-neverthrow.5

### Patch Changes

- Updated dependencies
  - cojson@0.7.34-neverthrow.7
  - jazz-react@0.7.34-neverthrow.7
  - jazz-tools@0.7.34-neverthrow.7

## 0.0.81-neverthrow.4

### Patch Changes

- Updated dependencies
  - cojson@0.7.34-neverthrow.4
  - jazz-react@0.7.34-neverthrow.4
  - jazz-tools@0.7.34-neverthrow.4

## 0.0.81-neverthrow.3

### Patch Changes

- Updated dependencies
  - cojson@0.7.34-neverthrow.3
  - jazz-react@0.7.34-neverthrow.3
  - jazz-tools@0.7.34-neverthrow.3

## 0.0.81-neverthrow.2

### Patch Changes

- jazz-react@0.7.34-neverthrow.2

## 0.0.81-neverthrow.1

### Patch Changes

- Updated dependencies
  - cojson@0.7.34-neverthrow.1
  - jazz-react@0.7.34-neverthrow.1
  - jazz-tools@0.7.34-neverthrow.1

## 0.0.81-neverthrow.0

### Patch Changes

- Updated dependencies
  - cojson@0.7.34-neverthrow.0
  - jazz-react@0.7.34-neverthrow.0
  - jazz-tools@0.7.34-neverthrow.0

## 0.0.80

### Patch Changes

- Updated dependencies [b297c93]
- Updated dependencies [3bf5127]
- Updated dependencies [a8b74ff]
- Updated dependencies [db53161]
  - cojson@0.7.33
  - jazz-react@0.7.33
  - jazz-tools@0.7.33

## 0.0.80-hotfixes.5

### Patch Changes

- Updated dependencies
  - cojson@0.7.33-hotfixes.5
  - jazz-react@0.7.33-hotfixes.5
  - jazz-tools@0.7.33-hotfixes.5

## 0.0.80-hotfixes.4

### Patch Changes

- Updated dependencies
  - cojson@0.7.33-hotfixes.4
  - jazz-react@0.7.33-hotfixes.4
  - jazz-tools@0.7.33-hotfixes.4

## 0.0.80-hotfixes.3

### Patch Changes

- Updated dependencies
  - cojson@0.7.33-hotfixes.3
  - jazz-react@0.7.33-hotfixes.3
  - jazz-tools@0.7.33-hotfixes.3

## 0.0.80-hotfixes.2

### Patch Changes

- jazz-react@0.7.33-hotfixes.2

## 0.0.80-hotfixes.1

### Patch Changes

- jazz-react@0.7.33-hotfixes.1

## 0.0.80-hotfixes.0

### Patch Changes

- Updated dependencies
  - cojson@0.7.33-hotfixes.0
  - jazz-react@0.7.33-hotfixes.0
  - jazz-tools@0.7.33-hotfixes.0

## 0.0.79

### Patch Changes

- Updated dependencies
  - jazz-tools@0.7.32
  - jazz-react@0.7.32

## 0.0.78

### Patch Changes

- Updated dependencies
  - cojson@0.7.31
  - jazz-react@0.7.31
  - jazz-tools@0.7.31

## 0.0.77

### Patch Changes

- jazz-react@0.7.30

## 0.0.76

### Patch Changes

- Updated dependencies
  - cojson@0.7.29
  - jazz-react@0.7.29
  - jazz-tools@0.7.29

## 0.0.75

### Patch Changes

- Updated dependencies
  - cojson@0.7.28
  - jazz-react@0.7.28
  - jazz-tools@0.7.28

## 0.0.74

### Patch Changes

- jazz-react@0.7.27

## 0.0.73

### Patch Changes

- Updated dependencies
  - cojson@0.7.26
  - jazz-react@0.7.26
  - jazz-tools@0.7.26

## 0.0.72

### Patch Changes

- Updated dependencies
  - jazz-tools@0.7.25
  - jazz-react@0.7.25

## 0.0.71

### Patch Changes

- Updated dependencies
  - jazz-tools@0.7.24
  - jazz-react@0.7.24

## 0.0.70

### Patch Changes

- Updated dependencies
  - cojson@0.7.23
  - jazz-react@0.7.23
  - jazz-tools@0.7.23

## 0.0.69

### Patch Changes

- jazz-react@0.7.22

## 0.0.68

### Patch Changes

- Updated dependencies
  - jazz-tools@0.7.21
  - jazz-react@0.7.21

## 0.0.67

### Patch Changes

- Updated dependencies
  - jazz-tools@0.7.20
  - jazz-react@0.7.20

## 0.0.66

### Patch Changes

- Updated dependencies
  - jazz-tools@0.7.19
  - jazz-react@0.7.19

## 0.0.65

### Patch Changes

- Updated dependencies
  - cojson@0.7.18
  - jazz-react@0.7.18
  - jazz-tools@0.7.18

## 0.0.64

### Patch Changes

- Updated dependencies
  - cojson@0.7.17
  - jazz-react@0.7.17
  - jazz-tools@0.7.17

## 0.0.63

### Patch Changes

- Updated dependencies
  - jazz-tools@0.7.16
  - jazz-react@0.7.16

## 0.0.62

### Patch Changes

- Updated dependencies
  - jazz-react@0.7.15

## 0.0.61

### Patch Changes

- Updated dependencies
  - cojson@0.7.14
  - jazz-tools@0.7.14
  - jazz-react@0.7.14

## 0.0.60

### Patch Changes

- Updated dependencies
  - jazz-tools@0.7.13
  - jazz-react@0.7.13

## 0.0.59

### Patch Changes

- Updated dependencies
  - jazz-tools@0.7.12
  - jazz-react@0.7.12

## 0.0.58

### Patch Changes

- Updated dependencies
  - cojson@0.7.11
  - jazz-react@0.7.11
  - jazz-tools@0.7.11

## 0.0.57

### Patch Changes

- Updated dependencies
  - cojson@0.7.10
  - jazz-react@0.7.10
  - jazz-tools@0.7.10

## 0.0.56

### Patch Changes

- Updated dependencies
  - cojson@0.7.9
  - jazz-react@0.7.9
  - jazz-tools@0.7.9

## 0.0.55

### Patch Changes

- Updated dependencies
  - jazz-tools@0.7.8
  - jazz-react@0.7.8

## 0.0.54

### Patch Changes

- Updated dependencies [9fdc91c]
  - jazz-react@0.7.7

## 0.0.53

### Patch Changes

- Updated dependencies
  - jazz-tools@0.7.6
  - jazz-react@0.7.6

## 0.0.52

### Patch Changes

- Updated dependencies
  - jazz-react@0.7.5

## 0.0.51

### Patch Changes

- Updated dependencies
  - jazz-react@0.7.4

## 0.0.50

### Patch Changes

- Updated dependencies
  - jazz-tools@0.7.3
  - jazz-react@0.7.3

## 0.0.49

### Patch Changes

- Updated dependencies
  - jazz-react@0.7.2

## 0.0.48

### Patch Changes

- Updated dependencies
  - jazz-tools@0.7.1
  - jazz-react@0.7.1

## 0.0.47

### Patch Changes

- Updated dependencies [8636319]
- Updated dependencies [1a35307]
- Updated dependencies [8636319]
- Updated dependencies [1a35307]
- Updated dependencies [96c494f]
- Updated dependencies [59c18c3]
- Updated dependencies [19f52b7]
- Updated dependencies [8636319]
- Updated dependencies [1a35307]
- Updated dependencies [d8fe2b1]
- Updated dependencies [19004b4]
- Updated dependencies [a78f168]
- Updated dependencies [1200aae]
- Updated dependencies [60d5ca2]
- Updated dependencies [52675c9]
- Updated dependencies [129e2c1]
- Updated dependencies [6d49e9b]
- Updated dependencies [1cfa279]
- Updated dependencies [704af7d]
- Updated dependencies [e97f730]
- Updated dependencies [1a35307]
- Updated dependencies [460478f]
- Updated dependencies [6b0418f]
- Updated dependencies [e299c3e]
- Updated dependencies [ed5643a]
- Updated dependencies [bde684f]
- Updated dependencies [bf0f8ec]
- Updated dependencies [c4151fc]
- Updated dependencies [63374cc]
- Updated dependencies [8636319]
- Updated dependencies [01ac646]
- Updated dependencies [a5e68a4]
- Updated dependencies [8636319]
- Updated dependencies [952982e]
- Updated dependencies [1a35307]
- Updated dependencies [5fa277c]
- Updated dependencies [60d5ca2]
- Updated dependencies [21771c4]
- Updated dependencies [77c2b56]
- Updated dependencies [63374cc]
- Updated dependencies [d2e03ff]
- Updated dependencies [354bdcd]
- Updated dependencies [ece35b3]
- Updated dependencies [60d5ca2]
- Updated dependencies [69ac514]
- Updated dependencies [f8a5c46]
- Updated dependencies [f0f6f1b]
- Updated dependencies [e5eed5b]
- Updated dependencies [1a44f87]
- Updated dependencies [627d895]
- Updated dependencies [1200aae]
- Updated dependencies [63374cc]
- Updated dependencies [ece35b3]
- Updated dependencies [38d4410]
- Updated dependencies [85d2b62]
- Updated dependencies [fd86c11]
- Updated dependencies [52675c9]
  - jazz-tools@0.7.0
  - cojson@0.7.0
  - jazz-react@0.7.0
  - hash-slash@0.2.0

## 0.0.47-alpha.42

### Patch Changes

- Updated dependencies
  - jazz-tools@0.7.0-alpha.42
  - cojson@0.7.0-alpha.42
  - jazz-react@0.7.0-alpha.42

## 0.0.47-alpha.41

### Patch Changes

- jazz-tools@0.7.0-alpha.41
- jazz-react@0.7.0-alpha.41

## 0.0.47-alpha.40

### Patch Changes

- Updated dependencies
  - jazz-react@0.7.0-alpha.40

## 0.0.47-alpha.39

### Patch Changes

- Updated dependencies
  - cojson@0.7.0-alpha.39
  - jazz-react@0.7.0-alpha.39
  - jazz-tools@0.7.0-alpha.39

## 0.0.47-alpha.38

### Patch Changes

- Updated dependencies
- Updated dependencies
- Updated dependencies
- Updated dependencies
- Updated dependencies
  - jazz-tools@0.7.0-alpha.38
  - jazz-react@0.7.0-alpha.38
  - cojson@0.7.0-alpha.38

## 0.0.47-alpha.37

### Patch Changes

- Updated dependencies
  - jazz-react@0.7.0-alpha.37
  - cojson@0.7.0-alpha.37
  - jazz-tools@0.7.0-alpha.37

## 0.0.47-alpha.36

### Patch Changes

- Updated dependencies [1a35307]
- Updated dependencies [1a35307]
- Updated dependencies [1a35307]
- Updated dependencies [1a35307]
- Updated dependencies [6b0418f]
- Updated dependencies [1a35307]
  - cojson@0.7.0-alpha.36
  - jazz-tools@0.7.0-alpha.36
  - jazz-react@0.7.0-alpha.36

## 0.0.47-alpha.35

### Patch Changes

- Updated dependencies
- Updated dependencies
  - cojson@0.7.0-alpha.35
  - jazz-tools@0.7.0-alpha.35
  - jazz-react@0.7.0-alpha.35

## 0.0.47-alpha.34

### Patch Changes

- Updated dependencies
  - jazz-tools@0.7.0-alpha.34
  - jazz-react@0.7.0-alpha.34

## 0.0.47-alpha.33

### Patch Changes

- Updated dependencies
  - jazz-react@0.7.0-alpha.33

## 0.0.47-alpha.32

### Patch Changes

- Updated dependencies
- Updated dependencies
- Updated dependencies
  - hash-slash@0.2.0-alpha.3
  - jazz-tools@0.7.0-alpha.32
  - jazz-react@0.7.0-alpha.32

## 0.0.47-alpha.31

### Patch Changes

- Updated dependencies
  - jazz-tools@0.7.0-alpha.31
  - jazz-react@0.7.0-alpha.31

## 0.0.47-alpha.30

### Patch Changes

- Updated dependencies
  - jazz-tools@0.7.0-alpha.30
  - jazz-react@0.7.0-alpha.30

## 0.0.47-alpha.29

### Patch Changes

- Updated dependencies
  - jazz-tools@0.7.0-alpha.29
  - cojson@0.7.0-alpha.29
  - jazz-react@0.7.0-alpha.29

## 0.0.47-alpha.28

### Patch Changes

- Updated dependencies
  - jazz-tools@0.7.0-alpha.28
  - cojson@0.7.0-alpha.28
  - jazz-react@0.7.0-alpha.28

## 0.0.47-alpha.27

### Patch Changes

- Updated dependencies
- Updated dependencies
  - jazz-tools@0.7.0-alpha.27
  - cojson@0.7.0-alpha.27
  - jazz-react@0.7.0-alpha.27

## 0.0.47-alpha.26

### Patch Changes

- Updated dependencies
  - jazz-tools@0.7.0-alpha.26
  - jazz-react@0.7.0-alpha.26

## 0.0.47-alpha.25

### Patch Changes

- Updated dependencies
  - jazz-tools@0.7.0-alpha.25
  - jazz-react@0.7.0-alpha.25

## 0.0.47-alpha.24

### Patch Changes

- Updated dependencies
- Updated dependencies
- Updated dependencies
  - jazz-tools@0.7.0-alpha.24
  - cojson@0.7.0-alpha.24
  - jazz-react@0.7.0-alpha.24

## 0.0.47-alpha.23

### Patch Changes

- Updated dependencies
  - jazz-tools@0.7.0-alpha.23
  - jazz-react@0.7.0-alpha.23

## 0.0.47-alpha.22

### Patch Changes

- Updated dependencies
  - jazz-tools@0.7.0-alpha.22
  - jazz-react@0.7.0-alpha.22

## 0.0.47-alpha.21

### Patch Changes

- Updated dependencies
  - jazz-react@0.7.0-alpha.21
  - jazz-tools@0.7.0-alpha.21

## 0.0.47-alpha.20

### Patch Changes

- Updated dependencies
- Updated dependencies
  - jazz-react@0.7.0-alpha.20
  - jazz-tools@0.7.0-alpha.20

## 0.0.47-alpha.19

### Patch Changes

- Updated dependencies
  - jazz-tools@0.7.0-alpha.19
  - jazz-react@0.7.0-alpha.19

## 0.0.47-alpha.18

### Patch Changes

- jazz-react@0.7.0-alpha.18

## 0.0.47-alpha.17

### Patch Changes

- Updated dependencies
  - jazz-tools@0.7.0-alpha.17
  - jazz-react@0.7.0-alpha.17

## 0.0.47-alpha.16

### Patch Changes

- Updated dependencies
  - jazz-tools@0.7.0-alpha.16
  - jazz-react@0.7.0-alpha.16

## 0.0.47-alpha.15

### Patch Changes

- Updated dependencies
  - jazz-tools@0.7.0-alpha.15
  - jazz-react@0.7.0-alpha.15

## 0.0.47-alpha.14

### Patch Changes

- Updated dependencies
  - jazz-tools@0.7.0-alpha.14
  - jazz-react@0.7.0-alpha.14

## 0.0.47-alpha.13

### Patch Changes

- Updated dependencies
  - jazz-tools@0.7.0-alpha.13
  - jazz-react@0.7.0-alpha.13

## 0.0.47-alpha.12

### Patch Changes

- Updated dependencies
  - jazz-react@0.7.0-alpha.12
  - jazz-tools@0.7.0-alpha.12

## 0.0.47-alpha.11

### Patch Changes

- Updated dependencies
  - jazz-react@0.7.0-alpha.11
  - jazz-tools@0.7.0-alpha.11
  - cojson@0.7.0-alpha.11

## 0.0.47-alpha.10

### Patch Changes

- Updated dependencies
  - jazz-react@0.7.0-alpha.10
  - jazz-tools@0.7.0-alpha.10
  - cojson@0.7.0-alpha.10

## 0.0.47-alpha.9

### Patch Changes

- Updated dependencies
  - jazz-react@0.7.0-alpha.9
  - jazz-tools@0.7.0-alpha.9

## 0.0.47-alpha.8

### Patch Changes

- Updated dependencies
  - jazz-react@0.7.0-alpha.8
  - jazz-tools@0.7.0-alpha.8

## 0.0.47-alpha.7

### Patch Changes

- Updated dependencies
  - jazz-react@0.7.0-alpha.7
  - jazz-tools@0.7.0-alpha.7
  - cojson@0.7.0-alpha.7

## 0.0.47-alpha.6

### Patch Changes

- Updated dependencies
  - jazz-react@0.7.0-alpha.6
  - jazz-tools@0.7.0-alpha.6

## 0.0.47-alpha.5

### Patch Changes

- Updated dependencies
  - jazz-react@0.7.0-alpha.5
  - jazz-tools@0.7.0-alpha.5
  - cojson@0.7.0-alpha.5

## 0.0.47-alpha.4

### Patch Changes

- Updated dependencies
  - jazz-tools@0.7.0-alpha.4
  - jazz-react@0.7.0-alpha.4

## 0.0.47-alpha.3

### Patch Changes

- Updated dependencies
  - jazz-tools@0.7.0-alpha.3
  - jazz-react@0.7.0-alpha.3

## 0.0.47-alpha.2

### Patch Changes

- Updated dependencies
  - hash-slash@0.2.0-alpha.2
  - jazz-react@0.7.0-alpha.2
  - jazz-tools@0.7.0-alpha.2

## 0.0.47-alpha.1

### Patch Changes

- Updated dependencies
  - hash-slash@0.2.0-alpha.1
  - jazz-react@0.7.0-alpha.1
  - jazz-tools@0.7.0-alpha.1
  - cojson@0.7.0-alpha.1

## 0.0.47-alpha.0

### Patch Changes

- Updated dependencies
  - hash-slash@0.2.0-alpha.0
  - jazz-react@0.7.0-alpha.0
  - jazz-tools@0.7.0-alpha.0
  - cojson@0.7.0-alpha.0

## 0.0.46

### Patch Changes

- Updated dependencies
  - jazz-react@0.5.0
  - jazz-react-auth-local@0.4.16<|MERGE_RESOLUTION|>--- conflicted
+++ resolved
@@ -1,55 +1,5 @@
 # jazz-example-chat
 
-<<<<<<< HEAD
-## 0.0.82-guest-auth.5
-
-### Patch Changes
-
-- Updated dependencies
-  - cojson@0.7.35-guest-auth.5
-  - jazz-react@0.7.35-guest-auth.5
-  - jazz-tools@0.7.35-guest-auth.5
-
-## 0.0.82-guest-auth.4
-
-### Patch Changes
-
-- Updated dependencies
-  - jazz-react@0.7.35-guest-auth.4
-  - jazz-tools@0.7.35-guest-auth.4
-
-## 0.0.82-guest-auth.3
-
-### Patch Changes
-
-- Updated dependencies
-  - jazz-react@0.7.35-guest-auth.3
-  - jazz-tools@0.7.35-guest-auth.3
-
-## 0.0.82-unique.2
-
-### Patch Changes
-
-- Updated dependencies
-  - jazz-tools@0.7.35-unique.2
-  - cojson@0.7.35-unique.2
-  - jazz-react@0.7.35-unique.2
-
-## 0.0.82-new-auth.1
-
-### Patch Changes
-
-- Updated dependencies
-  - jazz-react@0.7.35-new-auth.1
-
-## 0.0.82-new-auth.0
-
-### Patch Changes
-
-- Updated dependencies
-  - jazz-react@0.7.35-new-auth.0
-  - jazz-tools@0.7.35-new-auth.0
-=======
 ## 0.0.82
 
 ### Patch Changes
@@ -63,7 +13,6 @@
   - jazz-tools@0.7.35
   - cojson@0.7.35
   - jazz-react@0.7.35
->>>>>>> 87ef6d50
 
 ## 0.0.81
 
