import { Account } from "jazz-tools";
import { createImage } from "jazz-tools/media";
import { useAccount, useCoState } from "jazz-tools/react";
import { useEffect, useState } from "react";
import { Chat, Message } from "./schema.ts";
import {
  BubbleBody,
  BubbleContainer,
  BubbleImage,
  BubbleInfo,
  BubbleText,
  ChatBody,
  EmptyChatMessage,
  ImageInput,
  InputBar,
  TextInput,
} from "./ui.tsx";

const INITIAL_MESSAGES_TO_SHOW = 30;

export function ChatScreen(props: { chatID: string }) {
  const chat = useCoState(Chat, props.chatID, {
    resolve: {
      $each: true,
    },
  });
  const me = useAccount();
  const [showNLastMessages, setShowNLastMessages] = useState(
    INITIAL_MESSAGES_TO_SHOW,
  );
  const isLoading = useMessagesPreload(props.chatID);

  if (!me.$isLoaded || !chat.$isLoaded || isLoading)
    return (
      <div className="flex-1 flex justify-center items-center">Loading...</div>
    );

  const sendImage = (event: React.ChangeEvent<HTMLInputElement>) => {
    const file = event.currentTarget.files?.[0];

    if (!file) return;

    if (file.size > 5000000) {
      alert("Please upload an image less than 5MB.");
      return;
    }

    createImage(file, {
      owner: chat.$jazz.owner,
      progressive: true,
      placeholder: "blur",
    }).then((image) => {
      chat.$jazz.push(
        Message.create(
          {
            text: file.name,
            image: image,
          },
          chat.$jazz.owner,
        ),
      );
    });
  };

  if (!me) {
    return <div>Loading...</div>;
  }

  return (
    <>
      <ChatBody>
        {chat.length > 0 ? (
          chat
            // We call slice before reverse to avoid mutating the original array
            .slice(-showNLastMessages)
            // Reverse plus flex-col-reverse on ChatBody gives us scroll-to-bottom behavior
            .reverse()
            .map((msg) =>
              msg.text.$isLoaded ? (
                <ChatBubble me={me} msg={msg} key={msg.$jazz.id} />
              ) : null,
            )
        ) : (
          <EmptyChatMessage />
        )}
        {chat.length > showNLastMessages && (
          <button
            className="px-4 py-1 block mx-auto my-2 border rounded"
            onClick={() => setShowNLastMessages(showNLastMessages + 10)}
          >
            Show more
          </button>
        )}
      </ChatBody>

      <InputBar>
        <ImageInput onImageChange={sendImage} />

        <TextInput
          onSubmit={(text) => {
            chat.$jazz.push(Message.create({ text }, chat.$jazz.owner));
          }}
        />
      </InputBar>
    </>
  );
}

function ChatBubble({ me, msg }: { me: Account; msg: Message }) {
  const { text, image } = msg;
  if (!me.canRead(msg) || !text.$isLoaded) {
    return (
      <BubbleContainer fromMe={false}>
        <BubbleBody fromMe={false}>
          <BubbleText
            text="Message not readable"
            className="text-gray-500 italic"
          />
        </BubbleBody>
      </BubbleContainer>
    );
  }

  const lastEdit = msg.$jazz.getEdits().text;
  const fromMe = lastEdit?.by?.isMe;
  const lastEditor = lastEdit?.by?.profile;
  const lastEditorName = lastEditor?.$isLoaded ? lastEditor.name : undefined;

  return (
    <BubbleContainer fromMe={fromMe}>
      {lastEdit && (
        <BubbleInfo by={lastEdit.by?.profile?.name} madeAt={lastEdit.madeAt} />
      )}
      <BubbleBody fromMe={fromMe}>
        {image?.$isLoaded ? <BubbleImage image={image} /> : null}
        <BubbleText text={text} />
      </BubbleBody>
<<<<<<< HEAD
      {lastEdit && <BubbleInfo by={lastEditorName} madeAt={lastEdit.madeAt} />}
=======
>>>>>>> 31f6320c
    </BubbleContainer>
  );
}

/**
 * Warms the local cache with the initial messages to load only the initial messages
 * and avoid flickering
 */
function useMessagesPreload(chatID: string) {
  const [isLoading, setIsLoading] = useState(true);

  useEffect(() => {
    preloadChatMessages(chatID).finally(() => {
      setIsLoading(false);
    });
  }, [chatID]);

  return isLoading;
}

async function preloadChatMessages(chatID: string) {
  const chat = await Chat.load(chatID);

  if (!chat.$isLoaded) return;

  const promises = Array.from(chat.$jazz.refs)
    .reverse()
    .slice(0, INITIAL_MESSAGES_TO_SHOW)
    .map((msg) => Message.load(msg.id, { resolve: { text: true } }));

  await Promise.all(promises);
}<|MERGE_RESOLUTION|>--- conflicted
+++ resolved
@@ -135,10 +135,6 @@
         {image?.$isLoaded ? <BubbleImage image={image} /> : null}
         <BubbleText text={text} />
       </BubbleBody>
-<<<<<<< HEAD
-      {lastEdit && <BubbleInfo by={lastEditorName} madeAt={lastEdit.madeAt} />}
-=======
->>>>>>> 31f6320c
     </BubbleContainer>
   );
 }
