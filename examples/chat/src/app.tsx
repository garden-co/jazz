--- conflicted
+++ resolved
@@ -1,11 +1,7 @@
 import { apiKey } from "@/apiKey.ts";
 import { getRandomUsername, inIframe, onChatLoad } from "@/util.ts";
 import { useIframeHashRouter } from "hash-slash";
-<<<<<<< HEAD
-import { co, getLoadedOrUndefined } from "jazz-tools";
-=======
-import { co, Group } from "jazz-tools";
->>>>>>> c3a0e413
+import { co } from "jazz-tools";
 import { JazzInspector } from "jazz-tools/inspector";
 import {
   JazzReactProvider,
@@ -46,14 +42,7 @@
   }, [me.$jazz.id]);
 
   const createChat = () => {
-<<<<<<< HEAD
-    if (!me) return;
     const chat = Chat.create([]);
-=======
-    const group = Group.create();
-    group.makePublic("writer");
-    const chat = Chat.create([], group);
->>>>>>> c3a0e413
 
     chat.$jazz.push({ text: "Hello world" });
 
