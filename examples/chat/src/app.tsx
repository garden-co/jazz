--- conflicted
+++ resolved
@@ -3,13 +3,8 @@
 import { useIframeHashRouter } from "hash-slash";
 import { Group } from "jazz-tools";
 import { JazzInspector } from "jazz-tools/inspector";
-<<<<<<< HEAD
 import { JazzReactProvider, useAccount, useLogOut } from "jazz-tools/react";
-import { StrictMode } from "react";
-=======
-import { JazzReactProvider, useAccount } from "jazz-tools/react";
 import { StrictMode, useId, useMemo, useState, useEffect, useRef } from "react";
->>>>>>> 31f6320c
 import { createRoot } from "react-dom/client";
 import Jazzicon from "react-jazzicon";
 import { ChatScreen } from "./chatScreen.tsx";
@@ -40,6 +35,8 @@
   const [inputWidth, setInputWidth] = useState(120);
   const spanRef = useRef<HTMLSpanElement>(null);
 
+  const profile = me.$isLoaded ? me.profile : undefined;
+
   const avatarSeed = useMemo(() => {
     if (!me?.$jazz?.id) return 0;
     return stringToSeed(me.$jazz.id);
@@ -55,8 +52,6 @@
       setInputWidth(Math.max(width + 4, 20));
     }
   }, [localValue]);
-
-  const profile = me.$isLoaded ? me.profile : undefined;
 
   const createChat = () => {
     if (!me) return;
@@ -77,19 +72,6 @@
   return (
     <AppContainer>
       <TopBar>
-<<<<<<< HEAD
-        <input
-          type="text"
-          value={profile?.name ?? ""}
-          className="bg-transparent"
-          onChange={(e) => {
-            if (!profile) return;
-            profile.$jazz.set("name", e.target.value);
-          }}
-          placeholder="Set username"
-        />
-        {!inIframe && <button onClick={logOut}>Log out</button>}
-=======
         <label htmlFor={inputId} className="inline-flex">
           <Jazzicon diameter={28} seed={avatarSeed} />
           <span className="sr-only">Username</span>
@@ -125,7 +107,6 @@
             Log out
           </button>
         )}
->>>>>>> 31f6320c
       </TopBar>
       {router.route({
         "/": () => createChat() as never,
