import { useId } from "react";

export function AppContainer(props: { children: React.ReactNode }) {
  return (
    <div className="flex flex-col justify-between w-screen h-screen bg-stone-50 dark:bg-black dark:text-white">
      {props.children}
    </div>
  );
}

export function TopBar(props: { children: React.ReactNode }) {
  return (
    <div className="p-3 bg-white w-full flex justify-end gap-1 text-xs border-b dark:bg-transparent dark:border-stone-800">
      {props.children}
    </div>
  );
}

export function ChatBody(props: { children: React.ReactNode }) {
  return (
<<<<<<< HEAD
    <div className="flex-1 overflow-y-auto" role="application">
=======
    <div className="flex-1 overflow-y-auto flex flex-col-reverse">
>>>>>>> 08fdb031
      {props.children}
    </div>
  );
}

export function EmptyChatMessage() {
  return <div className="h-full text-base text-stone-500 flex items-center justify-center px-3 md:text-xl">Start a conversation below.</div>;
}

export function BubbleContainer(props: {
  children: React.ReactNode;
  fromMe: boolean | undefined;
}) {
  const align = props.fromMe ? "items-end" : "items-start";
  return <div className={`${align} flex flex-col m-2`} role="row">{props.children}</div>;
}

export function BubbleBody(props: { children: React.ReactNode }) {
  return (
    <div className="rounded-2xl text-sm line-clamp-10 text-ellipsis bg-white max-w-full whitespace-pre-wrap dark:bg-stone-700 dark:text-white py-1 px-3 shadow-sm">
      {props.children}
    </div>
  );
}

export function BubbleInfo(props: { by: string | undefined; madeAt: Date }) {
  return (
    <div className="text-xs text-neutral-500 mt-1.5">
      {props.by} · {props.madeAt.toLocaleTimeString()}
    </div>
  );
}

export function ChatInput(props: { onSubmit: (text: string) => void }) {
  const inputId = useId();

  return (
    <div className="p-3 bg-white border-t shadow-2xl mt-auto dark:bg-transparent dark:border-stone-800">
      <label className="sr-only" htmlFor={inputId}>Type a message and press Enter</label>
      <input
        id={inputId}
        className="rounded-full py-2 px-4 text-sm border block w-full dark:bg-black dark:text-white dark:border-stone-700"
        placeholder="Type a message and press Enter"
        maxLength={2048}
        onKeyDown={({ key, currentTarget: input }) => {
          if (key !== "Enter" || !input.value) return;
          props.onSubmit(input.value);
          input.value = "";
        }}
      />
    </div>
  );
}<|MERGE_RESOLUTION|>--- conflicted
+++ resolved
@@ -18,11 +18,7 @@
 
 export function ChatBody(props: { children: React.ReactNode }) {
   return (
-<<<<<<< HEAD
-    <div className="flex-1 overflow-y-auto" role="application">
-=======
-    <div className="flex-1 overflow-y-auto flex flex-col-reverse">
->>>>>>> 08fdb031
+    <div className="flex-1 overflow-y-auto flex flex-col-reverse" role="application">
       {props.children}
     </div>
   );
