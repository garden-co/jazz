import "../global.css";

import {
  NavigationContainer,
  useNavigationContainerRef,
} from "@react-navigation/native";
import { createNativeStackNavigator } from "@react-navigation/native-stack";
import * as Linking from "expo-linking";
import React, { StrictMode, useEffect, useState } from "react";
import HandleInviteScreen from "./invite";

<<<<<<< HEAD
import { SQLiteStorage } from "cojson-storage-rn-sqlite";
import { DemoAuthBasicUI, useDemoAuth } from "jazz-react-native";
import { Peer } from "jazz-tools";
=======
import { DemoAuthBasicUI, JazzProvider, useDemoAuth } from "jazz-react-native";
>>>>>>> 2a6f2bbb
import ChatScreen from "./chat";

const Stack = createNativeStackNavigator();

const prefix = Linking.createURL("/");

const linking = {
  prefixes: [prefix],
  config: {
    screens: {
      HandleInviteScreen: {
        path: "router/invite/:valueHint?/:valueID/:inviteSecret",
      },
    },
  },
};

function App() {
  const [auth, state] = useDemoAuth();
  const [initialRoute, setInitialRoute] = useState<
    "ChatScreen" | "HandleInviteScreen"
  >("ChatScreen");
  const navigationRef = useNavigationContainerRef();
  const [peers, setPeers] = useState<Peer[]>([]);
  useEffect(() => {
    Linking.getInitialURL().then((url) => {
      if (url) {
        if (url && url.includes("invite")) {
          setInitialRoute("HandleInviteScreen");
        }
      }
    });

    SQLiteStorage.asPeer({
      filename: "jazz-storage",
      trace: false,
    })
      .then((peer) => {
        setPeers([peer]);
      })
      .catch((e) => {
        console.error("Error in asPeer", e);
      });
  }, []);

  if (!auth || peers.length === 0) {
    return null;
  }

  return (
    <StrictMode>
      <JazzProvider
        auth={auth}
        peer="wss://cloud.jazz.tools/?key=chat-rn-example-jazz@garden.co"
<<<<<<< HEAD
        peers={peers}
=======
>>>>>>> 2a6f2bbb
      >
        <NavigationContainer linking={linking} ref={navigationRef}>
          <Stack.Navigator initialRouteName={initialRoute}>
            <Stack.Screen
              options={{ title: "Jazz Chat" }}
              name="ChatScreen"
              // @ts-ignore
              component={ChatScreen}
            />
            <Stack.Screen
              name="HandleInviteScreen"
              component={HandleInviteScreen}
            />
          </Stack.Navigator>
        </NavigationContainer>
      </JazzProvider>
      {state.state !== "signedIn" ? (
        <DemoAuthBasicUI appName="Jazz Chat" state={state} />
      ) : null}
    </StrictMode>
  );
}

export default App;<|MERGE_RESOLUTION|>--- conflicted
+++ resolved
@@ -9,13 +9,7 @@
 import React, { StrictMode, useEffect, useState } from "react";
 import HandleInviteScreen from "./invite";
 
-<<<<<<< HEAD
-import { SQLiteStorage } from "cojson-storage-rn-sqlite";
-import { DemoAuthBasicUI, useDemoAuth } from "jazz-react-native";
-import { Peer } from "jazz-tools";
-=======
 import { DemoAuthBasicUI, JazzProvider, useDemoAuth } from "jazz-react-native";
->>>>>>> 2a6f2bbb
 import ChatScreen from "./chat";
 
 const Stack = createNativeStackNavigator();
@@ -39,7 +33,6 @@
     "ChatScreen" | "HandleInviteScreen"
   >("ChatScreen");
   const navigationRef = useNavigationContainerRef();
-  const [peers, setPeers] = useState<Peer[]>([]);
   useEffect(() => {
     Linking.getInitialURL().then((url) => {
       if (url) {
@@ -48,20 +41,9 @@
         }
       }
     });
-
-    SQLiteStorage.asPeer({
-      filename: "jazz-storage",
-      trace: false,
-    })
-      .then((peer) => {
-        setPeers([peer]);
-      })
-      .catch((e) => {
-        console.error("Error in asPeer", e);
-      });
   }, []);
 
-  if (!auth || peers.length === 0) {
+  if (!auth) {
     return null;
   }
 
@@ -70,10 +52,6 @@
       <JazzProvider
         auth={auth}
         peer="wss://cloud.jazz.tools/?key=chat-rn-example-jazz@garden.co"
-<<<<<<< HEAD
-        peers={peers}
-=======
->>>>>>> 2a6f2bbb
       >
         <NavigationContainer linking={linking} ref={navigationRef}>
           <Stack.Navigator initialRouteName={initialRoute}>
