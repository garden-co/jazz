import { Account, CoList, CoMap, FileStream, Profile, coField, Group } from 'jazz-tools';

export class SharedFile extends CoMap {
  name = coField.string;
  file = coField.ref(FileStream);
  createdAt = coField.Date;
  uploadedAt = coField.Date;
  size = coField.number;
}

export class FileShareProfile extends Profile {
  name = coField.string;
}

export class ListOfSharedFiles extends CoList.Of(coField.ref(SharedFile)) {}

export class FileShareAccountRoot extends CoMap {
<<<<<<< HEAD
  type = coField.string;
  sharedFiles = coField.ref(ListOfSharedFiles);
  publicGroup = coField.ref(Group);
=======
  type = co.literal('file-share-account');
  sharedFiles = co.ref(ListOfSharedFiles);
>>>>>>> 31614c0a
}

export class FileShareAccount extends Account {
  profile = coField.ref(FileShareProfile);
  root = coField.ref(FileShareAccountRoot);

  /** The account migration is run on account creation and on every log-in.
   *  You can use it to set up the account root and any other initial CoValues you need.
   */
  async migrate() {
    await this._refs.root?.load();

    // Initialize root if it doesn't exist
    if (this.root === undefined || this.root?.type !== 'file-share-account') {
      // Create a group that will own all shared files
      const publicGroup = Group.create({ owner: this });
      publicGroup.addMember('everyone', 'reader');

      this.root = FileShareAccountRoot.create(
        {
          type: 'file-share-account',
          sharedFiles: ListOfSharedFiles.create([], { owner: publicGroup }),
        },
      );
    }
  }
}<|MERGE_RESOLUTION|>--- conflicted
+++ resolved
@@ -15,14 +15,8 @@
 export class ListOfSharedFiles extends CoList.Of(coField.ref(SharedFile)) {}
 
 export class FileShareAccountRoot extends CoMap {
-<<<<<<< HEAD
-  type = coField.string;
+  type = coField.literal('file-share-account');
   sharedFiles = coField.ref(ListOfSharedFiles);
-  publicGroup = coField.ref(Group);
-=======
-  type = co.literal('file-share-account');
-  sharedFiles = co.ref(ListOfSharedFiles);
->>>>>>> 31614c0a
 }
 
 export class FileShareAccount extends Account {
