{
  "name": "jazz-example-todo",
  "private": true,
<<<<<<< HEAD
  "version": "0.0.43",
=======
  "version": "0.0.60",
>>>>>>> 46330ae2
  "type": "module",
  "scripts": {
    "dev": "vite",
    "build": "tsc && vite build",
    "lint": "eslint . --ext ts,tsx --report-unused-disable-directives --max-warnings 0",
    "preview": "vite preview"
  },
  "dependencies": {
    "@radix-ui/react-checkbox": "^1.0.4",
    "@radix-ui/react-slot": "^1.0.2",
    "@radix-ui/react-toast": "^1.1.4",
    "@types/qrcode": "^1.5.1",
    "class-variance-authority": "^0.7.0",
    "clsx": "^2.0.0",
<<<<<<< HEAD
    "jazz-react": "^0.4.6",
    "jazz-react-auth-local": "^0.4.6",
=======
    "jazz-react": "^0.4.13",
    "jazz-react-auth-local": "^0.4.13",
>>>>>>> 46330ae2
    "lucide-react": "^0.274.0",
    "qrcode": "^1.5.3",
    "react": "^18.2.0",
    "react-dom": "^18.2.0",
    "react-router": "^6.16.0",
    "react-router-dom": "^6.16.0",
    "tailwind-merge": "^1.14.0",
    "tailwindcss-animate": "^1.0.7",
    "uniqolor": "^1.1.0"
  },
  "devDependencies": {
    "@types/react": "^18.2.15",
    "@types/react-dom": "^18.2.7",
    "@typescript-eslint/eslint-plugin": "^6.0.0",
    "@typescript-eslint/parser": "^6.0.0",
    "@vitejs/plugin-react-swc": "^3.3.2",
    "autoprefixer": "^10.4.14",
    "eslint": "^8.45.0",
    "eslint-plugin-react-hooks": "^4.6.0",
    "eslint-plugin-react-refresh": "^0.4.3",
    "postcss": "^8.4.27",
    "tailwindcss": "^3.3.3",
    "typescript": "^5.0.2",
    "vite": "^4.4.5"
  }
}<|MERGE_RESOLUTION|>--- conflicted
+++ resolved
@@ -1,11 +1,7 @@
 {
   "name": "jazz-example-todo",
   "private": true,
-<<<<<<< HEAD
-  "version": "0.0.43",
-=======
   "version": "0.0.60",
->>>>>>> 46330ae2
   "type": "module",
   "scripts": {
     "dev": "vite",
@@ -20,13 +16,8 @@
     "@types/qrcode": "^1.5.1",
     "class-variance-authority": "^0.7.0",
     "clsx": "^2.0.0",
-<<<<<<< HEAD
-    "jazz-react": "^0.4.6",
-    "jazz-react-auth-local": "^0.4.6",
-=======
     "jazz-react": "^0.4.13",
     "jazz-react-auth-local": "^0.4.13",
->>>>>>> 46330ae2
     "lucide-react": "^0.274.0",
     "qrcode": "^1.5.3",
     "react": "^18.2.0",
