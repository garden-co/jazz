--- conflicted
+++ resolved
@@ -1,8 +1,7 @@
 {
-<<<<<<< HEAD
 	"name": "jazz-example-todo",
 	"private": true,
-	"version": "0.0.205",
+	"version": "0.0.206",
 	"type": "module",
 	"scripts": {
 		"dev": "vite",
@@ -41,47 +40,4 @@
 		"typescript": "5.6.2",
 		"vite": "6.0.11"
 	}
-=======
-  "name": "jazz-example-todo",
-  "private": true,
-  "version": "0.0.206",
-  "type": "module",
-  "scripts": {
-    "dev": "vite",
-    "build": "tsc && vite build",
-    "format-and-lint": "biome check .",
-    "format-and-lint:fix": "biome check . --write",
-    "preview": "vite preview"
-  },
-  "dependencies": {
-    "@faker-js/faker": "^9.7.0",
-    "@radix-ui/react-checkbox": "^1.0.4",
-    "@radix-ui/react-slot": "^1.1.1",
-    "@radix-ui/react-toast": "^1.1.4",
-    "class-variance-authority": "^0.7.0",
-    "clsx": "^2.0.0",
-    "jazz-react": "workspace:*",
-    "jazz-tools": "workspace:*",
-    "lucide-react": "^0.274.0",
-    "qrcode": "^1.5.3",
-    "react": "^18.3.1",
-    "react-dom": "^18.3.1",
-    "react-router": "^6.16.0",
-    "react-router-dom": "^6.16.0",
-    "tailwind-merge": "^1.14.0",
-    "tailwindcss-animate": "^1.0.7",
-    "uniqolor": "^1.1.0"
-  },
-  "devDependencies": {
-    "@types/qrcode": "^1.5.1",
-    "@types/react": "^18.3.12",
-    "@types/react-dom": "^18.3.1",
-    "@vitejs/plugin-react-swc": "^3.3.2",
-    "autoprefixer": "^10.4.20",
-    "postcss": "^8.4.27",
-    "tailwindcss": "^3.4.17",
-    "typescript": "5.6.2",
-    "vite": "6.0.11"
-  }
->>>>>>> 3e473eff
 }