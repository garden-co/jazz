--- conflicted
+++ resolved
@@ -1,11 +1,7 @@
 {
   "name": "cojson-core-wasm",
   "type": "module",
-<<<<<<< HEAD
-  "version": "0.18.20",
-=======
   "version": "0.18.21",
->>>>>>> 16b0eb78
   "files": [
     "public/cojson_core_wasm.js",
     "public/cojson_core_wasm.d.ts",
