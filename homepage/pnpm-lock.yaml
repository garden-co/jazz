--- conflicted
+++ resolved
@@ -62,7 +62,7 @@
         version: 15.2.1(@babel/core@7.28.4)(@playwright/test@1.55.0)(react-dom@19.1.0(react@19.1.0))(react@19.1.0)
       next-themes:
         specifier: ^0.2.1
-        version: 0.2.1(next@15.2.1(@playwright/test@1.55.0)(react-dom@19.1.0(react@19.1.0))(react@19.1.0))(react-dom@19.1.0(react@19.1.0))(react@19.1.0)
+        version: 0.2.1(next@15.2.1(@babel/core@7.28.4)(@playwright/test@1.55.0)(react-dom@19.1.0(react@19.1.0))(react@19.1.0))(react-dom@19.1.0(react@19.1.0))(react@19.1.0)
       postcss:
         specifier: ^8
         version: 8.5.6
@@ -132,17 +132,10 @@
         version: 2.0.13
       '@vercel/analytics':
         specifier: ^1.3.1
-<<<<<<< HEAD
-        version: 1.5.0(next@15.2.1(@playwright/test@1.55.0)(react-dom@19.1.0(react@19.1.0))(react@19.1.0))(react@19.1.0)
-      '@vercel/speed-insights':
-        specifier: ^1.0.12
-        version: 1.2.0(next@15.2.1(@playwright/test@1.55.0)(react-dom@19.1.0(react@19.1.0))(react@19.1.0))(react@19.1.0)
-=======
         version: 1.5.0(next@15.2.1(@babel/core@7.28.4)(@playwright/test@1.55.0)(react-dom@19.1.0(react@19.1.0))(react@19.1.0))(react@19.1.0)(svelte@5.41.1)
       '@vercel/speed-insights':
         specifier: ^1.0.12
         version: 1.2.0(next@15.2.1(@babel/core@7.28.4)(@playwright/test@1.55.0)(react-dom@19.1.0(react@19.1.0))(react@19.1.0))(react@19.1.0)(svelte@5.41.1)
->>>>>>> 0340b98e
       clsx:
         specifier: ^2.1.1
         version: 2.1.1
@@ -166,7 +159,7 @@
         version: 15.2.1(@babel/core@7.28.4)(@playwright/test@1.55.0)(react-dom@19.1.0(react@19.1.0))(react@19.1.0)
       next-themes:
         specifier: ^0.2.1
-        version: 0.2.1(next@15.2.1(@playwright/test@1.55.0)(react-dom@19.1.0(react@19.1.0))(react@19.1.0))(react-dom@19.1.0(react@19.1.0))(react@19.1.0)
+        version: 0.2.1(next@15.2.1(@babel/core@7.28.4)(@playwright/test@1.55.0)(react-dom@19.1.0(react@19.1.0))(react@19.1.0))(react-dom@19.1.0(react@19.1.0))(react@19.1.0)
       react:
         specifier: catalog:react
         version: 19.1.0
@@ -263,23 +256,16 @@
         version: 3.1.5
       '@vercel/analytics':
         specifier: ^1.3.1
-<<<<<<< HEAD
-        version: 1.5.0(next@15.2.1(@playwright/test@1.55.0)(react-dom@19.1.0(react@19.1.0))(react@19.1.0))(react@19.1.0)
+        version: 1.5.0(next@15.2.1(@babel/core@7.28.4)(@playwright/test@1.55.0)(react-dom@19.1.0(react@19.1.0))(react@19.1.0))(react@19.1.0)(svelte@5.41.1)
       '@vercel/speed-insights':
         specifier: ^1.0.12
-        version: 1.2.0(next@15.2.1(@playwright/test@1.55.0)(react-dom@19.1.0(react@19.1.0))(react@19.1.0))(react@19.1.0)
+        version: 1.2.0(next@15.2.1(@babel/core@7.28.4)(@playwright/test@1.55.0)(react-dom@19.1.0(react@19.1.0))(react@19.1.0))(react@19.1.0)(svelte@5.41.1)
       bs58:
         specifier: ^6.0.0
         version: 6.0.0
       class-variance-authority:
         specifier: ^0.7.1
         version: 0.7.1
-=======
-        version: 1.5.0(next@15.2.1(@babel/core@7.28.4)(@playwright/test@1.55.0)(react-dom@19.1.0(react@19.1.0))(react@19.1.0))(react@19.1.0)(svelte@5.41.1)
-      '@vercel/speed-insights':
-        specifier: ^1.0.12
-        version: 1.2.0(next@15.2.1(@babel/core@7.28.4)(@playwright/test@1.55.0)(react-dom@19.1.0(react@19.1.0))(react@19.1.0))(react@19.1.0)(svelte@5.41.1)
->>>>>>> 0340b98e
       clsx:
         specifier: ^2.1.1
         version: 2.1.1
@@ -324,7 +310,7 @@
         version: 15.2.1(@babel/core@7.28.4)(@playwright/test@1.55.0)(react-dom@19.1.0(react@19.1.0))(react@19.1.0)
       next-themes:
         specifier: ^0.2.1
-        version: 0.2.1(next@15.2.1(@playwright/test@1.55.0)(react-dom@19.1.0(react@19.1.0))(react@19.1.0))(react-dom@19.1.0(react@19.1.0))(react@19.1.0)
+        version: 0.2.1(next@15.2.1(@babel/core@7.28.4)(@playwright/test@1.55.0)(react-dom@19.1.0(react@19.1.0))(react@19.1.0))(react-dom@19.1.0(react@19.1.0))(react@19.1.0)
       node-html-markdown:
         specifier: ^1.3.0
         version: 1.3.0
@@ -4147,9 +4133,6 @@
   lz-string@1.5.0:
     resolution: {integrity: sha512-h5bgJWpxJNswbU7qCrV0tIKQCaS3blPDrqKWx+QxzuzL1zGUzij9XCWLrSLsJPu5t+eWA/ycetzYAO5IOMcWAQ==}
     hasBin: true
-
-  magic-string@0.30.18:
-    resolution: {integrity: sha512-yi8swmWbO17qHhwIBNeeZxTceJMeBvWJaId6dyvTSOwTipqeHhMhOrz6513r1sOKnpvQ7zkhlG8tPrpilwTxHQ==}
 
   magic-string@0.30.21:
     resolution: {integrity: sha512-vd2F4YUyEXKGcLHoq+TEyCjxueSeHnFxyyjNp80yg0XV4vUhnDer/lvvlqM/arB5bXQN5K2/3oinyCRyx8T2CQ==}
@@ -9079,21 +9062,13 @@
 
   '@ungap/structured-clone@1.3.0': {}
 
-<<<<<<< HEAD
-  '@vercel/analytics@1.5.0(next@15.2.1(@playwright/test@1.55.0)(react-dom@19.1.0(react@19.1.0))(react@19.1.0))(react@19.1.0)':
-=======
   '@vercel/analytics@1.5.0(next@15.2.1(@babel/core@7.28.4)(@playwright/test@1.55.0)(react-dom@19.1.0(react@19.1.0))(react@19.1.0))(react@19.1.0)(svelte@5.41.1)':
->>>>>>> 0340b98e
     optionalDependencies:
       next: 15.2.1(@babel/core@7.28.4)(@playwright/test@1.55.0)(react-dom@19.1.0(react@19.1.0))(react@19.1.0)
       react: 19.1.0
       svelte: 5.41.1
 
-<<<<<<< HEAD
-  '@vercel/speed-insights@1.2.0(next@15.2.1(@playwright/test@1.55.0)(react-dom@19.1.0(react@19.1.0))(react@19.1.0))(react@19.1.0)':
-=======
   '@vercel/speed-insights@1.2.0(next@15.2.1(@babel/core@7.28.4)(@playwright/test@1.55.0)(react-dom@19.1.0(react@19.1.0))(react@19.1.0))(react@19.1.0)(svelte@5.41.1)':
->>>>>>> 0340b98e
     optionalDependencies:
       next: 15.2.1(@babel/core@7.28.4)(@playwright/test@1.55.0)(react-dom@19.1.0(react@19.1.0))(react@19.1.0)
       react: 19.1.0
@@ -9111,7 +9086,7 @@
     dependencies:
       '@vitest/spy': 3.2.4
       estree-walker: 3.0.3
-      magic-string: 0.30.18
+      magic-string: 0.30.21
     optionalDependencies:
       vite: 7.1.4(@types/node@20.19.13)(jiti@2.6.1)(lightningcss@1.30.2)(terser@5.44.0)(yaml@2.8.1)
 
@@ -9128,7 +9103,7 @@
   '@vitest/snapshot@3.2.4':
     dependencies:
       '@vitest/pretty-format': 3.2.4
-      magic-string: 0.30.18
+      magic-string: 0.30.21
       pathe: 2.0.3
 
   '@vitest/spy@3.2.4':
@@ -10522,10 +10497,6 @@
       react: 19.1.0
 
   lz-string@1.5.0: {}
-
-  magic-string@0.30.18:
-    dependencies:
-      '@jridgewell/sourcemap-codec': 1.5.5
 
   magic-string@0.30.21:
     dependencies:
@@ -11435,7 +11406,7 @@
 
   neo-async@2.6.2: {}
 
-  next-themes@0.2.1(next@15.2.1(@playwright/test@1.55.0)(react-dom@19.1.0(react@19.1.0))(react@19.1.0))(react-dom@19.1.0(react@19.1.0))(react@19.1.0):
+  next-themes@0.2.1(next@15.2.1(@babel/core@7.28.4)(@playwright/test@1.55.0)(react-dom@19.1.0(react@19.1.0))(react@19.1.0))(react-dom@19.1.0(react@19.1.0))(react@19.1.0):
     dependencies:
       next: 15.2.1(@babel/core@7.28.4)(@playwright/test@1.55.0)(react-dom@19.1.0(react@19.1.0))(react@19.1.0)
       react: 19.1.0
@@ -12416,7 +12387,7 @@
       esrap: 2.1.0
       is-reference: 3.0.3
       locate-character: 3.0.0
-      magic-string: 0.30.18
+      magic-string: 0.30.21
       zimmerframe: 1.1.4
 
   sweepline-intersections@1.5.0:
@@ -12796,7 +12767,7 @@
       chai: 5.3.3
       debug: 4.4.1
       expect-type: 1.2.2
-      magic-string: 0.30.18
+      magic-string: 0.30.21
       pathe: 2.0.3
       picomatch: 4.0.3
       std-env: 3.9.0
