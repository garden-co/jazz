lockfileVersion: '9.0'

settings:
  autoInstallPeers: true
  excludeLinksFromLockfile: false

catalogs:
  default:
    '@biomejs/biome':
      specifier: 2.1.3
      version: 2.1.3
    typescript:
      specifier: 5.6.2
      version: 5.6.2
    vitest:
      specifier: 3.2.4
      version: 3.2.4
  react:
    '@types/react':
      specifier: 19.1.0
      version: 19.1.0
    '@types/react-dom':
      specifier: 19.1.0
      version: 19.1.0
    react:
      specifier: 19.1.0
      version: 19.1.0
    react-dom:
      specifier: 19.1.0
      version: 19.1.0

importers:

  design-system:
    dependencies:
      '@evilmartians/harmony':
        specifier: ^1.0.0
        version: 1.4.0
      '@headlessui/react':
        specifier: ^2.2.0
        version: 2.2.7(react-dom@19.1.0(react@19.1.0))(react@19.1.0)
      '@icons-pack/react-simple-icons':
        specifier: ^9.1.0
        version: 9.7.0(react@19.1.0)
      '@tailwindcss/typography':
        specifier: ^0.5.16
        version: 0.5.16(tailwindcss@3.4.17)
      class-variance-authority:
        specifier: ^0.7.0
        version: 0.7.1
      clsx:
        specifier: ^2.1.1
        version: 2.1.1
      jazz-tools:
        specifier: link:../../packages/jazz-tools
        version: link:../../packages/jazz-tools
      lucide-react:
        specifier: ^0.436.0
        version: 0.436.0(react@19.1.0)
      next:
        specifier: 15.2.1
        version: 15.2.1(@babel/core@7.28.4)(@playwright/test@1.55.0)(react-dom@19.1.0(react@19.1.0))(react@19.1.0)
      next-themes:
        specifier: ^0.2.1
        version: 0.2.1(next@15.2.1(@babel/core@7.28.4)(@playwright/test@1.55.0)(react-dom@19.1.0(react@19.1.0))(react@19.1.0))(react-dom@19.1.0(react@19.1.0))(react@19.1.0)
      postcss:
        specifier: ^8
        version: 8.5.6
      radix-ui:
        specifier: ^1.4.2
        version: 1.4.3(@types/react-dom@19.1.0(@types/react@19.1.0))(@types/react@19.1.0)(react-dom@19.1.0(react@19.1.0))(react@19.1.0)
      react:
        specifier: catalog:react
        version: 19.1.0
      react-dom:
        specifier: catalog:react
        version: 19.1.0(react@19.1.0)
      react-hot-toast:
        specifier: ^2.5.2
        version: 2.6.0(react-dom@19.1.0(react@19.1.0))(react@19.1.0)
      resend:
        specifier: ^4.0.0
        version: 4.8.0(react-dom@19.1.0(react@19.1.0))(react@19.1.0)
      tailwind-merge:
        specifier: ^1.14.0
        version: 1.14.0
      tailwindcss:
        specifier: ^3.4.17
        version: 3.4.17
      tailwindcss-animate:
        specifier: ^1.0.7
        version: 1.0.7(tailwindcss@3.4.17)
    devDependencies:
      '@biomejs/biome':
        specifier: catalog:default
        version: 2.1.3
      '@csstools/postcss-oklab-function':
        specifier: ^3.0.6
        version: 3.0.19(postcss@8.5.6)
      '@types/node':
        specifier: ^20
        version: 20.19.13
      '@types/react':
        specifier: catalog:react
        version: 19.1.0
      '@types/react-dom':
        specifier: catalog:react
        version: 19.1.0(@types/react@19.1.0)
      typescript:
        specifier: catalog:default
        version: 5.6.2

  gcmp:
    dependencies:
      '@garden-co/design-system':
        specifier: workspace:*
        version: link:../design-system
      '@icons-pack/react-simple-icons':
        specifier: ^9.1.0
        version: 9.7.0(react@19.1.0)
      '@mdx-js/loader':
        specifier: ^2.3.0
        version: 2.3.0(webpack@5.101.3)
      '@mdx-js/react':
        specifier: ^2.3.0
        version: 2.3.0(react@19.1.0)
      '@next/mdx':
        specifier: ^13.5.4
        version: 13.5.11(@mdx-js/loader@2.3.0(webpack@5.101.3))(@mdx-js/react@2.3.0(react@19.1.0))
      '@types/mdx':
        specifier: ^2.0.8
        version: 2.0.13
      '@vercel/analytics':
        specifier: ^1.3.1
        version: 1.5.0(next@15.2.1(@babel/core@7.28.4)(@playwright/test@1.55.0)(react-dom@19.1.0(react@19.1.0))(react@19.1.0))(react@19.1.0)
      '@vercel/speed-insights':
        specifier: ^1.0.12
        version: 1.2.0(next@15.2.1(@babel/core@7.28.4)(@playwright/test@1.55.0)(react-dom@19.1.0(react@19.1.0))(react@19.1.0))(react@19.1.0)
      clsx:
        specifier: ^2.1.1
        version: 2.1.1
      feed:
        specifier: ^4.2.2
        version: 4.2.2
      lucide-react:
        specifier: ^0.436.0
        version: 0.436.0(react@19.1.0)
      mdast-util-from-markdown:
        specifier: ^2.0.0
        version: 2.0.2
      mdast-util-mdx:
        specifier: ^3.0.0
        version: 3.0.0
      micromark-extension-mdxjs:
        specifier: ^3.0.0
        version: 3.0.0
      next:
        specifier: 15.2.1
        version: 15.2.1(@babel/core@7.28.4)(@playwright/test@1.55.0)(react-dom@19.1.0(react@19.1.0))(react@19.1.0)
      next-themes:
        specifier: ^0.2.1
        version: 0.2.1(next@15.2.1(@babel/core@7.28.4)(@playwright/test@1.55.0)(react-dom@19.1.0(react@19.1.0))(react@19.1.0))(react-dom@19.1.0(react@19.1.0))(react@19.1.0)
      react:
        specifier: catalog:react
        version: 19.1.0
      react-dom:
        specifier: catalog:react
        version: 19.1.0(react@19.1.0)
      shiki:
        specifier: ^0.14.6
        version: 0.14.7
      shiki-twoslash:
        specifier: ^3.1.2
        version: 3.1.2(typescript@5.6.2)
      tailwind-merge:
        specifier: ^1.14.0
        version: 1.14.0
      tailwindcss-animate:
        specifier: ^1.0.7
        version: 1.0.7(tailwindcss@3.4.17)
      unist-util-visit:
        specifier: ^5.0.0
        version: 5.0.0
    devDependencies:
      '@biomejs/biome':
        specifier: catalog:default
        version: 2.1.3
      '@types/node':
        specifier: ^20
        version: 20.19.13
      '@types/react':
        specifier: catalog:react
        version: 19.1.0
      '@types/react-dom':
        specifier: catalog:react
        version: 19.1.0(@types/react@19.1.0)
      autoprefixer:
        specifier: ^10
        version: 10.4.21(postcss@8.5.6)
      postcss:
        specifier: ^8
        version: 8.5.6
      tailwindcss:
        specifier: ^3
        version: 3.4.17
      typescript:
        specifier: catalog:default
        version: 5.6.2

  homepage:
    dependencies:
      '@better-auth/expo':
        specifier: ^1.2.7
        version: 1.3.8(better-auth@1.3.8(react-dom@19.1.0(react@19.1.0))(react@19.1.0))
      '@garden-co/design-system':
        specifier: workspace:*
        version: link:../design-system
      '@headlessui/react':
        specifier: ^2.2.0
        version: 2.2.7(react-dom@19.1.0(react@19.1.0))(react@19.1.0)
      '@icons-pack/react-simple-icons':
        specifier: ^9.1.0
        version: 9.7.0(react@19.1.0)
      '@mdx-js/loader':
        specifier: ^2.3.0
        version: 2.3.0(webpack@5.101.3(esbuild@0.25.9))
      '@mdx-js/react':
        specifier: ^2.3.0
        version: 2.3.0(react@19.1.0)
      '@radix-ui/react-hover-card':
        specifier: ^1.1.15
        version: 1.1.15(@types/react-dom@19.1.0(@types/react@19.1.0))(@types/react@19.1.0)(react-dom@19.1.0(react@19.1.0))(react@19.1.0)
      '@shikijs/transformers':
        specifier: ^3.2.1
        version: 3.12.2
      '@shikijs/twoslash':
        specifier: ^3.2.1
        version: 3.12.2(typescript@5.6.2)
      '@stefanprobst/rehype-extract-toc':
        specifier: 3.0.0
        version: 3.0.0
      '@turf/turf':
        specifier: ^7.1.0
        version: 7.2.0
      '@types/mdx':
        specifier: ^2.0.8
        version: 2.0.13
      '@types/react-native':
        specifier: ^0.73.0
        version: 0.73.0(@babel/core@7.28.4)(@types/react@19.1.0)(react@19.1.0)
      '@types/topojson-client':
        specifier: ^3.1.5
        version: 3.1.5
      '@vercel/analytics':
        specifier: ^1.3.1
        version: 1.5.0(next@15.2.1(@babel/core@7.28.4)(@playwright/test@1.55.0)(react-dom@19.1.0(react@19.1.0))(react@19.1.0))(react@19.1.0)
      '@vercel/speed-insights':
        specifier: ^1.0.12
<<<<<<< HEAD
        version: 1.0.12(next@14.2.15(react-dom@18.3.1(react@18.3.1))(react@18.3.1))(react@18.3.1)
      bs58:
        specifier: ^6.0.0
        version: 6.0.0
=======
        version: 1.2.0(next@15.2.1(@babel/core@7.28.4)(@playwright/test@1.55.0)(react-dom@19.1.0(react@19.1.0))(react@19.1.0))(react@19.1.0)
>>>>>>> 4b2b6463
      clsx:
        specifier: ^2.1.1
        version: 2.1.1
      embla-carousel-autoplay:
        specifier: ^8.6.0
        version: 8.6.0(embla-carousel@8.6.0)
      embla-carousel-react:
        specifier: ^8.6.0
        version: 8.6.0(react@19.1.0)
      estree-util-value-to-estree:
        specifier: ^3.3.2
        version: 3.4.0
      github-slugger:
        specifier: ^2.0.0
        version: 2.0.0
      gsap:
        specifier: ^3.12.5
        version: 3.13.0
      jazz-tools:
        specifier: link:../../packages/jazz-tools
        version: link:../../packages/jazz-tools
      lucide-react:
        specifier: ^0.436.0
        version: 0.436.0(react@19.1.0)
      mdast-util-from-markdown:
        specifier: ^2.0.0
        version: 2.0.2
      mdast-util-mdx:
        specifier: ^3.0.0
        version: 3.0.0
      mdx-bundler:
        specifier: ^10.1.1
        version: 10.1.1(esbuild@0.25.9)
      mdx-to-md:
        specifier: ^0.5.2
        version: 0.5.2(esbuild@0.25.9)
      micromark-extension-mdxjs:
        specifier: ^3.0.0
        version: 3.0.0
      next:
        specifier: 15.2.1
        version: 15.2.1(@babel/core@7.28.4)(@playwright/test@1.55.0)(react-dom@19.1.0(react@19.1.0))(react@19.1.0)
      next-themes:
        specifier: ^0.2.1
        version: 0.2.1(next@15.2.1(@babel/core@7.28.4)(@playwright/test@1.55.0)(react-dom@19.1.0(react@19.1.0))(react@19.1.0))(react-dom@19.1.0(react@19.1.0))(react@19.1.0)
      node-html-markdown:
        specifier: ^1.3.0
        version: 1.3.0
      qrcode:
        specifier: ^1.5.4
        version: 1.5.4
      quint-ui:
        specifier: link:../../packages/quint-ui
        version: link:../../packages/quint-ui
      react:
        specifier: catalog:react
        version: 19.1.0
      react-dom:
        specifier: catalog:react
        version: 19.1.0(react@19.1.0)
      react-singleton-hook:
        specifier: ^4.0.1
        version: 4.0.1(react-dom@19.1.0(react@19.1.0))(react-native@0.81.1(@babel/core@7.28.4)(@types/react@19.1.0)(react@19.1.0))(react@19.1.0)
      shiki:
        specifier: ^3.2.1
        version: 3.12.2
      tailwind-merge:
        specifier: ^1.14.0
        version: 1.14.0
      tailwindcss-animate:
        specifier: ^1.0.7
        version: 1.0.7(tailwindcss@3.4.17)
    devDependencies:
      '@biomejs/biome':
        specifier: catalog:default
        version: 2.1.3
      '@next/mdx':
        specifier: ^15.3.3
        version: 15.5.2(@mdx-js/loader@2.3.0(webpack@5.101.3(esbuild@0.25.9)))(@mdx-js/react@2.3.0(react@19.1.0))
      '@playwright/test':
        specifier: ^1.52.0
        version: 1.55.0
      '@types/geojson':
        specifier: ^7946.0.14
        version: 7946.0.16
      '@types/node':
        specifier: ^20
        version: 20.19.13
      '@types/react':
        specifier: catalog:react
        version: 19.1.0
      '@types/react-dom':
        specifier: catalog:react
        version: 19.1.0(@types/react@19.1.0)
      '@vitest/ui':
        specifier: ^3.2.3
        version: 3.2.4(vitest@3.2.4)
      autoprefixer:
        specifier: ^10
        version: 10.4.21(postcss@8.5.6)
      hast-util-heading-rank:
        specifier: ^3.0.0
        version: 3.0.0
      hast-util-to-string:
        specifier: ^3.0.1
        version: 3.0.1
      pagefind:
        specifier: 1.3.0
        version: 1.3.0
      postcss:
        specifier: ^8
        version: 8.5.6
      prettier:
        specifier: ^3.6.2
        version: 3.6.2
      prettier-plugin-tailwindcss:
        specifier: ^0.7.1
        version: 0.7.1(prettier@3.6.2)
      tailwindcss:
        specifier: ^3
        version: 3.4.17
      turbo:
        specifier: ^2.3.1
        version: 2.5.6
      typescript:
        specifier: catalog:default
        version: 5.6.2
      unified:
        specifier: ^11.0.5
        version: 11.0.5
      unist-util-visit:
        specifier: ^5.0.0
        version: 5.0.0
      vitest:
        specifier: catalog:default
        version: 3.2.4(@types/debug@4.1.12)(@types/node@20.19.13)(@vitest/ui@3.2.4)(jiti@1.21.7)(terser@5.44.0)(yaml@2.8.1)

packages:

  '@alloc/quick-lru@5.2.0':
    resolution: {integrity: sha512-UrcABB+4bUrFABwbluTIBErXwvbsU/V7TZWfmbgJfbkwiBuziS9gxdODUyuiecfdGQ85jglMW6juS3+z5TsKLw==}
    engines: {node: '>=10'}

  '@babel/code-frame@7.27.1':
    resolution: {integrity: sha512-cjQ7ZlQ0Mv3b47hABuTevyTuYN4i+loJKGeV9flcCgIK37cCXRh+L1bd3iBHlynerhQ7BhCkn2BPbQUL+rGqFg==}
    engines: {node: '>=6.9.0'}

  '@babel/compat-data@7.28.4':
    resolution: {integrity: sha512-YsmSKC29MJwf0gF8Rjjrg5LQCmyh+j/nD8/eP7f+BeoQTKYqs9RoWbjGOdy0+1Ekr68RJZMUOPVQaQisnIo4Rw==}
    engines: {node: '>=6.9.0'}

  '@babel/core@7.28.4':
    resolution: {integrity: sha512-2BCOP7TN8M+gVDj7/ht3hsaO/B/n5oDbiAyyvnRlNOs+u1o+JWNYTQrmpuNp1/Wq2gcFrI01JAW+paEKDMx/CA==}
    engines: {node: '>=6.9.0'}

  '@babel/generator@7.28.3':
    resolution: {integrity: sha512-3lSpxGgvnmZznmBkCRnVREPUFJv2wrv9iAoFDvADJc0ypmdOxdUtcLeBgBJ6zE0PMeTKnxeQzyk0xTBq4Ep7zw==}
    engines: {node: '>=6.9.0'}

  '@babel/helper-compilation-targets@7.27.2':
    resolution: {integrity: sha512-2+1thGUUWWjLTYTHZWK1n8Yga0ijBz1XAhUXcKy81rd5g6yh7hGqMp45v7cadSbEHc9G3OTv45SyneRN3ps4DQ==}
    engines: {node: '>=6.9.0'}

  '@babel/helper-globals@7.28.0':
    resolution: {integrity: sha512-+W6cISkXFa1jXsDEdYA8HeevQT/FULhxzR99pxphltZcVaugps53THCeiWA8SguxxpSp3gKPiuYfSWopkLQ4hw==}
    engines: {node: '>=6.9.0'}

  '@babel/helper-module-imports@7.27.1':
    resolution: {integrity: sha512-0gSFWUPNXNopqtIPQvlD5WgXYI5GY2kP2cCvoT8kczjbfcfuIljTbcWrulD1CIPIX2gt1wghbDy08yE1p+/r3w==}
    engines: {node: '>=6.9.0'}

  '@babel/helper-module-transforms@7.28.3':
    resolution: {integrity: sha512-gytXUbs8k2sXS9PnQptz5o0QnpLL51SwASIORY6XaBKF88nsOT0Zw9szLqlSGQDP/4TljBAD5y98p2U1fqkdsw==}
    engines: {node: '>=6.9.0'}
    peerDependencies:
      '@babel/core': ^7.0.0

  '@babel/helper-plugin-utils@7.27.1':
    resolution: {integrity: sha512-1gn1Up5YXka3YYAHGKpbideQ5Yjf1tDa9qYcgysz+cNCXukyLl6DjPXhD3VRwSb8c0J9tA4b2+rHEZtc6R0tlw==}
    engines: {node: '>=6.9.0'}

  '@babel/helper-string-parser@7.27.1':
    resolution: {integrity: sha512-qMlSxKbpRlAridDExk92nSobyDdpPijUq2DW6oDnUqd0iOGxmQjyqhMIihI9+zv4LPyZdRje2cavWPbCbWm3eA==}
    engines: {node: '>=6.9.0'}

  '@babel/helper-validator-identifier@7.27.1':
    resolution: {integrity: sha512-D2hP9eA+Sqx1kBZgzxZh0y1trbuU+JoDkiEwqhQ36nodYqJwyEIhPSdMNd7lOm/4io72luTPWH20Yda0xOuUow==}
    engines: {node: '>=6.9.0'}

  '@babel/helper-validator-option@7.27.1':
    resolution: {integrity: sha512-YvjJow9FxbhFFKDSuFnVCe2WxXk1zWc22fFePVNEaWJEu8IrZVlda6N0uHwzZrUM1il7NC9Mlp4MaJYbYd9JSg==}
    engines: {node: '>=6.9.0'}

  '@babel/helpers@7.28.4':
    resolution: {integrity: sha512-HFN59MmQXGHVyYadKLVumYsA9dBFun/ldYxipEjzA4196jpLZd8UjEEBLkbEkvfYreDqJhZxYAWFPtrfhNpj4w==}
    engines: {node: '>=6.9.0'}

  '@babel/parser@7.28.4':
    resolution: {integrity: sha512-yZbBqeM6TkpP9du/I2pUZnJsRMGGvOuIrhjzC1AwHwW+6he4mni6Bp/m8ijn0iOuZuPI2BfkCoSRunpyjnrQKg==}
    engines: {node: '>=6.0.0'}
    hasBin: true

  '@babel/plugin-syntax-async-generators@7.8.4':
    resolution: {integrity: sha512-tycmZxkGfZaxhMRbXlPXuVFpdWlXpir2W4AMhSJgRKzk/eDlIXOhb2LHWoLpDF7TEHylV5zNhykX6KAgHJmTNw==}
    peerDependencies:
      '@babel/core': ^7.0.0-0

  '@babel/plugin-syntax-bigint@7.8.3':
    resolution: {integrity: sha512-wnTnFlG+YxQm3vDxpGE57Pj0srRU4sHE/mDkt1qv2YJJSeUAec2ma4WLUnUPeKjyrfntVwe/N6dCXpU+zL3Npg==}
    peerDependencies:
      '@babel/core': ^7.0.0-0

  '@babel/plugin-syntax-class-properties@7.12.13':
    resolution: {integrity: sha512-fm4idjKla0YahUNgFNLCB0qySdsoPiZP3iQE3rky0mBUtMZ23yDJ9SJdg6dXTSDnulOVqiF3Hgr9nbXvXTQZYA==}
    peerDependencies:
      '@babel/core': ^7.0.0-0

  '@babel/plugin-syntax-class-static-block@7.14.5':
    resolution: {integrity: sha512-b+YyPmr6ldyNnM6sqYeMWE+bgJcJpO6yS4QD7ymxgH34GBPNDM/THBh8iunyvKIZztiwLH4CJZ0RxTk9emgpjw==}
    engines: {node: '>=6.9.0'}
    peerDependencies:
      '@babel/core': ^7.0.0-0

  '@babel/plugin-syntax-import-attributes@7.27.1':
    resolution: {integrity: sha512-oFT0FrKHgF53f4vOsZGi2Hh3I35PfSmVs4IBFLFj4dnafP+hIWDLg3VyKmUHfLoLHlyxY4C7DGtmHuJgn+IGww==}
    engines: {node: '>=6.9.0'}
    peerDependencies:
      '@babel/core': ^7.0.0-0

  '@babel/plugin-syntax-import-meta@7.10.4':
    resolution: {integrity: sha512-Yqfm+XDx0+Prh3VSeEQCPU81yC+JWZ2pDPFSS4ZdpfZhp4MkFMaDC1UqseovEKwSUpnIL7+vK+Clp7bfh0iD7g==}
    peerDependencies:
      '@babel/core': ^7.0.0-0

  '@babel/plugin-syntax-json-strings@7.8.3':
    resolution: {integrity: sha512-lY6kdGpWHvjoe2vk4WrAapEuBR69EMxZl+RoGRhrFGNYVK8mOPAW8VfbT/ZgrFbXlDNiiaxQnAtgVCZ6jv30EA==}
    peerDependencies:
      '@babel/core': ^7.0.0-0

  '@babel/plugin-syntax-logical-assignment-operators@7.10.4':
    resolution: {integrity: sha512-d8waShlpFDinQ5MtvGU9xDAOzKH47+FFoney2baFIoMr952hKOLp1HR7VszoZvOsV/4+RRszNY7D17ba0te0ig==}
    peerDependencies:
      '@babel/core': ^7.0.0-0

  '@babel/plugin-syntax-nullish-coalescing-operator@7.8.3':
    resolution: {integrity: sha512-aSff4zPII1u2QD7y+F8oDsz19ew4IGEJg9SVW+bqwpwtfFleiQDMdzA/R+UlWDzfnHFCxxleFT0PMIrR36XLNQ==}
    peerDependencies:
      '@babel/core': ^7.0.0-0

  '@babel/plugin-syntax-numeric-separator@7.10.4':
    resolution: {integrity: sha512-9H6YdfkcK/uOnY/K7/aA2xpzaAgkQn37yzWUMRK7OaPOqOpGS1+n0H5hxT9AUw9EsSjPW8SVyMJwYRtWs3X3ug==}
    peerDependencies:
      '@babel/core': ^7.0.0-0

  '@babel/plugin-syntax-object-rest-spread@7.8.3':
    resolution: {integrity: sha512-XoqMijGZb9y3y2XskN+P1wUGiVwWZ5JmoDRwx5+3GmEplNyVM2s2Dg8ILFQm8rWM48orGy5YpI5Bl8U1y7ydlA==}
    peerDependencies:
      '@babel/core': ^7.0.0-0

  '@babel/plugin-syntax-optional-catch-binding@7.8.3':
    resolution: {integrity: sha512-6VPD0Pc1lpTqw0aKoeRTMiB+kWhAoT24PA+ksWSBrFtl5SIRVpZlwN3NNPQjehA2E/91FV3RjLWoVTglWcSV3Q==}
    peerDependencies:
      '@babel/core': ^7.0.0-0

  '@babel/plugin-syntax-optional-chaining@7.8.3':
    resolution: {integrity: sha512-KoK9ErH1MBlCPxV0VANkXW2/dw4vlbGDrFgz8bmUsBGYkFRcbRwMh6cIJubdPrkxRwuGdtCk0v/wPTKbQgBjkg==}
    peerDependencies:
      '@babel/core': ^7.0.0-0

  '@babel/plugin-syntax-private-property-in-object@7.14.5':
    resolution: {integrity: sha512-0wVnp9dxJ72ZUJDV27ZfbSj6iHLoytYZmh3rFcxNnvsJF3ktkzLDZPy/mA17HGsaQT3/DQsWYX1f1QGWkCoVUg==}
    engines: {node: '>=6.9.0'}
    peerDependencies:
      '@babel/core': ^7.0.0-0

  '@babel/plugin-syntax-top-level-await@7.14.5':
    resolution: {integrity: sha512-hx++upLv5U1rgYfwe1xBQUhRmU41NEvpUvrp8jkrSCdvGSnM5/qdRMtylJ6PG5OFkBaHkbTAKTnd3/YyESRHFw==}
    engines: {node: '>=6.9.0'}
    peerDependencies:
      '@babel/core': ^7.0.0-0

  '@babel/runtime@7.28.4':
    resolution: {integrity: sha512-Q/N6JNWvIvPnLDvjlE1OUBLPQHH6l3CltCEsHIujp45zQUSSh8K+gHnaEX45yAT1nyngnINhvWtzN+Nb9D8RAQ==}
    engines: {node: '>=6.9.0'}

  '@babel/template@7.27.2':
    resolution: {integrity: sha512-LPDZ85aEJyYSd18/DkjNh4/y1ntkE5KwUHWTiqgRxruuZL2F1yuHligVHLvcHY2vMHXttKFpJn6LwfI7cw7ODw==}
    engines: {node: '>=6.9.0'}

  '@babel/traverse@7.28.4':
    resolution: {integrity: sha512-YEzuboP2qvQavAcjgQNVgsvHIDv6ZpwXvcvjmyySP2DIMuByS/6ioU5G9pYrWHM6T2YDfc7xga9iNzYOs12CFQ==}
    engines: {node: '>=6.9.0'}

  '@babel/types@7.28.4':
    resolution: {integrity: sha512-bkFqkLhh3pMBUQQkpVgWDWq/lqzc2678eUyDlTBhRqhCHFguYYGM0Efga7tYk4TogG/3x0EEl66/OQ+WGbWB/Q==}
    engines: {node: '>=6.9.0'}

  '@better-auth/expo@1.3.8':
    resolution: {integrity: sha512-ODU0oD+xJqg3fWv2Ibbty5ZJVU4ldkBpiSVKL4j/b7TVR6mozWNHldJlB8wjqCOEnzOLqBgG9snYNjXQr4FJ7A==}
    peerDependencies:
      better-auth: 1.3.8

  '@better-auth/utils@0.2.6':
    resolution: {integrity: sha512-3y/vaL5Ox33dBwgJ6ub3OPkVqr6B5xL2kgxNHG8eHZuryLyG/4JSPGqjbdRSgjuy9kALUZYDFl+ORIAxlWMSuA==}

  '@better-fetch/fetch@1.1.18':
    resolution: {integrity: sha512-rEFOE1MYIsBmoMJtQbl32PGHHXuG2hDxvEd7rUHE0vCBoFQVSDqaVs9hkZEtHCxRoY+CljXKFCOuJ8uxqw1LcA==}

  '@biomejs/biome@2.1.3':
    resolution: {integrity: sha512-KE/tegvJIxTkl7gJbGWSgun7G6X/n2M6C35COT6ctYrAy7SiPyNvi6JtoQERVK/VRbttZfgGq96j2bFmhmnH4w==}
    engines: {node: '>=14.21.3'}
    hasBin: true

  '@biomejs/cli-darwin-arm64@2.1.3':
    resolution: {integrity: sha512-LFLkSWRoSGS1wVUD/BE6Nlt2dSn0ulH3XImzg2O/36BoToJHKXjSxzPEMAqT9QvwVtk7/9AQhZpTneERU9qaXA==}
    engines: {node: '>=14.21.3'}
    cpu: [arm64]
    os: [darwin]

  '@biomejs/cli-darwin-x64@2.1.3':
    resolution: {integrity: sha512-Q/4OTw8P9No9QeowyxswcWdm0n2MsdCwWcc5NcKQQvzwPjwuPdf8dpPPf4r+x0RWKBtl1FLiAUtJvBlri6DnYw==}
    engines: {node: '>=14.21.3'}
    cpu: [x64]
    os: [darwin]

  '@biomejs/cli-linux-arm64-musl@2.1.3':
    resolution: {integrity: sha512-KXouFSBnoxAWZYDQrnNRzZBbt5s9UJkIm40hdvSL9mBxSSoxRFQJbtg1hP3aa8A2SnXyQHxQfpiVeJlczZt76w==}
    engines: {node: '>=14.21.3'}
    cpu: [arm64]
    os: [linux]

  '@biomejs/cli-linux-arm64@2.1.3':
    resolution: {integrity: sha512-2hS6LgylRqMFmAZCOFwYrf77QMdUwJp49oe8PX/O8+P2yKZMSpyQTf3Eo5ewnsMFUEmYbPOskafdV1ds1MZMJA==}
    engines: {node: '>=14.21.3'}
    cpu: [arm64]
    os: [linux]

  '@biomejs/cli-linux-x64-musl@2.1.3':
    resolution: {integrity: sha512-KaLAxnROouzIWtl6a0Y88r/4hW5oDUJTIqQorOTVQITaKQsKjZX4XCUmHIhdEk8zMnaiLZzRTAwk1yIAl+mIew==}
    engines: {node: '>=14.21.3'}
    cpu: [x64]
    os: [linux]

  '@biomejs/cli-linux-x64@2.1.3':
    resolution: {integrity: sha512-NxlSCBhLvQtWGagEztfAZ4WcE1AkMTntZV65ZvR+J9jp06+EtOYEBPQndA70ZGhHbEDG57bR6uNvqkd1WrEYVA==}
    engines: {node: '>=14.21.3'}
    cpu: [x64]
    os: [linux]

  '@biomejs/cli-win32-arm64@2.1.3':
    resolution: {integrity: sha512-V9CUZCtWH4u0YwyCYbQ3W5F4ZGPWp2C2TYcsiWFNNyRfmOW1j/TY/jAurl33SaRjgZPO5UUhGyr9m6BN9t84NQ==}
    engines: {node: '>=14.21.3'}
    cpu: [arm64]
    os: [win32]

  '@biomejs/cli-win32-x64@2.1.3':
    resolution: {integrity: sha512-dxy599q6lgp8ANPpR8sDMscwdp9oOumEsVXuVCVT9N2vAho8uYXlCz53JhxX6LtJOXaE73qzgkGQ7QqvFlMC0g==}
    engines: {node: '>=14.21.3'}
    cpu: [x64]
    os: [win32]

  '@csstools/color-helpers@4.2.1':
    resolution: {integrity: sha512-CEypeeykO9AN7JWkr1OEOQb0HRzZlPWGwV0Ya6DuVgFdDi6g3ma/cPZ5ZPZM4AWQikDpq/0llnGGlIL+j8afzw==}
    engines: {node: ^14 || ^16 || >=18}

  '@csstools/css-calc@1.2.4':
    resolution: {integrity: sha512-tfOuvUQeo7Hz+FcuOd3LfXVp+342pnWUJ7D2y8NUpu1Ww6xnTbHLpz018/y6rtbHifJ3iIEf9ttxXd8KG7nL0Q==}
    engines: {node: ^14 || ^16 || >=18}
    peerDependencies:
      '@csstools/css-parser-algorithms': ^2.7.1
      '@csstools/css-tokenizer': ^2.4.1

  '@csstools/css-color-parser@2.0.5':
    resolution: {integrity: sha512-lRZSmtl+DSjok3u9hTWpmkxFZnz7stkbZxzKc08aDUsdrWwhSgWo8yq9rq9DaFUtbAyAq2xnH92fj01S+pwIww==}
    engines: {node: ^14 || ^16 || >=18}
    peerDependencies:
      '@csstools/css-parser-algorithms': ^2.7.1
      '@csstools/css-tokenizer': ^2.4.1

  '@csstools/css-parser-algorithms@2.7.1':
    resolution: {integrity: sha512-2SJS42gxmACHgikc1WGesXLIT8d/q2l0UFM7TaEeIzdFCE/FPMtTiizcPGGJtlPo2xuQzY09OhrLTzRxqJqwGw==}
    engines: {node: ^14 || ^16 || >=18}
    peerDependencies:
      '@csstools/css-tokenizer': ^2.4.1

  '@csstools/css-tokenizer@2.4.1':
    resolution: {integrity: sha512-eQ9DIktFJBhGjioABJRtUucoWR2mwllurfnM8LuNGAqX3ViZXaUchqk+1s7jjtkFiT9ySdACsFEA3etErkALUg==}
    engines: {node: ^14 || ^16 || >=18}

  '@csstools/postcss-oklab-function@3.0.19':
    resolution: {integrity: sha512-e3JxXmxjU3jpU7TzZrsNqSX4OHByRC3XjItV3Ieo/JEQmLg5rdOL4lkv/1vp27gXemzfNt44F42k/pn0FpE21Q==}
    engines: {node: ^14 || ^16 || >=18}
    peerDependencies:
      postcss: ^8.4

  '@csstools/postcss-progressive-custom-properties@3.3.0':
    resolution: {integrity: sha512-W2oV01phnILaRGYPmGFlL2MT/OgYjQDrL9sFlbdikMFi6oQkFki9B86XqEWR7HCsTZFVq7dbzr/o71B75TKkGg==}
    engines: {node: ^14 || ^16 || >=18}
    peerDependencies:
      postcss: ^8.4

  '@csstools/utilities@1.0.0':
    resolution: {integrity: sha512-tAgvZQe/t2mlvpNosA4+CkMiZ2azISW5WPAcdSalZlEjQvUfghHxfQcrCiK/7/CrfAWVxyM88kGFYO82heIGDg==}
    engines: {node: ^14 || ^16 || >=18}
    peerDependencies:
      postcss: ^8.4

  '@emnapi/runtime@1.5.0':
    resolution: {integrity: sha512-97/BJ3iXHww3djw6hYIfErCZFee7qCtrneuLa20UXFCOTCfBM2cvQHjWJ2EG0s0MtdNwInarqCTz35i4wWXHsQ==}

  '@esbuild-plugins/node-resolve@0.2.2':
    resolution: {integrity: sha512-+t5FdX3ATQlb53UFDBRb4nqjYBz492bIrnVWvpQHpzZlu9BQL5HasMZhqc409ygUwOWCXZhrWr6NyZ6T6Y+cxw==}
    peerDependencies:
      esbuild: '*'

  '@esbuild/aix-ppc64@0.25.9':
    resolution: {integrity: sha512-OaGtL73Jck6pBKjNIe24BnFE6agGl+6KxDtTfHhy1HmhthfKouEcOhqpSL64K4/0WCtbKFLOdzD/44cJ4k9opA==}
    engines: {node: '>=18'}
    cpu: [ppc64]
    os: [aix]

  '@esbuild/android-arm64@0.25.9':
    resolution: {integrity: sha512-IDrddSmpSv51ftWslJMvl3Q2ZT98fUSL2/rlUXuVqRXHCs5EUF1/f+jbjF5+NG9UffUDMCiTyh8iec7u8RlTLg==}
    engines: {node: '>=18'}
    cpu: [arm64]
    os: [android]

  '@esbuild/android-arm@0.25.9':
    resolution: {integrity: sha512-5WNI1DaMtxQ7t7B6xa572XMXpHAaI/9Hnhk8lcxF4zVN4xstUgTlvuGDorBguKEnZO70qwEcLpfifMLoxiPqHQ==}
    engines: {node: '>=18'}
    cpu: [arm]
    os: [android]

  '@esbuild/android-x64@0.25.9':
    resolution: {integrity: sha512-I853iMZ1hWZdNllhVZKm34f4wErd4lMyeV7BLzEExGEIZYsOzqDWDf+y082izYUE8gtJnYHdeDpN/6tUdwvfiw==}
    engines: {node: '>=18'}
    cpu: [x64]
    os: [android]

  '@esbuild/darwin-arm64@0.25.9':
    resolution: {integrity: sha512-XIpIDMAjOELi/9PB30vEbVMs3GV1v2zkkPnuyRRURbhqjyzIINwj+nbQATh4H9GxUgH1kFsEyQMxwiLFKUS6Rg==}
    engines: {node: '>=18'}
    cpu: [arm64]
    os: [darwin]

  '@esbuild/darwin-x64@0.25.9':
    resolution: {integrity: sha512-jhHfBzjYTA1IQu8VyrjCX4ApJDnH+ez+IYVEoJHeqJm9VhG9Dh2BYaJritkYK3vMaXrf7Ogr/0MQ8/MeIefsPQ==}
    engines: {node: '>=18'}
    cpu: [x64]
    os: [darwin]

  '@esbuild/freebsd-arm64@0.25.9':
    resolution: {integrity: sha512-z93DmbnY6fX9+KdD4Ue/H6sYs+bhFQJNCPZsi4XWJoYblUqT06MQUdBCpcSfuiN72AbqeBFu5LVQTjfXDE2A6Q==}
    engines: {node: '>=18'}
    cpu: [arm64]
    os: [freebsd]

  '@esbuild/freebsd-x64@0.25.9':
    resolution: {integrity: sha512-mrKX6H/vOyo5v71YfXWJxLVxgy1kyt1MQaD8wZJgJfG4gq4DpQGpgTB74e5yBeQdyMTbgxp0YtNj7NuHN0PoZg==}
    engines: {node: '>=18'}
    cpu: [x64]
    os: [freebsd]

  '@esbuild/linux-arm64@0.25.9':
    resolution: {integrity: sha512-BlB7bIcLT3G26urh5Dmse7fiLmLXnRlopw4s8DalgZ8ef79Jj4aUcYbk90g8iCa2467HX8SAIidbL7gsqXHdRw==}
    engines: {node: '>=18'}
    cpu: [arm64]
    os: [linux]

  '@esbuild/linux-arm@0.25.9':
    resolution: {integrity: sha512-HBU2Xv78SMgaydBmdor38lg8YDnFKSARg1Q6AT0/y2ezUAKiZvc211RDFHlEZRFNRVhcMamiToo7bDx3VEOYQw==}
    engines: {node: '>=18'}
    cpu: [arm]
    os: [linux]

  '@esbuild/linux-ia32@0.25.9':
    resolution: {integrity: sha512-e7S3MOJPZGp2QW6AK6+Ly81rC7oOSerQ+P8L0ta4FhVi+/j/v2yZzx5CqqDaWjtPFfYz21Vi1S0auHrap3Ma3A==}
    engines: {node: '>=18'}
    cpu: [ia32]
    os: [linux]

  '@esbuild/linux-loong64@0.25.9':
    resolution: {integrity: sha512-Sbe10Bnn0oUAB2AalYztvGcK+o6YFFA/9829PhOCUS9vkJElXGdphz0A3DbMdP8gmKkqPmPcMJmJOrI3VYB1JQ==}
    engines: {node: '>=18'}
    cpu: [loong64]
    os: [linux]

  '@esbuild/linux-mips64el@0.25.9':
    resolution: {integrity: sha512-YcM5br0mVyZw2jcQeLIkhWtKPeVfAerES5PvOzaDxVtIyZ2NUBZKNLjC5z3/fUlDgT6w89VsxP2qzNipOaaDyA==}
    engines: {node: '>=18'}
    cpu: [mips64el]
    os: [linux]

  '@esbuild/linux-ppc64@0.25.9':
    resolution: {integrity: sha512-++0HQvasdo20JytyDpFvQtNrEsAgNG2CY1CLMwGXfFTKGBGQT3bOeLSYE2l1fYdvML5KUuwn9Z8L1EWe2tzs1w==}
    engines: {node: '>=18'}
    cpu: [ppc64]
    os: [linux]

  '@esbuild/linux-riscv64@0.25.9':
    resolution: {integrity: sha512-uNIBa279Y3fkjV+2cUjx36xkx7eSjb8IvnL01eXUKXez/CBHNRw5ekCGMPM0BcmqBxBcdgUWuUXmVWwm4CH9kg==}
    engines: {node: '>=18'}
    cpu: [riscv64]
    os: [linux]

  '@esbuild/linux-s390x@0.25.9':
    resolution: {integrity: sha512-Mfiphvp3MjC/lctb+7D287Xw1DGzqJPb/J2aHHcHxflUo+8tmN/6d4k6I2yFR7BVo5/g7x2Monq4+Yew0EHRIA==}
    engines: {node: '>=18'}
    cpu: [s390x]
    os: [linux]

  '@esbuild/linux-x64@0.25.9':
    resolution: {integrity: sha512-iSwByxzRe48YVkmpbgoxVzn76BXjlYFXC7NvLYq+b+kDjyyk30J0JY47DIn8z1MO3K0oSl9fZoRmZPQI4Hklzg==}
    engines: {node: '>=18'}
    cpu: [x64]
    os: [linux]

  '@esbuild/netbsd-arm64@0.25.9':
    resolution: {integrity: sha512-9jNJl6FqaUG+COdQMjSCGW4QiMHH88xWbvZ+kRVblZsWrkXlABuGdFJ1E9L7HK+T0Yqd4akKNa/lO0+jDxQD4Q==}
    engines: {node: '>=18'}
    cpu: [arm64]
    os: [netbsd]

  '@esbuild/netbsd-x64@0.25.9':
    resolution: {integrity: sha512-RLLdkflmqRG8KanPGOU7Rpg829ZHu8nFy5Pqdi9U01VYtG9Y0zOG6Vr2z4/S+/3zIyOxiK6cCeYNWOFR9QP87g==}
    engines: {node: '>=18'}
    cpu: [x64]
    os: [netbsd]

  '@esbuild/openbsd-arm64@0.25.9':
    resolution: {integrity: sha512-YaFBlPGeDasft5IIM+CQAhJAqS3St3nJzDEgsgFixcfZeyGPCd6eJBWzke5piZuZ7CtL656eOSYKk4Ls2C0FRQ==}
    engines: {node: '>=18'}
    cpu: [arm64]
    os: [openbsd]

  '@esbuild/openbsd-x64@0.25.9':
    resolution: {integrity: sha512-1MkgTCuvMGWuqVtAvkpkXFmtL8XhWy+j4jaSO2wxfJtilVCi0ZE37b8uOdMItIHz4I6z1bWWtEX4CJwcKYLcuA==}
    engines: {node: '>=18'}
    cpu: [x64]
    os: [openbsd]

  '@esbuild/openharmony-arm64@0.25.9':
    resolution: {integrity: sha512-4Xd0xNiMVXKh6Fa7HEJQbrpP3m3DDn43jKxMjxLLRjWnRsfxjORYJlXPO4JNcXtOyfajXorRKY9NkOpTHptErg==}
    engines: {node: '>=18'}
    cpu: [arm64]
    os: [openharmony]

  '@esbuild/sunos-x64@0.25.9':
    resolution: {integrity: sha512-WjH4s6hzo00nNezhp3wFIAfmGZ8U7KtrJNlFMRKxiI9mxEK1scOMAaa9i4crUtu+tBr+0IN6JCuAcSBJZfnphw==}
    engines: {node: '>=18'}
    cpu: [x64]
    os: [sunos]

  '@esbuild/win32-arm64@0.25.9':
    resolution: {integrity: sha512-mGFrVJHmZiRqmP8xFOc6b84/7xa5y5YvR1x8djzXpJBSv/UsNK6aqec+6JDjConTgvvQefdGhFDAs2DLAds6gQ==}
    engines: {node: '>=18'}
    cpu: [arm64]
    os: [win32]

  '@esbuild/win32-ia32@0.25.9':
    resolution: {integrity: sha512-b33gLVU2k11nVx1OhX3C8QQP6UHQK4ZtN56oFWvVXvz2VkDoe6fbG8TOgHFxEvqeqohmRnIHe5A1+HADk4OQww==}
    engines: {node: '>=18'}
    cpu: [ia32]
    os: [win32]

  '@esbuild/win32-x64@0.25.9':
    resolution: {integrity: sha512-PPOl1mi6lpLNQxnGoyAfschAodRFYXJ+9fs6WHXz7CSWKbOqiMZsubC+BQsVKuul+3vKLuwTHsS2c2y9EoKwxQ==}
    engines: {node: '>=18'}
    cpu: [x64]
    os: [win32]

  '@evilmartians/harmony@1.4.0':
    resolution: {integrity: sha512-NgKkhTnQOSE07IvDxHHPLzFF81TaWU1Ir5nmaRM+PebXAol5vNXnk+Lp2JPgj1P/PBTu6lzSWckSpNjC19XSUw==}

  '@fal-works/esbuild-plugin-global-externals@2.1.2':
    resolution: {integrity: sha512-cEee/Z+I12mZcFJshKcCqC8tuX5hG3s+d+9nZ3LabqKF1vKdF41B92pJVCBggjAGORAeOzyyDDKrZwIkLffeOQ==}

  '@floating-ui/core@1.7.3':
    resolution: {integrity: sha512-sGnvb5dmrJaKEZ+LDIpguvdX3bDlEllmv4/ClQ9awcmCZrlx5jQyyMWFM5kBI+EyNOCDDiKk8il0zeuX3Zlg/w==}

  '@floating-ui/dom@1.7.4':
    resolution: {integrity: sha512-OOchDgh4F2CchOX94cRVqhvy7b3AFb+/rQXyswmzmGakRfkMgoWVjfnLWkRirfLEfuD4ysVW16eXzwt3jHIzKA==}

  '@floating-ui/react-dom@2.1.6':
    resolution: {integrity: sha512-4JX6rEatQEvlmgU80wZyq9RT96HZJa88q8hp0pBd+LrczeDI4o6uA2M+uvxngVHo4Ihr8uibXxH6+70zhAFrVw==}
    peerDependencies:
      react: '>=16.8.0'
      react-dom: '>=16.8.0'

  '@floating-ui/react@0.26.28':
    resolution: {integrity: sha512-yORQuuAtVpiRjpMhdc0wJj06b9JFjrYF4qp96j++v2NBpbi6SEGF7donUJ3TMieerQ6qVkAv1tgr7L4r5roTqw==}
    peerDependencies:
      react: '>=16.8.0'
      react-dom: '>=16.8.0'

  '@floating-ui/utils@0.2.10':
    resolution: {integrity: sha512-aGTxbpbg8/b5JfU1HXSrbH3wXZuLPJcNEcZQFMxLs3oSzgtVu6nFPkbbGGUvBcUjKV2YyB9Wxxabo+HEH9tcRQ==}

  '@headlessui/react@2.2.7':
    resolution: {integrity: sha512-WKdTymY8Y49H8/gUc/lIyYK1M+/6dq0Iywh4zTZVAaiTDprRfioxSgD0wnXTQTBpjpGJuTL1NO/mqEvc//5SSg==}
    engines: {node: '>=10'}
    peerDependencies:
      react: ^18 || ^19 || ^19.0.0-rc
      react-dom: ^18 || ^19 || ^19.0.0-rc

  '@hexagon/base64@1.1.28':
    resolution: {integrity: sha512-lhqDEAvWixy3bZ+UOYbPwUbBkwBq5C1LAJ/xPC8Oi+lL54oyakv/npbA0aU2hgCsx/1NUd4IBvV03+aUBWxerw==}

  '@icons-pack/react-simple-icons@9.7.0':
    resolution: {integrity: sha512-KvMwsHUD3mZSu5fCS7Jw3xH4mDqK94PcT39MoyBwtdbpyl5JEsB8kMZOInKsuzpIEb4XqSfsJ49K30j8s0uHpg==}
    peerDependencies:
      react: ^16.13 || ^17 || ^18

  '@img/sharp-darwin-arm64@0.33.5':
    resolution: {integrity: sha512-UT4p+iz/2H4twwAoLCqfA9UH5pI6DggwKEGuaPy7nCVQ8ZsiY5PIcrRvD1DzuY3qYL07NtIQcWnBSY/heikIFQ==}
    engines: {node: ^18.17.0 || ^20.3.0 || >=21.0.0}
    cpu: [arm64]
    os: [darwin]

  '@img/sharp-darwin-x64@0.33.5':
    resolution: {integrity: sha512-fyHac4jIc1ANYGRDxtiqelIbdWkIuQaI84Mv45KvGRRxSAa7o7d1ZKAOBaYbnepLC1WqxfpimdeWfvqqSGwR2Q==}
    engines: {node: ^18.17.0 || ^20.3.0 || >=21.0.0}
    cpu: [x64]
    os: [darwin]

  '@img/sharp-libvips-darwin-arm64@1.0.4':
    resolution: {integrity: sha512-XblONe153h0O2zuFfTAbQYAX2JhYmDHeWikp1LM9Hul9gVPjFY427k6dFEcOL72O01QxQsWi761svJ/ev9xEDg==}
    cpu: [arm64]
    os: [darwin]

  '@img/sharp-libvips-darwin-x64@1.0.4':
    resolution: {integrity: sha512-xnGR8YuZYfJGmWPvmlunFaWJsb9T/AO2ykoP3Fz/0X5XV2aoYBPkX6xqCQvUTKKiLddarLaxpzNe+b1hjeWHAQ==}
    cpu: [x64]
    os: [darwin]

  '@img/sharp-libvips-linux-arm64@1.0.4':
    resolution: {integrity: sha512-9B+taZ8DlyyqzZQnoeIvDVR/2F4EbMepXMc/NdVbkzsJbzkUjhXv/70GQJ7tdLA4YJgNP25zukcxpX2/SueNrA==}
    cpu: [arm64]
    os: [linux]

  '@img/sharp-libvips-linux-arm@1.0.5':
    resolution: {integrity: sha512-gvcC4ACAOPRNATg/ov8/MnbxFDJqf/pDePbBnuBDcjsI8PssmjoKMAz4LtLaVi+OnSb5FK/yIOamqDwGmXW32g==}
    cpu: [arm]
    os: [linux]

  '@img/sharp-libvips-linux-s390x@1.0.4':
    resolution: {integrity: sha512-u7Wz6ntiSSgGSGcjZ55im6uvTrOxSIS8/dgoVMoiGE9I6JAfU50yH5BoDlYA1tcuGS7g/QNtetJnxA6QEsCVTA==}
    cpu: [s390x]
    os: [linux]

  '@img/sharp-libvips-linux-x64@1.0.4':
    resolution: {integrity: sha512-MmWmQ3iPFZr0Iev+BAgVMb3ZyC4KeFc3jFxnNbEPas60e1cIfevbtuyf9nDGIzOaW9PdnDciJm+wFFaTlj5xYw==}
    cpu: [x64]
    os: [linux]

  '@img/sharp-libvips-linuxmusl-arm64@1.0.4':
    resolution: {integrity: sha512-9Ti+BbTYDcsbp4wfYib8Ctm1ilkugkA/uscUn6UXK1ldpC1JjiXbLfFZtRlBhjPZ5o1NCLiDbg8fhUPKStHoTA==}
    cpu: [arm64]
    os: [linux]

  '@img/sharp-libvips-linuxmusl-x64@1.0.4':
    resolution: {integrity: sha512-viYN1KX9m+/hGkJtvYYp+CCLgnJXwiQB39damAO7WMdKWlIhmYTfHjwSbQeUK/20vY154mwezd9HflVFM1wVSw==}
    cpu: [x64]
    os: [linux]

  '@img/sharp-linux-arm64@0.33.5':
    resolution: {integrity: sha512-JMVv+AMRyGOHtO1RFBiJy/MBsgz0x4AWrT6QoEVVTyh1E39TrCUpTRI7mx9VksGX4awWASxqCYLCV4wBZHAYxA==}
    engines: {node: ^18.17.0 || ^20.3.0 || >=21.0.0}
    cpu: [arm64]
    os: [linux]

  '@img/sharp-linux-arm@0.33.5':
    resolution: {integrity: sha512-JTS1eldqZbJxjvKaAkxhZmBqPRGmxgu+qFKSInv8moZ2AmT5Yib3EQ1c6gp493HvrvV8QgdOXdyaIBrhvFhBMQ==}
    engines: {node: ^18.17.0 || ^20.3.0 || >=21.0.0}
    cpu: [arm]
    os: [linux]

  '@img/sharp-linux-s390x@0.33.5':
    resolution: {integrity: sha512-y/5PCd+mP4CA/sPDKl2961b+C9d+vPAveS33s6Z3zfASk2j5upL6fXVPZi7ztePZ5CuH+1kW8JtvxgbuXHRa4Q==}
    engines: {node: ^18.17.0 || ^20.3.0 || >=21.0.0}
    cpu: [s390x]
    os: [linux]

  '@img/sharp-linux-x64@0.33.5':
    resolution: {integrity: sha512-opC+Ok5pRNAzuvq1AG0ar+1owsu842/Ab+4qvU879ippJBHvyY5n2mxF1izXqkPYlGuP/M556uh53jRLJmzTWA==}
    engines: {node: ^18.17.0 || ^20.3.0 || >=21.0.0}
    cpu: [x64]
    os: [linux]

  '@img/sharp-linuxmusl-arm64@0.33.5':
    resolution: {integrity: sha512-XrHMZwGQGvJg2V/oRSUfSAfjfPxO+4DkiRh6p2AFjLQztWUuY/o8Mq0eMQVIY7HJ1CDQUJlxGGZRw1a5bqmd1g==}
    engines: {node: ^18.17.0 || ^20.3.0 || >=21.0.0}
    cpu: [arm64]
    os: [linux]

  '@img/sharp-linuxmusl-x64@0.33.5':
    resolution: {integrity: sha512-WT+d/cgqKkkKySYmqoZ8y3pxx7lx9vVejxW/W4DOFMYVSkErR+w7mf2u8m/y4+xHe7yY9DAXQMWQhpnMuFfScw==}
    engines: {node: ^18.17.0 || ^20.3.0 || >=21.0.0}
    cpu: [x64]
    os: [linux]

  '@img/sharp-wasm32@0.33.5':
    resolution: {integrity: sha512-ykUW4LVGaMcU9lu9thv85CbRMAwfeadCJHRsg2GmeRa/cJxsVY9Rbd57JcMxBkKHag5U/x7TSBpScF4U8ElVzg==}
    engines: {node: ^18.17.0 || ^20.3.0 || >=21.0.0}
    cpu: [wasm32]

  '@img/sharp-win32-ia32@0.33.5':
    resolution: {integrity: sha512-T36PblLaTwuVJ/zw/LaH0PdZkRz5rd3SmMHX8GSmR7vtNSP5Z6bQkExdSK7xGWyxLw4sUknBuugTelgw2faBbQ==}
    engines: {node: ^18.17.0 || ^20.3.0 || >=21.0.0}
    cpu: [ia32]
    os: [win32]

  '@img/sharp-win32-x64@0.33.5':
    resolution: {integrity: sha512-MpY/o8/8kj+EcnxwvrP4aTJSWw/aZ7JIGR4aBeZkZw5B7/Jn+tY9/VNwtcoGmdT7GfggGIU4kygOMSbYnOrAbg==}
    engines: {node: ^18.17.0 || ^20.3.0 || >=21.0.0}
    cpu: [x64]
    os: [win32]

  '@isaacs/cliui@8.0.2':
    resolution: {integrity: sha512-O8jcjabXaleOG9DQ0+ARXWZBTfnP4WNAqzuiJK7ll44AmxGKv/J2M4TPjxjY3znBCfvBXFzucm1twdyFybFqEA==}
    engines: {node: '>=12'}

  '@isaacs/ttlcache@1.4.1':
    resolution: {integrity: sha512-RQgQ4uQ+pLbqXfOmieB91ejmLwvSgv9nLx6sT6sD83s7umBypgg+OIBOBbEUiJXrfpnp9j0mRhYYdzp9uqq3lA==}
    engines: {node: '>=12'}

  '@istanbuljs/load-nyc-config@1.1.0':
    resolution: {integrity: sha512-VjeHSlIzpv/NyD3N0YuHfXOPDIixcA1q2ZV98wsMqcYlPmv2n3Yb2lYP9XMElnaFVXg5A7YLTeLu6V84uQDjmQ==}
    engines: {node: '>=8'}

  '@istanbuljs/schema@0.1.3':
    resolution: {integrity: sha512-ZXRY4jNvVgSVQ8DL3LTcakaAtXwTVUxE81hslsyD2AtoXW/wVob10HkOJ1X/pAlcI7D+2YoZKg5do8G/w6RYgA==}
    engines: {node: '>=8'}

  '@jest/create-cache-key-function@29.7.0':
    resolution: {integrity: sha512-4QqS3LY5PBmTRHj9sAg1HLoPzqAI0uOX6wI/TRqHIcOxlFidy6YEmCQJk6FSZjNLGCeubDMfmkWL+qaLKhSGQA==}
    engines: {node: ^14.15.0 || ^16.10.0 || >=18.0.0}

  '@jest/environment@29.7.0':
    resolution: {integrity: sha512-aQIfHDq33ExsN4jP1NWGXhxgQ/wixs60gDiKO+XVMd8Mn0NWPWgc34ZQDTb2jKaUWQ7MuwoitXAsN2XVXNMpAw==}
    engines: {node: ^14.15.0 || ^16.10.0 || >=18.0.0}

  '@jest/fake-timers@29.7.0':
    resolution: {integrity: sha512-q4DH1Ha4TTFPdxLsqDXK1d3+ioSL7yL5oCMJZgDYm6i+6CygW5E5xVr/D1HdsGxjt1ZWSfUAs9OxSB/BNelWrQ==}
    engines: {node: ^14.15.0 || ^16.10.0 || >=18.0.0}

  '@jest/schemas@29.6.3':
    resolution: {integrity: sha512-mo5j5X+jIZmJQveBKeS/clAueipV7KgiX1vMgCxam1RNYiqE1w62n0/tJJnHtjW8ZHcQco5gY85jA3mi0L+nSA==}
    engines: {node: ^14.15.0 || ^16.10.0 || >=18.0.0}

  '@jest/transform@29.7.0':
    resolution: {integrity: sha512-ok/BTPFzFKVMwO5eOHRrvnBVHdRy9IrsrW1GpMaQ9MCnilNLXQKmAX8s1YXDFaai9xJpac2ySzV0YeRRECr2Vw==}
    engines: {node: ^14.15.0 || ^16.10.0 || >=18.0.0}

  '@jest/types@29.6.3':
    resolution: {integrity: sha512-u3UPsIilWKOM3F9CXtrG8LEJmNxwoCQC/XVj4IKYXvvpx7QIi/Kg1LI5uDmDpKlac62NUtX7eLjRh+jVZcLOzw==}
    engines: {node: ^14.15.0 || ^16.10.0 || >=18.0.0}

  '@jridgewell/gen-mapping@0.3.13':
    resolution: {integrity: sha512-2kkt/7niJ6MgEPxF0bYdQ6etZaA+fQvDcLKckhy1yIQOzaoKjBBjSj63/aLVjYE3qhRt5dvM+uUyfCg6UKCBbA==}

  '@jridgewell/remapping@2.3.5':
    resolution: {integrity: sha512-LI9u/+laYG4Ds1TDKSJW2YPrIlcVYOwi2fUC6xB43lueCjgxV4lffOCZCtYFiH6TNOX+tQKXx97T4IKHbhyHEQ==}

  '@jridgewell/resolve-uri@3.1.2':
    resolution: {integrity: sha512-bRISgCIjP20/tbWSPWMEi54QVPRZExkuD9lJL+UIxUKtwVJA8wW1Trb1jMs1RFXo1CBTNZ/5hpC9QvmKWdopKw==}
    engines: {node: '>=6.0.0'}

  '@jridgewell/source-map@0.3.11':
    resolution: {integrity: sha512-ZMp1V8ZFcPG5dIWnQLr3NSI1MiCU7UETdS/A0G8V/XWHvJv3ZsFqutJn1Y5RPmAPX6F3BiE397OqveU/9NCuIA==}

  '@jridgewell/sourcemap-codec@1.5.5':
    resolution: {integrity: sha512-cYQ9310grqxueWbl+WuIUIaiUaDcj7WOq5fVhEljNVgRfOUhY9fy2zTvfoqWsnebh8Sl70VScFbICvJnLKB0Og==}

  '@jridgewell/trace-mapping@0.3.30':
    resolution: {integrity: sha512-GQ7Nw5G2lTu/BtHTKfXhKHok2WGetd4XYcVKGx00SjAk8GMwgJM3zr6zORiPGuOE+/vkc90KtTosSSvaCjKb2Q==}

  '@levischuck/tiny-cbor@0.2.11':
    resolution: {integrity: sha512-llBRm4dT4Z89aRsm6u2oEZ8tfwL/2l6BwpZ7JcyieouniDECM5AqNgr/y08zalEIvW3RSK4upYyybDcmjXqAow==}

  '@mdx-js/esbuild@3.1.1':
    resolution: {integrity: sha512-NS35VhTdvKNj5/B1JSD5W3kN1R0WDHgk+zCWq+tSChQw5L2Bgeiz7yyZPFrc5LWuPVOxE1xMbJr82bO9VVzmfQ==}
    peerDependencies:
      esbuild: '>=0.14.0'

  '@mdx-js/loader@2.3.0':
    resolution: {integrity: sha512-IqsscXh7Q3Rzb+f5DXYk0HU71PK+WuFsEhf+mSV3fOhpLcEpgsHvTQ2h0T6TlZ5gHOaBeFjkXwB52by7ypMyNg==}
    peerDependencies:
      webpack: '>=4'

  '@mdx-js/mdx@2.3.0':
    resolution: {integrity: sha512-jLuwRlz8DQfQNiUCJR50Y09CGPq3fLtmtUQfVrj79E0JWu3dvsVcxVIcfhR5h0iXu+/z++zDrYeiJqifRynJkA==}

  '@mdx-js/mdx@3.1.1':
    resolution: {integrity: sha512-f6ZO2ifpwAQIpzGWaBQT2TXxPv6z3RBzQKpVftEWN78Vl/YweF1uwussDx8ECAXVtr3Rs89fKyG9YlzUs9DyGQ==}

  '@mdx-js/react@2.3.0':
    resolution: {integrity: sha512-zQH//gdOmuu7nt2oJR29vFhDv88oGPmVw6BggmrHeMI+xgEkp1B2dX9/bMBSYtK0dyLX/aOmesKS09g222K1/g==}
    peerDependencies:
      react: '>=16'

  '@next/env@15.2.1':
    resolution: {integrity: sha512-JmY0qvnPuS2NCWOz2bbby3Pe0VzdAQ7XpEB6uLIHmtXNfAsAO0KLQLkuAoc42Bxbo3/jMC3dcn9cdf+piCcG2Q==}

  '@next/mdx@13.5.11':
    resolution: {integrity: sha512-PB2dhmGGlOno0eKRM1WY33PSGlCpZN9MvH6MN7DlMilsB20f1nTYZJgJNSiOyxmrdbWYzN944Z0VgA8Lre1ZZw==}
    peerDependencies:
      '@mdx-js/loader': '>=0.15.0'
      '@mdx-js/react': '>=0.15.0'
    peerDependenciesMeta:
      '@mdx-js/loader':
        optional: true
      '@mdx-js/react':
        optional: true

  '@next/mdx@15.5.2':
    resolution: {integrity: sha512-Lz9mdoKRfSNc7T1cSk3gzryhRcc7ErsiAWba1HBoInCX4ZpGUQXmiZLAAyrIgDl7oS/UHxsgKtk2qp/Df4gKBg==}
    peerDependencies:
      '@mdx-js/loader': '>=0.15.0'
      '@mdx-js/react': '>=0.15.0'
    peerDependenciesMeta:
      '@mdx-js/loader':
        optional: true
      '@mdx-js/react':
        optional: true

  '@next/swc-darwin-arm64@15.2.1':
    resolution: {integrity: sha512-aWXT+5KEREoy3K5AKtiKwioeblmOvFFjd+F3dVleLvvLiQ/mD//jOOuUcx5hzcO9ISSw4lrqtUPntTpK32uXXQ==}
    engines: {node: '>= 10'}
    cpu: [arm64]
    os: [darwin]

  '@next/swc-darwin-x64@15.2.1':
    resolution: {integrity: sha512-E/w8ervu4fcG5SkLhvn1NE/2POuDCDEy5gFbfhmnYXkyONZR68qbUlJlZwuN82o7BrBVAw+tkR8nTIjGiMW1jQ==}
    engines: {node: '>= 10'}
    cpu: [x64]
    os: [darwin]

  '@next/swc-linux-arm64-gnu@15.2.1':
    resolution: {integrity: sha512-gXDX5lIboebbjhiMT6kFgu4svQyjoSed6dHyjx5uZsjlvTwOAnZpn13w9XDaIMFFHw7K8CpBK7HfDKw0VZvUXQ==}
    engines: {node: '>= 10'}
    cpu: [arm64]
    os: [linux]

  '@next/swc-linux-arm64-musl@15.2.1':
    resolution: {integrity: sha512-3v0pF/adKZkBWfUffmB/ROa+QcNTrnmYG4/SS+r52HPwAK479XcWoES2I+7F7lcbqc7mTeVXrIvb4h6rR/iDKg==}
    engines: {node: '>= 10'}
    cpu: [arm64]
    os: [linux]

  '@next/swc-linux-x64-gnu@15.2.1':
    resolution: {integrity: sha512-RbsVq2iB6KFJRZ2cHrU67jLVLKeuOIhnQB05ygu5fCNgg8oTewxweJE8XlLV+Ii6Y6u4EHwETdUiRNXIAfpBww==}
    engines: {node: '>= 10'}
    cpu: [x64]
    os: [linux]

  '@next/swc-linux-x64-musl@15.2.1':
    resolution: {integrity: sha512-QHsMLAyAIu6/fWjHmkN/F78EFPKmhQlyX5C8pRIS2RwVA7z+t9cTb0IaYWC3EHLOTjsU7MNQW+n2xGXr11QPpg==}
    engines: {node: '>= 10'}
    cpu: [x64]
    os: [linux]

  '@next/swc-win32-arm64-msvc@15.2.1':
    resolution: {integrity: sha512-Gk42XZXo1cE89i3hPLa/9KZ8OuupTjkDmhLaMKFohjf9brOeZVEa3BQy1J9s9TWUqPhgAEbwv6B2+ciGfe54Vw==}
    engines: {node: '>= 10'}
    cpu: [arm64]
    os: [win32]

  '@next/swc-win32-x64-msvc@15.2.1':
    resolution: {integrity: sha512-YjqXCl8QGhVlMR8uBftWk0iTmvtntr41PhG1kvzGp0sUP/5ehTM+cwx25hKE54J0CRnHYjSGjSH3gkHEaHIN9g==}
    engines: {node: '>= 10'}
    cpu: [x64]
    os: [win32]

  '@noble/ciphers@0.6.0':
    resolution: {integrity: sha512-mIbq/R9QXk5/cTfESb1OKtyFnk7oc1Om/8onA1158K9/OZUQFDEVy55jVTato+xmp3XX6F6Qh0zz0Nc1AxAlRQ==}

  '@noble/hashes@1.8.0':
    resolution: {integrity: sha512-jCs9ldd7NwzpgXDIf6P3+NrHh9/sD6CQdxHyjQI+h/6rDNo88ypBxxz45UDuZHz9r3tNz7N/VInSVoVdtXEI4A==}
    engines: {node: ^14.21.3 || >=16}

  '@nodelib/fs.scandir@2.1.5':
    resolution: {integrity: sha512-vq24Bq3ym5HEQm2NKCr3yXDwjc7vTsEThRDnkp2DK9p1uqLR+DHurm/NOTo0KG7HYHU7eppKZj3MyqYuMBf62g==}
    engines: {node: '>= 8'}

  '@nodelib/fs.stat@2.0.5':
    resolution: {integrity: sha512-RkhPPp2zrqDAQA/2jNhnztcPAlv64XdhIp7a7454A5ovI7Bukxgt7MX7udwAu3zg1DcpPU0rz3VV1SeaqvY4+A==}
    engines: {node: '>= 8'}

  '@nodelib/fs.walk@1.2.8':
    resolution: {integrity: sha512-oGB+UxlgWcgQkgwo8GcEGwemoTFt3FIO9ababBmaGwXIoBKZ+GTy0pP185beGg7Llih/NSHSV2XAs1lnznocSg==}
    engines: {node: '>= 8'}

  '@pagefind/darwin-arm64@1.3.0':
    resolution: {integrity: sha512-365BEGl6ChOsauRjyVpBjXybflXAOvoMROw3TucAROHIcdBvXk9/2AmEvGFU0r75+vdQI4LJdJdpH4Y6Yqaj4A==}
    cpu: [arm64]
    os: [darwin]

  '@pagefind/darwin-x64@1.3.0':
    resolution: {integrity: sha512-zlGHA23uuXmS8z3XxEGmbHpWDxXfPZ47QS06tGUq0HDcZjXjXHeLG+cboOy828QIV5FXsm9MjfkP5e4ZNbOkow==}
    cpu: [x64]
    os: [darwin]

  '@pagefind/linux-arm64@1.3.0':
    resolution: {integrity: sha512-8lsxNAiBRUk72JvetSBXs4WRpYrQrVJXjlRRnOL6UCdBN9Nlsz0t7hWstRk36+JqHpGWOKYiuHLzGYqYAqoOnQ==}
    cpu: [arm64]
    os: [linux]

  '@pagefind/linux-x64@1.3.0':
    resolution: {integrity: sha512-hAvqdPJv7A20Ucb6FQGE6jhjqy+vZ6pf+s2tFMNtMBG+fzcdc91uTw7aP/1Vo5plD0dAOHwdxfkyw0ugal4kcQ==}
    cpu: [x64]
    os: [linux]

  '@pagefind/windows-x64@1.3.0':
    resolution: {integrity: sha512-BR1bIRWOMqkf8IoU576YDhij1Wd/Zf2kX/kCI0b2qzCKC8wcc2GQJaaRMCpzvCCrmliO4vtJ6RITp/AnoYUUmQ==}
    cpu: [x64]
    os: [win32]

  '@peculiar/asn1-android@2.4.0':
    resolution: {integrity: sha512-YFueREq97CLslZZBI8dKzis7jMfEHSLxM+nr0Zdx1POiXFLjqqwoY5s0F1UimdBiEw/iKlHey2m56MRDv7Jtyg==}

  '@peculiar/asn1-ecc@2.4.0':
    resolution: {integrity: sha512-fJiYUBCJBDkjh347zZe5H81BdJ0+OGIg0X9z06v8xXUoql3MFeENUX0JsjCaVaU9A0L85PefLPGYkIoGpTnXLQ==}

  '@peculiar/asn1-rsa@2.4.0':
    resolution: {integrity: sha512-6PP75voaEnOSlWR9sD25iCQyLgFZHXbmxvUfnnDcfL6Zh5h2iHW38+bve4LfH7a60x7fkhZZNmiYqAlAff9Img==}

  '@peculiar/asn1-schema@2.4.0':
    resolution: {integrity: sha512-umbembjIWOrPSOzEGG5vxFLkeM8kzIhLkgigtsOrfLKnuzxWxejAcUX+q/SoZCdemlODOcr5WiYa7+dIEzBXZQ==}

  '@peculiar/asn1-x509@2.4.0':
    resolution: {integrity: sha512-F7mIZY2Eao2TaoVqigGMLv+NDdpwuBKU1fucHPONfzaBS4JXXCNCmfO0Z3dsy7JzKGqtDcYC1mr9JjaZQZNiuw==}

  '@pkgjs/parseargs@0.11.0':
    resolution: {integrity: sha512-+1VkjdD0QBLPodGrJUeqarH8VAIvQODIbwh9XpP5Syisf7YoQgsJKPNFoqqLQlu+VQ/tVSshMR6loPMn8U+dPg==}
    engines: {node: '>=14'}

  '@playwright/test@1.55.0':
    resolution: {integrity: sha512-04IXzPwHrW69XusN/SIdDdKZBzMfOT9UNT/YiJit/xpy2VuAoB8NHc8Aplb96zsWDddLnbkPL3TsmrS04ZU2xQ==}
    engines: {node: '>=18'}
    hasBin: true

  '@polka/url@1.0.0-next.29':
    resolution: {integrity: sha512-wwQAWhWSuHaag8c4q/KN/vCoeOJYshAIvMQwD4GpSb3OiZklFfvAgmj0VCBBImRpuF/aFgIRzllXlVX93Jevww==}

  '@radix-ui/number@1.1.1':
    resolution: {integrity: sha512-MkKCwxlXTgz6CFoJx3pCwn07GKp36+aZyu/u2Ln2VrA5DcdyCZkASEDBTd8x5whTQQL5CiYf4prXKLcgQdv29g==}

  '@radix-ui/primitive@1.1.3':
    resolution: {integrity: sha512-JTF99U/6XIjCBo0wqkU5sK10glYe27MRRsfwoiq5zzOEZLHU3A3KCMa5X/azekYRCJ0HlwI0crAXS/5dEHTzDg==}

  '@radix-ui/react-accessible-icon@1.1.7':
    resolution: {integrity: sha512-XM+E4WXl0OqUJFovy6GjmxxFyx9opfCAIUku4dlKRd5YEPqt4kALOkQOp0Of6reHuUkJuiPBEc5k0o4z4lTC8A==}
    peerDependencies:
      '@types/react': '*'
      '@types/react-dom': '*'
      react: ^16.8 || ^17.0 || ^18.0 || ^19.0 || ^19.0.0-rc
      react-dom: ^16.8 || ^17.0 || ^18.0 || ^19.0 || ^19.0.0-rc
    peerDependenciesMeta:
      '@types/react':
        optional: true
      '@types/react-dom':
        optional: true

  '@radix-ui/react-accordion@1.2.12':
    resolution: {integrity: sha512-T4nygeh9YE9dLRPhAHSeOZi7HBXo+0kYIPJXayZfvWOWA0+n3dESrZbjfDPUABkUNym6Hd+f2IR113To8D2GPA==}
    peerDependencies:
      '@types/react': '*'
      '@types/react-dom': '*'
      react: ^16.8 || ^17.0 || ^18.0 || ^19.0 || ^19.0.0-rc
      react-dom: ^16.8 || ^17.0 || ^18.0 || ^19.0 || ^19.0.0-rc
    peerDependenciesMeta:
      '@types/react':
        optional: true
      '@types/react-dom':
        optional: true

  '@radix-ui/react-alert-dialog@1.1.15':
    resolution: {integrity: sha512-oTVLkEw5GpdRe29BqJ0LSDFWI3qu0vR1M0mUkOQWDIUnY/QIkLpgDMWuKxP94c2NAC2LGcgVhG1ImF3jkZ5wXw==}
    peerDependencies:
      '@types/react': '*'
      '@types/react-dom': '*'
      react: ^16.8 || ^17.0 || ^18.0 || ^19.0 || ^19.0.0-rc
      react-dom: ^16.8 || ^17.0 || ^18.0 || ^19.0 || ^19.0.0-rc
    peerDependenciesMeta:
      '@types/react':
        optional: true
      '@types/react-dom':
        optional: true

  '@radix-ui/react-arrow@1.1.7':
    resolution: {integrity: sha512-F+M1tLhO+mlQaOWspE8Wstg+z6PwxwRd8oQ8IXceWz92kfAmalTRf0EjrouQeo7QssEPfCn05B4Ihs1K9WQ/7w==}
    peerDependencies:
      '@types/react': '*'
      '@types/react-dom': '*'
      react: ^16.8 || ^17.0 || ^18.0 || ^19.0 || ^19.0.0-rc
      react-dom: ^16.8 || ^17.0 || ^18.0 || ^19.0 || ^19.0.0-rc
    peerDependenciesMeta:
      '@types/react':
        optional: true
      '@types/react-dom':
        optional: true

  '@radix-ui/react-aspect-ratio@1.1.7':
    resolution: {integrity: sha512-Yq6lvO9HQyPwev1onK1daHCHqXVLzPhSVjmsNjCa2Zcxy2f7uJD2itDtxknv6FzAKCwD1qQkeVDmX/cev13n/g==}
    peerDependencies:
      '@types/react': '*'
      '@types/react-dom': '*'
      react: ^16.8 || ^17.0 || ^18.0 || ^19.0 || ^19.0.0-rc
      react-dom: ^16.8 || ^17.0 || ^18.0 || ^19.0 || ^19.0.0-rc
    peerDependenciesMeta:
      '@types/react':
        optional: true
      '@types/react-dom':
        optional: true

  '@radix-ui/react-avatar@1.1.10':
    resolution: {integrity: sha512-V8piFfWapM5OmNCXTzVQY+E1rDa53zY+MQ4Y7356v4fFz6vqCyUtIz2rUD44ZEdwg78/jKmMJHj07+C/Z/rcog==}
    peerDependencies:
      '@types/react': '*'
      '@types/react-dom': '*'
      react: ^16.8 || ^17.0 || ^18.0 || ^19.0 || ^19.0.0-rc
      react-dom: ^16.8 || ^17.0 || ^18.0 || ^19.0 || ^19.0.0-rc
    peerDependenciesMeta:
      '@types/react':
        optional: true
      '@types/react-dom':
        optional: true

  '@radix-ui/react-checkbox@1.3.3':
    resolution: {integrity: sha512-wBbpv+NQftHDdG86Qc0pIyXk5IR3tM8Vd0nWLKDcX8nNn4nXFOFwsKuqw2okA/1D/mpaAkmuyndrPJTYDNZtFw==}
    peerDependencies:
      '@types/react': '*'
      '@types/react-dom': '*'
      react: ^16.8 || ^17.0 || ^18.0 || ^19.0 || ^19.0.0-rc
      react-dom: ^16.8 || ^17.0 || ^18.0 || ^19.0 || ^19.0.0-rc
    peerDependenciesMeta:
      '@types/react':
        optional: true
      '@types/react-dom':
        optional: true

  '@radix-ui/react-collapsible@1.1.12':
    resolution: {integrity: sha512-Uu+mSh4agx2ib1uIGPP4/CKNULyajb3p92LsVXmH2EHVMTfZWpll88XJ0j4W0z3f8NK1eYl1+Mf/szHPmcHzyA==}
    peerDependencies:
      '@types/react': '*'
      '@types/react-dom': '*'
      react: ^16.8 || ^17.0 || ^18.0 || ^19.0 || ^19.0.0-rc
      react-dom: ^16.8 || ^17.0 || ^18.0 || ^19.0 || ^19.0.0-rc
    peerDependenciesMeta:
      '@types/react':
        optional: true
      '@types/react-dom':
        optional: true

  '@radix-ui/react-collection@1.1.7':
    resolution: {integrity: sha512-Fh9rGN0MoI4ZFUNyfFVNU4y9LUz93u9/0K+yLgA2bwRojxM8JU1DyvvMBabnZPBgMWREAJvU2jjVzq+LrFUglw==}
    peerDependencies:
      '@types/react': '*'
      '@types/react-dom': '*'
      react: ^16.8 || ^17.0 || ^18.0 || ^19.0 || ^19.0.0-rc
      react-dom: ^16.8 || ^17.0 || ^18.0 || ^19.0 || ^19.0.0-rc
    peerDependenciesMeta:
      '@types/react':
        optional: true
      '@types/react-dom':
        optional: true

  '@radix-ui/react-compose-refs@1.1.2':
    resolution: {integrity: sha512-z4eqJvfiNnFMHIIvXP3CY57y2WJs5g2v3X0zm9mEJkrkNv4rDxu+sg9Jh8EkXyeqBkB7SOcboo9dMVqhyrACIg==}
    peerDependencies:
      '@types/react': '*'
      react: ^16.8 || ^17.0 || ^18.0 || ^19.0 || ^19.0.0-rc
    peerDependenciesMeta:
      '@types/react':
        optional: true

  '@radix-ui/react-context-menu@2.2.16':
    resolution: {integrity: sha512-O8morBEW+HsVG28gYDZPTrT9UUovQUlJue5YO836tiTJhuIWBm/zQHc7j388sHWtdH/xUZurK9olD2+pcqx5ww==}
    peerDependencies:
      '@types/react': '*'
      '@types/react-dom': '*'
      react: ^16.8 || ^17.0 || ^18.0 || ^19.0 || ^19.0.0-rc
      react-dom: ^16.8 || ^17.0 || ^18.0 || ^19.0 || ^19.0.0-rc
    peerDependenciesMeta:
      '@types/react':
        optional: true
      '@types/react-dom':
        optional: true

  '@radix-ui/react-context@1.1.2':
    resolution: {integrity: sha512-jCi/QKUM2r1Ju5a3J64TH2A5SpKAgh0LpknyqdQ4m6DCV0xJ2HG1xARRwNGPQfi1SLdLWZ1OJz6F4OMBBNiGJA==}
    peerDependencies:
      '@types/react': '*'
      react: ^16.8 || ^17.0 || ^18.0 || ^19.0 || ^19.0.0-rc
    peerDependenciesMeta:
      '@types/react':
        optional: true

  '@radix-ui/react-dialog@1.1.15':
    resolution: {integrity: sha512-TCglVRtzlffRNxRMEyR36DGBLJpeusFcgMVD9PZEzAKnUs1lKCgX5u9BmC2Yg+LL9MgZDugFFs1Vl+Jp4t/PGw==}
    peerDependencies:
      '@types/react': '*'
      '@types/react-dom': '*'
      react: ^16.8 || ^17.0 || ^18.0 || ^19.0 || ^19.0.0-rc
      react-dom: ^16.8 || ^17.0 || ^18.0 || ^19.0 || ^19.0.0-rc
    peerDependenciesMeta:
      '@types/react':
        optional: true
      '@types/react-dom':
        optional: true

  '@radix-ui/react-direction@1.1.1':
    resolution: {integrity: sha512-1UEWRX6jnOA2y4H5WczZ44gOOjTEmlqv1uNW4GAJEO5+bauCBhv8snY65Iw5/VOS/ghKN9gr2KjnLKxrsvoMVw==}
    peerDependencies:
      '@types/react': '*'
      react: ^16.8 || ^17.0 || ^18.0 || ^19.0 || ^19.0.0-rc
    peerDependenciesMeta:
      '@types/react':
        optional: true

  '@radix-ui/react-dismissable-layer@1.1.11':
    resolution: {integrity: sha512-Nqcp+t5cTB8BinFkZgXiMJniQH0PsUt2k51FUhbdfeKvc4ACcG2uQniY/8+h1Yv6Kza4Q7lD7PQV0z0oicE0Mg==}
    peerDependencies:
      '@types/react': '*'
      '@types/react-dom': '*'
      react: ^16.8 || ^17.0 || ^18.0 || ^19.0 || ^19.0.0-rc
      react-dom: ^16.8 || ^17.0 || ^18.0 || ^19.0 || ^19.0.0-rc
    peerDependenciesMeta:
      '@types/react':
        optional: true
      '@types/react-dom':
        optional: true

  '@radix-ui/react-dropdown-menu@2.1.16':
    resolution: {integrity: sha512-1PLGQEynI/3OX/ftV54COn+3Sud/Mn8vALg2rWnBLnRaGtJDduNW/22XjlGgPdpcIbiQxjKtb7BkcjP00nqfJw==}
    peerDependencies:
      '@types/react': '*'
      '@types/react-dom': '*'
      react: ^16.8 || ^17.0 || ^18.0 || ^19.0 || ^19.0.0-rc
      react-dom: ^16.8 || ^17.0 || ^18.0 || ^19.0 || ^19.0.0-rc
    peerDependenciesMeta:
      '@types/react':
        optional: true
      '@types/react-dom':
        optional: true

  '@radix-ui/react-focus-guards@1.1.3':
    resolution: {integrity: sha512-0rFg/Rj2Q62NCm62jZw0QX7a3sz6QCQU0LpZdNrJX8byRGaGVTqbrW9jAoIAHyMQqsNpeZ81YgSizOt5WXq0Pw==}
    peerDependencies:
      '@types/react': '*'
      react: ^16.8 || ^17.0 || ^18.0 || ^19.0 || ^19.0.0-rc
    peerDependenciesMeta:
      '@types/react':
        optional: true

  '@radix-ui/react-focus-scope@1.1.7':
    resolution: {integrity: sha512-t2ODlkXBQyn7jkl6TNaw/MtVEVvIGelJDCG41Okq/KwUsJBwQ4XVZsHAVUkK4mBv3ewiAS3PGuUWuY2BoK4ZUw==}
    peerDependencies:
      '@types/react': '*'
      '@types/react-dom': '*'
      react: ^16.8 || ^17.0 || ^18.0 || ^19.0 || ^19.0.0-rc
      react-dom: ^16.8 || ^17.0 || ^18.0 || ^19.0 || ^19.0.0-rc
    peerDependenciesMeta:
      '@types/react':
        optional: true
      '@types/react-dom':
        optional: true

  '@radix-ui/react-form@0.1.8':
    resolution: {integrity: sha512-QM70k4Zwjttifr5a4sZFts9fn8FzHYvQ5PiB19O2HsYibaHSVt9fH9rzB0XZo/YcM+b7t/p7lYCT/F5eOeF5yQ==}
    peerDependencies:
      '@types/react': '*'
      '@types/react-dom': '*'
      react: ^16.8 || ^17.0 || ^18.0 || ^19.0 || ^19.0.0-rc
      react-dom: ^16.8 || ^17.0 || ^18.0 || ^19.0 || ^19.0.0-rc
    peerDependenciesMeta:
      '@types/react':
        optional: true
      '@types/react-dom':
        optional: true

  '@radix-ui/react-hover-card@1.1.15':
    resolution: {integrity: sha512-qgTkjNT1CfKMoP0rcasmlH2r1DAiYicWsDsufxl940sT2wHNEWWv6FMWIQXWhVdmC1d/HYfbhQx60KYyAtKxjg==}
    peerDependencies:
      '@types/react': '*'
      '@types/react-dom': '*'
      react: ^16.8 || ^17.0 || ^18.0 || ^19.0 || ^19.0.0-rc
      react-dom: ^16.8 || ^17.0 || ^18.0 || ^19.0 || ^19.0.0-rc
    peerDependenciesMeta:
      '@types/react':
        optional: true
      '@types/react-dom':
        optional: true

  '@radix-ui/react-id@1.1.1':
    resolution: {integrity: sha512-kGkGegYIdQsOb4XjsfM97rXsiHaBwco+hFI66oO4s9LU+PLAC5oJ7khdOVFxkhsmlbpUqDAvXw11CluXP+jkHg==}
    peerDependencies:
      '@types/react': '*'
      react: ^16.8 || ^17.0 || ^18.0 || ^19.0 || ^19.0.0-rc
    peerDependenciesMeta:
      '@types/react':
        optional: true

  '@radix-ui/react-label@2.1.7':
    resolution: {integrity: sha512-YT1GqPSL8kJn20djelMX7/cTRp/Y9w5IZHvfxQTVHrOqa2yMl7i/UfMqKRU5V7mEyKTrUVgJXhNQPVCG8PBLoQ==}
    peerDependencies:
      '@types/react': '*'
      '@types/react-dom': '*'
      react: ^16.8 || ^17.0 || ^18.0 || ^19.0 || ^19.0.0-rc
      react-dom: ^16.8 || ^17.0 || ^18.0 || ^19.0 || ^19.0.0-rc
    peerDependenciesMeta:
      '@types/react':
        optional: true
      '@types/react-dom':
        optional: true

  '@radix-ui/react-menu@2.1.16':
    resolution: {integrity: sha512-72F2T+PLlphrqLcAotYPp0uJMr5SjP5SL01wfEspJbru5Zs5vQaSHb4VB3ZMJPimgHHCHG7gMOeOB9H3Hdmtxg==}
    peerDependencies:
      '@types/react': '*'
      '@types/react-dom': '*'
      react: ^16.8 || ^17.0 || ^18.0 || ^19.0 || ^19.0.0-rc
      react-dom: ^16.8 || ^17.0 || ^18.0 || ^19.0 || ^19.0.0-rc
    peerDependenciesMeta:
      '@types/react':
        optional: true
      '@types/react-dom':
        optional: true

  '@radix-ui/react-menubar@1.1.16':
    resolution: {integrity: sha512-EB1FktTz5xRRi2Er974AUQZWg2yVBb1yjip38/lgwtCVRd3a+maUoGHN/xs9Yv8SY8QwbSEb+YrxGadVWbEutA==}
    peerDependencies:
      '@types/react': '*'
      '@types/react-dom': '*'
      react: ^16.8 || ^17.0 || ^18.0 || ^19.0 || ^19.0.0-rc
      react-dom: ^16.8 || ^17.0 || ^18.0 || ^19.0 || ^19.0.0-rc
    peerDependenciesMeta:
      '@types/react':
        optional: true
      '@types/react-dom':
        optional: true

  '@radix-ui/react-navigation-menu@1.2.14':
    resolution: {integrity: sha512-YB9mTFQvCOAQMHU+C/jVl96WmuWeltyUEpRJJky51huhds5W2FQr1J8D/16sQlf0ozxkPK8uF3niQMdUwZPv5w==}
    peerDependencies:
      '@types/react': '*'
      '@types/react-dom': '*'
      react: ^16.8 || ^17.0 || ^18.0 || ^19.0 || ^19.0.0-rc
      react-dom: ^16.8 || ^17.0 || ^18.0 || ^19.0 || ^19.0.0-rc
    peerDependenciesMeta:
      '@types/react':
        optional: true
      '@types/react-dom':
        optional: true

  '@radix-ui/react-one-time-password-field@0.1.8':
    resolution: {integrity: sha512-ycS4rbwURavDPVjCb5iS3aG4lURFDILi6sKI/WITUMZ13gMmn/xGjpLoqBAalhJaDk8I3UbCM5GzKHrnzwHbvg==}
    peerDependencies:
      '@types/react': '*'
      '@types/react-dom': '*'
      react: ^16.8 || ^17.0 || ^18.0 || ^19.0 || ^19.0.0-rc
      react-dom: ^16.8 || ^17.0 || ^18.0 || ^19.0 || ^19.0.0-rc
    peerDependenciesMeta:
      '@types/react':
        optional: true
      '@types/react-dom':
        optional: true

  '@radix-ui/react-password-toggle-field@0.1.3':
    resolution: {integrity: sha512-/UuCrDBWravcaMix4TdT+qlNdVwOM1Nck9kWx/vafXsdfj1ChfhOdfi3cy9SGBpWgTXwYCuboT/oYpJy3clqfw==}
    peerDependencies:
      '@types/react': '*'
      '@types/react-dom': '*'
      react: ^16.8 || ^17.0 || ^18.0 || ^19.0 || ^19.0.0-rc
      react-dom: ^16.8 || ^17.0 || ^18.0 || ^19.0 || ^19.0.0-rc
    peerDependenciesMeta:
      '@types/react':
        optional: true
      '@types/react-dom':
        optional: true

  '@radix-ui/react-popover@1.1.15':
    resolution: {integrity: sha512-kr0X2+6Yy/vJzLYJUPCZEc8SfQcf+1COFoAqauJm74umQhta9M7lNJHP7QQS3vkvcGLQUbWpMzwrXYwrYztHKA==}
    peerDependencies:
      '@types/react': '*'
      '@types/react-dom': '*'
      react: ^16.8 || ^17.0 || ^18.0 || ^19.0 || ^19.0.0-rc
      react-dom: ^16.8 || ^17.0 || ^18.0 || ^19.0 || ^19.0.0-rc
    peerDependenciesMeta:
      '@types/react':
        optional: true
      '@types/react-dom':
        optional: true

  '@radix-ui/react-popper@1.2.8':
    resolution: {integrity: sha512-0NJQ4LFFUuWkE7Oxf0htBKS6zLkkjBH+hM1uk7Ng705ReR8m/uelduy1DBo0PyBXPKVnBA6YBlU94MBGXrSBCw==}
    peerDependencies:
      '@types/react': '*'
      '@types/react-dom': '*'
      react: ^16.8 || ^17.0 || ^18.0 || ^19.0 || ^19.0.0-rc
      react-dom: ^16.8 || ^17.0 || ^18.0 || ^19.0 || ^19.0.0-rc
    peerDependenciesMeta:
      '@types/react':
        optional: true
      '@types/react-dom':
        optional: true

  '@radix-ui/react-portal@1.1.9':
    resolution: {integrity: sha512-bpIxvq03if6UNwXZ+HTK71JLh4APvnXntDc6XOX8UVq4XQOVl7lwok0AvIl+b8zgCw3fSaVTZMpAPPagXbKmHQ==}
    peerDependencies:
      '@types/react': '*'
      '@types/react-dom': '*'
      react: ^16.8 || ^17.0 || ^18.0 || ^19.0 || ^19.0.0-rc
      react-dom: ^16.8 || ^17.0 || ^18.0 || ^19.0 || ^19.0.0-rc
    peerDependenciesMeta:
      '@types/react':
        optional: true
      '@types/react-dom':
        optional: true

  '@radix-ui/react-presence@1.1.5':
    resolution: {integrity: sha512-/jfEwNDdQVBCNvjkGit4h6pMOzq8bHkopq458dPt2lMjx+eBQUohZNG9A7DtO/O5ukSbxuaNGXMjHicgwy6rQQ==}
    peerDependencies:
      '@types/react': '*'
      '@types/react-dom': '*'
      react: ^16.8 || ^17.0 || ^18.0 || ^19.0 || ^19.0.0-rc
      react-dom: ^16.8 || ^17.0 || ^18.0 || ^19.0 || ^19.0.0-rc
    peerDependenciesMeta:
      '@types/react':
        optional: true
      '@types/react-dom':
        optional: true

  '@radix-ui/react-primitive@2.1.3':
    resolution: {integrity: sha512-m9gTwRkhy2lvCPe6QJp4d3G1TYEUHn/FzJUtq9MjH46an1wJU+GdoGC5VLof8RX8Ft/DlpshApkhswDLZzHIcQ==}
    peerDependencies:
      '@types/react': '*'
      '@types/react-dom': '*'
      react: ^16.8 || ^17.0 || ^18.0 || ^19.0 || ^19.0.0-rc
      react-dom: ^16.8 || ^17.0 || ^18.0 || ^19.0 || ^19.0.0-rc
    peerDependenciesMeta:
      '@types/react':
        optional: true
      '@types/react-dom':
        optional: true

  '@radix-ui/react-progress@1.1.7':
    resolution: {integrity: sha512-vPdg/tF6YC/ynuBIJlk1mm7Le0VgW6ub6J2UWnTQ7/D23KXcPI1qy+0vBkgKgd38RCMJavBXpB83HPNFMTb0Fg==}
    peerDependencies:
      '@types/react': '*'
      '@types/react-dom': '*'
      react: ^16.8 || ^17.0 || ^18.0 || ^19.0 || ^19.0.0-rc
      react-dom: ^16.8 || ^17.0 || ^18.0 || ^19.0 || ^19.0.0-rc
    peerDependenciesMeta:
      '@types/react':
        optional: true
      '@types/react-dom':
        optional: true

  '@radix-ui/react-radio-group@1.3.8':
    resolution: {integrity: sha512-VBKYIYImA5zsxACdisNQ3BjCBfmbGH3kQlnFVqlWU4tXwjy7cGX8ta80BcrO+WJXIn5iBylEH3K6ZTlee//lgQ==}
    peerDependencies:
      '@types/react': '*'
      '@types/react-dom': '*'
      react: ^16.8 || ^17.0 || ^18.0 || ^19.0 || ^19.0.0-rc
      react-dom: ^16.8 || ^17.0 || ^18.0 || ^19.0 || ^19.0.0-rc
    peerDependenciesMeta:
      '@types/react':
        optional: true
      '@types/react-dom':
        optional: true

  '@radix-ui/react-roving-focus@1.1.11':
    resolution: {integrity: sha512-7A6S9jSgm/S+7MdtNDSb+IU859vQqJ/QAtcYQcfFC6W8RS4IxIZDldLR0xqCFZ6DCyrQLjLPsxtTNch5jVA4lA==}
    peerDependencies:
      '@types/react': '*'
      '@types/react-dom': '*'
      react: ^16.8 || ^17.0 || ^18.0 || ^19.0 || ^19.0.0-rc
      react-dom: ^16.8 || ^17.0 || ^18.0 || ^19.0 || ^19.0.0-rc
    peerDependenciesMeta:
      '@types/react':
        optional: true
      '@types/react-dom':
        optional: true

  '@radix-ui/react-scroll-area@1.2.10':
    resolution: {integrity: sha512-tAXIa1g3sM5CGpVT0uIbUx/U3Gs5N8T52IICuCtObaos1S8fzsrPXG5WObkQN3S6NVl6wKgPhAIiBGbWnvc97A==}
    peerDependencies:
      '@types/react': '*'
      '@types/react-dom': '*'
      react: ^16.8 || ^17.0 || ^18.0 || ^19.0 || ^19.0.0-rc
      react-dom: ^16.8 || ^17.0 || ^18.0 || ^19.0 || ^19.0.0-rc
    peerDependenciesMeta:
      '@types/react':
        optional: true
      '@types/react-dom':
        optional: true

  '@radix-ui/react-select@2.2.6':
    resolution: {integrity: sha512-I30RydO+bnn2PQztvo25tswPH+wFBjehVGtmagkU78yMdwTwVf12wnAOF+AeP8S2N8xD+5UPbGhkUfPyvT+mwQ==}
    peerDependencies:
      '@types/react': '*'
      '@types/react-dom': '*'
      react: ^16.8 || ^17.0 || ^18.0 || ^19.0 || ^19.0.0-rc
      react-dom: ^16.8 || ^17.0 || ^18.0 || ^19.0 || ^19.0.0-rc
    peerDependenciesMeta:
      '@types/react':
        optional: true
      '@types/react-dom':
        optional: true

  '@radix-ui/react-separator@1.1.7':
    resolution: {integrity: sha512-0HEb8R9E8A+jZjvmFCy/J4xhbXy3TV+9XSnGJ3KvTtjlIUy/YQ/p6UYZvi7YbeoeXdyU9+Y3scizK6hkY37baA==}
    peerDependencies:
      '@types/react': '*'
      '@types/react-dom': '*'
      react: ^16.8 || ^17.0 || ^18.0 || ^19.0 || ^19.0.0-rc
      react-dom: ^16.8 || ^17.0 || ^18.0 || ^19.0 || ^19.0.0-rc
    peerDependenciesMeta:
      '@types/react':
        optional: true
      '@types/react-dom':
        optional: true

  '@radix-ui/react-slider@1.3.6':
    resolution: {integrity: sha512-JPYb1GuM1bxfjMRlNLE+BcmBC8onfCi60Blk7OBqi2MLTFdS+8401U4uFjnwkOr49BLmXxLC6JHkvAsx5OJvHw==}
    peerDependencies:
      '@types/react': '*'
      '@types/react-dom': '*'
      react: ^16.8 || ^17.0 || ^18.0 || ^19.0 || ^19.0.0-rc
      react-dom: ^16.8 || ^17.0 || ^18.0 || ^19.0 || ^19.0.0-rc
    peerDependenciesMeta:
      '@types/react':
        optional: true
      '@types/react-dom':
        optional: true

  '@radix-ui/react-slot@1.2.3':
    resolution: {integrity: sha512-aeNmHnBxbi2St0au6VBVC7JXFlhLlOnvIIlePNniyUNAClzmtAUEY8/pBiK3iHjufOlwA+c20/8jngo7xcrg8A==}
    peerDependencies:
      '@types/react': '*'
      react: ^16.8 || ^17.0 || ^18.0 || ^19.0 || ^19.0.0-rc
    peerDependenciesMeta:
      '@types/react':
        optional: true

  '@radix-ui/react-switch@1.2.6':
    resolution: {integrity: sha512-bByzr1+ep1zk4VubeEVViV592vu2lHE2BZY5OnzehZqOOgogN80+mNtCqPkhn2gklJqOpxWgPoYTSnhBCqpOXQ==}
    peerDependencies:
      '@types/react': '*'
      '@types/react-dom': '*'
      react: ^16.8 || ^17.0 || ^18.0 || ^19.0 || ^19.0.0-rc
      react-dom: ^16.8 || ^17.0 || ^18.0 || ^19.0 || ^19.0.0-rc
    peerDependenciesMeta:
      '@types/react':
        optional: true
      '@types/react-dom':
        optional: true

  '@radix-ui/react-tabs@1.1.13':
    resolution: {integrity: sha512-7xdcatg7/U+7+Udyoj2zodtI9H/IIopqo+YOIcZOq1nJwXWBZ9p8xiu5llXlekDbZkca79a/fozEYQXIA4sW6A==}
    peerDependencies:
      '@types/react': '*'
      '@types/react-dom': '*'
      react: ^16.8 || ^17.0 || ^18.0 || ^19.0 || ^19.0.0-rc
      react-dom: ^16.8 || ^17.0 || ^18.0 || ^19.0 || ^19.0.0-rc
    peerDependenciesMeta:
      '@types/react':
        optional: true
      '@types/react-dom':
        optional: true

  '@radix-ui/react-toast@1.2.15':
    resolution: {integrity: sha512-3OSz3TacUWy4WtOXV38DggwxoqJK4+eDkNMl5Z/MJZaoUPaP4/9lf81xXMe1I2ReTAptverZUpbPY4wWwWyL5g==}
    peerDependencies:
      '@types/react': '*'
      '@types/react-dom': '*'
      react: ^16.8 || ^17.0 || ^18.0 || ^19.0 || ^19.0.0-rc
      react-dom: ^16.8 || ^17.0 || ^18.0 || ^19.0 || ^19.0.0-rc
    peerDependenciesMeta:
      '@types/react':
        optional: true
      '@types/react-dom':
        optional: true

  '@radix-ui/react-toggle-group@1.1.11':
    resolution: {integrity: sha512-5umnS0T8JQzQT6HbPyO7Hh9dgd82NmS36DQr+X/YJ9ctFNCiiQd6IJAYYZ33LUwm8M+taCz5t2ui29fHZc4Y6Q==}
    peerDependencies:
      '@types/react': '*'
      '@types/react-dom': '*'
      react: ^16.8 || ^17.0 || ^18.0 || ^19.0 || ^19.0.0-rc
      react-dom: ^16.8 || ^17.0 || ^18.0 || ^19.0 || ^19.0.0-rc
    peerDependenciesMeta:
      '@types/react':
        optional: true
      '@types/react-dom':
        optional: true

  '@radix-ui/react-toggle@1.1.10':
    resolution: {integrity: sha512-lS1odchhFTeZv3xwHH31YPObmJn8gOg7Lq12inrr0+BH/l3Tsq32VfjqH1oh80ARM3mlkfMic15n0kg4sD1poQ==}
    peerDependencies:
      '@types/react': '*'
      '@types/react-dom': '*'
      react: ^16.8 || ^17.0 || ^18.0 || ^19.0 || ^19.0.0-rc
      react-dom: ^16.8 || ^17.0 || ^18.0 || ^19.0 || ^19.0.0-rc
    peerDependenciesMeta:
      '@types/react':
        optional: true
      '@types/react-dom':
        optional: true

  '@radix-ui/react-toolbar@1.1.11':
    resolution: {integrity: sha512-4ol06/1bLoFu1nwUqzdD4Y5RZ9oDdKeiHIsntug54Hcr1pgaHiPqHFEaXI1IFP/EsOfROQZ8Mig9VTIRza6Tjg==}
    peerDependencies:
      '@types/react': '*'
      '@types/react-dom': '*'
      react: ^16.8 || ^17.0 || ^18.0 || ^19.0 || ^19.0.0-rc
      react-dom: ^16.8 || ^17.0 || ^18.0 || ^19.0 || ^19.0.0-rc
    peerDependenciesMeta:
      '@types/react':
        optional: true
      '@types/react-dom':
        optional: true

  '@radix-ui/react-tooltip@1.2.8':
    resolution: {integrity: sha512-tY7sVt1yL9ozIxvmbtN5qtmH2krXcBCfjEiCgKGLqunJHvgvZG2Pcl2oQ3kbcZARb1BGEHdkLzcYGO8ynVlieg==}
    peerDependencies:
      '@types/react': '*'
      '@types/react-dom': '*'
      react: ^16.8 || ^17.0 || ^18.0 || ^19.0 || ^19.0.0-rc
      react-dom: ^16.8 || ^17.0 || ^18.0 || ^19.0 || ^19.0.0-rc
    peerDependenciesMeta:
      '@types/react':
        optional: true
      '@types/react-dom':
        optional: true

  '@radix-ui/react-use-callback-ref@1.1.1':
    resolution: {integrity: sha512-FkBMwD+qbGQeMu1cOHnuGB6x4yzPjho8ap5WtbEJ26umhgqVXbhekKUQO+hZEL1vU92a3wHwdp0HAcqAUF5iDg==}
    peerDependencies:
      '@types/react': '*'
      react: ^16.8 || ^17.0 || ^18.0 || ^19.0 || ^19.0.0-rc
    peerDependenciesMeta:
      '@types/react':
        optional: true

  '@radix-ui/react-use-controllable-state@1.2.2':
    resolution: {integrity: sha512-BjasUjixPFdS+NKkypcyyN5Pmg83Olst0+c6vGov0diwTEo6mgdqVR6hxcEgFuh4QrAs7Rc+9KuGJ9TVCj0Zzg==}
    peerDependencies:
      '@types/react': '*'
      react: ^16.8 || ^17.0 || ^18.0 || ^19.0 || ^19.0.0-rc
    peerDependenciesMeta:
      '@types/react':
        optional: true

  '@radix-ui/react-use-effect-event@0.0.2':
    resolution: {integrity: sha512-Qp8WbZOBe+blgpuUT+lw2xheLP8q0oatc9UpmiemEICxGvFLYmHm9QowVZGHtJlGbS6A6yJ3iViad/2cVjnOiA==}
    peerDependencies:
      '@types/react': '*'
      react: ^16.8 || ^17.0 || ^18.0 || ^19.0 || ^19.0.0-rc
    peerDependenciesMeta:
      '@types/react':
        optional: true

  '@radix-ui/react-use-escape-keydown@1.1.1':
    resolution: {integrity: sha512-Il0+boE7w/XebUHyBjroE+DbByORGR9KKmITzbR7MyQ4akpORYP/ZmbhAr0DG7RmmBqoOnZdy2QlvajJ2QA59g==}
    peerDependencies:
      '@types/react': '*'
      react: ^16.8 || ^17.0 || ^18.0 || ^19.0 || ^19.0.0-rc
    peerDependenciesMeta:
      '@types/react':
        optional: true

  '@radix-ui/react-use-is-hydrated@0.1.0':
    resolution: {integrity: sha512-U+UORVEq+cTnRIaostJv9AGdV3G6Y+zbVd+12e18jQ5A3c0xL03IhnHuiU4UV69wolOQp5GfR58NW/EgdQhwOA==}
    peerDependencies:
      '@types/react': '*'
      react: ^16.8 || ^17.0 || ^18.0 || ^19.0 || ^19.0.0-rc
    peerDependenciesMeta:
      '@types/react':
        optional: true

  '@radix-ui/react-use-layout-effect@1.1.1':
    resolution: {integrity: sha512-RbJRS4UWQFkzHTTwVymMTUv8EqYhOp8dOOviLj2ugtTiXRaRQS7GLGxZTLL1jWhMeoSCf5zmcZkqTl9IiYfXcQ==}
    peerDependencies:
      '@types/react': '*'
      react: ^16.8 || ^17.0 || ^18.0 || ^19.0 || ^19.0.0-rc
    peerDependenciesMeta:
      '@types/react':
        optional: true

  '@radix-ui/react-use-previous@1.1.1':
    resolution: {integrity: sha512-2dHfToCj/pzca2Ck724OZ5L0EVrr3eHRNsG/b3xQJLA2hZpVCS99bLAX+hm1IHXDEnzU6by5z/5MIY794/a8NQ==}
    peerDependencies:
      '@types/react': '*'
      react: ^16.8 || ^17.0 || ^18.0 || ^19.0 || ^19.0.0-rc
    peerDependenciesMeta:
      '@types/react':
        optional: true

  '@radix-ui/react-use-rect@1.1.1':
    resolution: {integrity: sha512-QTYuDesS0VtuHNNvMh+CjlKJ4LJickCMUAqjlE3+j8w+RlRpwyX3apEQKGFzbZGdo7XNG1tXa+bQqIE7HIXT2w==}
    peerDependencies:
      '@types/react': '*'
      react: ^16.8 || ^17.0 || ^18.0 || ^19.0 || ^19.0.0-rc
    peerDependenciesMeta:
      '@types/react':
        optional: true

  '@radix-ui/react-use-size@1.1.1':
    resolution: {integrity: sha512-ewrXRDTAqAXlkl6t/fkXWNAhFX9I+CkKlw6zjEwk86RSPKwZr3xpBRso655aqYafwtnbpHLj6toFzmd6xdVptQ==}
    peerDependencies:
      '@types/react': '*'
      react: ^16.8 || ^17.0 || ^18.0 || ^19.0 || ^19.0.0-rc
    peerDependenciesMeta:
      '@types/react':
        optional: true

  '@radix-ui/react-visually-hidden@1.2.3':
    resolution: {integrity: sha512-pzJq12tEaaIhqjbzpCuv/OypJY/BPavOofm+dbab+MHLajy277+1lLm6JFcGgF5eskJ6mquGirhXY2GD/8u8Ug==}
    peerDependencies:
      '@types/react': '*'
      '@types/react-dom': '*'
      react: ^16.8 || ^17.0 || ^18.0 || ^19.0 || ^19.0.0-rc
      react-dom: ^16.8 || ^17.0 || ^18.0 || ^19.0 || ^19.0.0-rc
    peerDependenciesMeta:
      '@types/react':
        optional: true
      '@types/react-dom':
        optional: true

  '@radix-ui/rect@1.1.1':
    resolution: {integrity: sha512-HPwpGIzkl28mWyZqG52jiqDJ12waP11Pa1lGoiyUkIEuMLBP0oeK/C89esbXrxsky5we7dfd8U58nm0SgAWpVw==}

  '@react-aria/focus@3.21.1':
    resolution: {integrity: sha512-hmH1IhHlcQ2lSIxmki1biWzMbGgnhdxJUM0MFfzc71Rv6YAzhlx4kX3GYn4VNcjCeb6cdPv4RZ5vunV4kgMZYQ==}
    peerDependencies:
      react: ^16.8.0 || ^17.0.0-rc.1 || ^18.0.0 || ^19.0.0-rc.1
      react-dom: ^16.8.0 || ^17.0.0-rc.1 || ^18.0.0 || ^19.0.0-rc.1

  '@react-aria/interactions@3.25.5':
    resolution: {integrity: sha512-EweYHOEvMwef/wsiEqV73KurX/OqnmbzKQa2fLxdULbec5+yDj6wVGaRHIzM4NiijIDe+bldEl5DG05CAKOAHA==}
    peerDependencies:
      react: ^16.8.0 || ^17.0.0-rc.1 || ^18.0.0 || ^19.0.0-rc.1
      react-dom: ^16.8.0 || ^17.0.0-rc.1 || ^18.0.0 || ^19.0.0-rc.1

  '@react-aria/ssr@3.9.10':
    resolution: {integrity: sha512-hvTm77Pf+pMBhuBm760Li0BVIO38jv1IBws1xFm1NoL26PU+fe+FMW5+VZWyANR6nYL65joaJKZqOdTQMkO9IQ==}
    engines: {node: '>= 12'}
    peerDependencies:
      react: ^16.8.0 || ^17.0.0-rc.1 || ^18.0.0 || ^19.0.0-rc.1

  '@react-aria/utils@3.30.1':
    resolution: {integrity: sha512-zETcbDd6Vf9GbLndO6RiWJadIZsBU2MMm23rBACXLmpRztkrIqPEb2RVdlLaq1+GklDx0Ii6PfveVjx+8S5U6A==}
    peerDependencies:
      react: ^16.8.0 || ^17.0.0-rc.1 || ^18.0.0 || ^19.0.0-rc.1
      react-dom: ^16.8.0 || ^17.0.0-rc.1 || ^18.0.0 || ^19.0.0-rc.1

  '@react-email/render@1.1.2':
    resolution: {integrity: sha512-RnRehYN3v9gVlNMehHPHhyp2RQo7+pSkHDtXPvg3s0GbzM9SQMW4Qrf8GRNvtpLC4gsI+Wt0VatNRUFqjvevbw==}
    engines: {node: '>=18.0.0'}
    peerDependencies:
      react: ^18.0 || ^19.0 || ^19.0.0-rc
      react-dom: ^18.0 || ^19.0 || ^19.0.0-rc

  '@react-native/assets-registry@0.81.1':
    resolution: {integrity: sha512-o/AeHeoiPW8x9MzxE1RSnKYc+KZMW9b7uaojobEz0G8fKgGD1R8n5CJSOiQ/0yO2fJdC5wFxMMOgy2IKwRrVgw==}
    engines: {node: '>= 20.19.4'}

  '@react-native/codegen@0.81.1':
    resolution: {integrity: sha512-8KoUE1j65fF1PPHlAhSeUHmcyqpE+Z7Qv27A89vSZkz3s8eqWSRu2hZtCl0D3nSgS0WW0fyrIsFaRFj7azIiPw==}
    engines: {node: '>= 20.19.4'}
    peerDependencies:
      '@babel/core': '*'

  '@react-native/community-cli-plugin@0.81.1':
    resolution: {integrity: sha512-FuIpZcjBiiYcVMNx+1JBqTPLs2bUIm6X4F5enYGYcetNE2nfSMUVO8SGUtTkBdbUTfKesXYSYN8wungyro28Ag==}
    engines: {node: '>= 20.19.4'}
    peerDependencies:
      '@react-native-community/cli': '*'
      '@react-native/metro-config': '*'
    peerDependenciesMeta:
      '@react-native-community/cli':
        optional: true
      '@react-native/metro-config':
        optional: true

  '@react-native/debugger-frontend@0.81.1':
    resolution: {integrity: sha512-dwKv1EqKD+vONN4xsfyTXxn291CNl1LeBpaHhNGWASK1GO4qlyExMs4TtTjN57BnYHikR9PzqPWcUcfzpVRaLg==}
    engines: {node: '>= 20.19.4'}

  '@react-native/dev-middleware@0.81.1':
    resolution: {integrity: sha512-hy3KlxNOfev3O5/IuyZSstixWo7E9FhljxKGHdvVtZVNjQdM+kPMh66mxeJbB2TjdJGAyBT4DjIwBaZnIFOGHQ==}
    engines: {node: '>= 20.19.4'}

  '@react-native/gradle-plugin@0.81.1':
    resolution: {integrity: sha512-RpRxs/LbWVM9Zi5jH1qBLgTX746Ei+Ui4vj3FmUCd9EXUSECM5bJpphcsvqjxM5Vfl/o2wDLSqIoFkVP/6Te7g==}
    engines: {node: '>= 20.19.4'}

  '@react-native/js-polyfills@0.81.1':
    resolution: {integrity: sha512-w093OkHFfCnJKnkiFizwwjgrjh5ra53BU0ebPM3uBLkIQ6ZMNSCTZhG8ZHIlAYeIGtEinvmnSUi3JySoxuDCAQ==}
    engines: {node: '>= 20.19.4'}

  '@react-native/normalize-colors@0.81.1':
    resolution: {integrity: sha512-TsaeZlE8OYFy3PSWc+1VBmAzI2T3kInzqxmwXoGU4w1d4XFkQFg271Ja9GmDi9cqV3CnBfqoF9VPwRxVlc/l5g==}

  '@react-native/virtualized-lists@0.81.1':
    resolution: {integrity: sha512-yG+zcMtyApW1yRwkNFvlXzEg3RIFdItuwr/zEvPCSdjaL+paX4rounpL0YX5kS9MsDIE5FXfcqINXg7L0xuwPg==}
    engines: {node: '>= 20.19.4'}
    peerDependencies:
      '@types/react': ^19.1.0
      react: '*'
      react-native: '*'
    peerDependenciesMeta:
      '@types/react':
        optional: true

  '@react-stately/flags@3.1.2':
    resolution: {integrity: sha512-2HjFcZx1MyQXoPqcBGALwWWmgFVUk2TuKVIQxCbRq7fPyWXIl6VHcakCLurdtYC2Iks7zizvz0Idv48MQ38DWg==}

  '@react-stately/utils@3.10.8':
    resolution: {integrity: sha512-SN3/h7SzRsusVQjQ4v10LaVsDc81jyyR0DD5HnsQitm/I5WDpaSr2nRHtyloPFU48jlql1XX/S04T2DLQM7Y3g==}
    peerDependencies:
      react: ^16.8.0 || ^17.0.0-rc.1 || ^18.0.0 || ^19.0.0-rc.1

  '@react-types/shared@3.32.0':
    resolution: {integrity: sha512-t+cligIJsZYFMSPFMvsJMjzlzde06tZMOIOFa1OV5Z0BcMowrb2g4mB57j/9nP28iJIRYn10xCniQts+qadrqQ==}
    peerDependencies:
      react: ^16.8.0 || ^17.0.0-rc.1 || ^18.0.0 || ^19.0.0-rc.1

  '@rollup/rollup-android-arm-eabi@4.50.0':
    resolution: {integrity: sha512-lVgpeQyy4fWN5QYebtW4buT/4kn4p4IJ+kDNB4uYNT5b8c8DLJDg6titg20NIg7E8RWwdWZORW6vUFfrLyG3KQ==}
    cpu: [arm]
    os: [android]

  '@rollup/rollup-android-arm64@4.50.0':
    resolution: {integrity: sha512-2O73dR4Dc9bp+wSYhviP6sDziurB5/HCym7xILKifWdE9UsOe2FtNcM+I4xZjKrfLJnq5UR8k9riB87gauiQtw==}
    cpu: [arm64]
    os: [android]

  '@rollup/rollup-darwin-arm64@4.50.0':
    resolution: {integrity: sha512-vwSXQN8T4sKf1RHr1F0s98Pf8UPz7pS6P3LG9NSmuw0TVh7EmaE+5Ny7hJOZ0M2yuTctEsHHRTMi2wuHkdS6Hg==}
    cpu: [arm64]
    os: [darwin]

  '@rollup/rollup-darwin-x64@4.50.0':
    resolution: {integrity: sha512-cQp/WG8HE7BCGyFVuzUg0FNmupxC+EPZEwWu2FCGGw5WDT1o2/YlENbm5e9SMvfDFR6FRhVCBePLqj0o8MN7Vw==}
    cpu: [x64]
    os: [darwin]

  '@rollup/rollup-freebsd-arm64@4.50.0':
    resolution: {integrity: sha512-UR1uTJFU/p801DvvBbtDD7z9mQL8J80xB0bR7DqW7UGQHRm/OaKzp4is7sQSdbt2pjjSS72eAtRh43hNduTnnQ==}
    cpu: [arm64]
    os: [freebsd]

  '@rollup/rollup-freebsd-x64@4.50.0':
    resolution: {integrity: sha512-G/DKyS6PK0dD0+VEzH/6n/hWDNPDZSMBmqsElWnCRGrYOb2jC0VSupp7UAHHQ4+QILwkxSMaYIbQ72dktp8pKA==}
    cpu: [x64]
    os: [freebsd]

  '@rollup/rollup-linux-arm-gnueabihf@4.50.0':
    resolution: {integrity: sha512-u72Mzc6jyJwKjJbZZcIYmd9bumJu7KNmHYdue43vT1rXPm2rITwmPWF0mmPzLm9/vJWxIRbao/jrQmxTO0Sm9w==}
    cpu: [arm]
    os: [linux]

  '@rollup/rollup-linux-arm-musleabihf@4.50.0':
    resolution: {integrity: sha512-S4UefYdV0tnynDJV1mdkNawp0E5Qm2MtSs330IyHgaccOFrwqsvgigUD29uT+B/70PDY1eQ3t40+xf6wIvXJyg==}
    cpu: [arm]
    os: [linux]

  '@rollup/rollup-linux-arm64-gnu@4.50.0':
    resolution: {integrity: sha512-1EhkSvUQXJsIhk4msxP5nNAUWoB4MFDHhtc4gAYvnqoHlaL9V3F37pNHabndawsfy/Tp7BPiy/aSa6XBYbaD1g==}
    cpu: [arm64]
    os: [linux]

  '@rollup/rollup-linux-arm64-musl@4.50.0':
    resolution: {integrity: sha512-EtBDIZuDtVg75xIPIK1l5vCXNNCIRM0OBPUG+tbApDuJAy9mKago6QxX+tfMzbCI6tXEhMuZuN1+CU8iDW+0UQ==}
    cpu: [arm64]
    os: [linux]

  '@rollup/rollup-linux-loongarch64-gnu@4.50.0':
    resolution: {integrity: sha512-BGYSwJdMP0hT5CCmljuSNx7+k+0upweM2M4YGfFBjnFSZMHOLYR0gEEj/dxyYJ6Zc6AiSeaBY8dWOa11GF/ppQ==}
    cpu: [loong64]
    os: [linux]

  '@rollup/rollup-linux-ppc64-gnu@4.50.0':
    resolution: {integrity: sha512-I1gSMzkVe1KzAxKAroCJL30hA4DqSi+wGc5gviD0y3IL/VkvcnAqwBf4RHXHyvH66YVHxpKO8ojrgc4SrWAnLg==}
    cpu: [ppc64]
    os: [linux]

  '@rollup/rollup-linux-riscv64-gnu@4.50.0':
    resolution: {integrity: sha512-bSbWlY3jZo7molh4tc5dKfeSxkqnf48UsLqYbUhnkdnfgZjgufLS/NTA8PcP/dnvct5CCdNkABJ56CbclMRYCA==}
    cpu: [riscv64]
    os: [linux]

  '@rollup/rollup-linux-riscv64-musl@4.50.0':
    resolution: {integrity: sha512-LSXSGumSURzEQLT2e4sFqFOv3LWZsEF8FK7AAv9zHZNDdMnUPYH3t8ZlaeYYZyTXnsob3htwTKeWtBIkPV27iQ==}
    cpu: [riscv64]
    os: [linux]

  '@rollup/rollup-linux-s390x-gnu@4.50.0':
    resolution: {integrity: sha512-CxRKyakfDrsLXiCyucVfVWVoaPA4oFSpPpDwlMcDFQvrv3XY6KEzMtMZrA+e/goC8xxp2WSOxHQubP8fPmmjOQ==}
    cpu: [s390x]
    os: [linux]

  '@rollup/rollup-linux-x64-gnu@4.50.0':
    resolution: {integrity: sha512-8PrJJA7/VU8ToHVEPu14FzuSAqVKyo5gg/J8xUerMbyNkWkO9j2ExBho/68RnJsMGNJq4zH114iAttgm7BZVkA==}
    cpu: [x64]
    os: [linux]

  '@rollup/rollup-linux-x64-musl@4.50.0':
    resolution: {integrity: sha512-SkE6YQp+CzpyOrbw7Oc4MgXFvTw2UIBElvAvLCo230pyxOLmYwRPwZ/L5lBe/VW/qT1ZgND9wJfOsdy0XptRvw==}
    cpu: [x64]
    os: [linux]

  '@rollup/rollup-openharmony-arm64@4.50.0':
    resolution: {integrity: sha512-PZkNLPfvXeIOgJWA804zjSFH7fARBBCpCXxgkGDRjjAhRLOR8o0IGS01ykh5GYfod4c2yiiREuDM8iZ+pVsT+Q==}
    cpu: [arm64]
    os: [openharmony]

  '@rollup/rollup-win32-arm64-msvc@4.50.0':
    resolution: {integrity: sha512-q7cIIdFvWQoaCbLDUyUc8YfR3Jh2xx3unO8Dn6/TTogKjfwrax9SyfmGGK6cQhKtjePI7jRfd7iRYcxYs93esg==}
    cpu: [arm64]
    os: [win32]

  '@rollup/rollup-win32-ia32-msvc@4.50.0':
    resolution: {integrity: sha512-XzNOVg/YnDOmFdDKcxxK410PrcbcqZkBmz+0FicpW5jtjKQxcW1BZJEQOF0NJa6JO7CZhett8GEtRN/wYLYJuw==}
    cpu: [ia32]
    os: [win32]

  '@rollup/rollup-win32-x64-msvc@4.50.0':
    resolution: {integrity: sha512-xMmiWRR8sp72Zqwjgtf3QbZfF1wdh8X2ABu3EaozvZcyHJeU0r+XAnXdKgs4cCAp6ORoYoCygipYP1mjmbjrsg==}
    cpu: [x64]
    os: [win32]

  '@selderee/plugin-htmlparser2@0.11.0':
    resolution: {integrity: sha512-P33hHGdldxGabLFjPPpaTxVolMrzrcegejx+0GxjrIb9Zv48D8yAIA/QTDR2dFl7Uz7urX8aX6+5bCZslr+gWQ==}

  '@shikijs/core@3.12.2':
    resolution: {integrity: sha512-L1Safnhra3tX/oJK5kYHaWmLEBJi1irASwewzY3taX5ibyXyMkkSDZlq01qigjryOBwrXSdFgTiZ3ryzSNeu7Q==}

  '@shikijs/engine-javascript@3.12.2':
    resolution: {integrity: sha512-Nm3/azSsaVS7hk6EwtHEnTythjQfwvrO5tKqMlaH9TwG1P+PNaR8M0EAKZ+GaH2DFwvcr4iSfTveyxMIvXEHMw==}

  '@shikijs/engine-oniguruma@3.12.2':
    resolution: {integrity: sha512-hozwnFHsLvujK4/CPVHNo3Bcg2EsnG8krI/ZQ2FlBlCRpPZW4XAEQmEwqegJsypsTAN9ehu2tEYe30lYKSZW/w==}

  '@shikijs/langs@3.12.2':
    resolution: {integrity: sha512-bVx5PfuZHDSHoBal+KzJZGheFuyH4qwwcwG/n+MsWno5cTlKmaNtTsGzJpHYQ8YPbB5BdEdKU1rga5/6JGY8ww==}

  '@shikijs/themes@3.12.2':
    resolution: {integrity: sha512-fTR3QAgnwYpfGczpIbzPjlRnxyONJOerguQv1iwpyQZ9QXX4qy/XFQqXlf17XTsorxnHoJGbH/LXBvwtqDsF5A==}

  '@shikijs/transformers@3.12.2':
    resolution: {integrity: sha512-+z1aMq4N5RoNGY8i7qnTYmG2MBYzFmwkm/yOd6cjEI7OVzcldVvzQCfxU1YbIVgsyB0xHVc2jFe1JhgoXyUoSQ==}

  '@shikijs/twoslash@3.12.2':
    resolution: {integrity: sha512-JthKvEvyE/gbu3u693mhNhEO6GYP1vetrwgEfqTAsT/G9AJ6nf7g7JVqdTSs+axdfilGWzZKeYdjfyanu/v5AA==}
    peerDependencies:
      typescript: '>=5.5.0'

  '@shikijs/types@3.12.2':
    resolution: {integrity: sha512-K5UIBzxCyv0YoxN3LMrKB9zuhp1bV+LgewxuVwHdl4Gz5oePoUFrr9EfgJlGlDeXCU1b/yhdnXeuRvAnz8HN8Q==}

  '@shikijs/vscode-textmate@10.0.2':
    resolution: {integrity: sha512-83yeghZ2xxin3Nj8z1NMd/NCuca+gsYXswywDy5bHvwlWL8tpTQmzGeUuHd9FC3E/SBEMvzJRwWEOz5gGes9Qg==}

  '@simplewebauthn/browser@13.1.2':
    resolution: {integrity: sha512-aZnW0KawAM83fSBUgglP5WofbrLbLyr7CoPqYr66Eppm7zO86YX6rrCjRB3hQKPrL7ATvY4FVXlykZ6w6FwYYw==}

  '@simplewebauthn/server@13.1.2':
    resolution: {integrity: sha512-VwoDfvLXSCaRiD+xCIuyslU0HLxVggeE5BL06+GbsP2l1fGf5op8e0c3ZtKoi+vSg1q4ikjtAghC23ze2Q3H9g==}
    engines: {node: '>=20.0.0'}

  '@sinclair/typebox@0.27.8':
    resolution: {integrity: sha512-+Fj43pSMwJs4KRrH/938Uf+uAELIgVBmQzg/q1YG10djyfA3TnrU8N8XzqCh/okZdszqBQTZf96idMfE5lnwTA==}

  '@sinonjs/commons@3.0.1':
    resolution: {integrity: sha512-K3mCHKQ9sVh8o1C9cxkwxaOmXoAMlDxC1mYyHrjqOWEcBjYr76t96zL2zlj5dUGZ3HSw240X1qgH3Mjf1yJWpQ==}

  '@sinonjs/fake-timers@10.3.0':
    resolution: {integrity: sha512-V4BG07kuYSUkTCSBHG8G8TNhM+F19jXFWnQtzj+we8DrkpSBCee9Z3Ms8yiGer/dlmhe35/Xdgyo3/0rQKg7YA==}

  '@stefanprobst/rehype-extract-toc@3.0.0':
    resolution: {integrity: sha512-ZnmL6g8DydunVa2/Vk54PTPC+Ib096Xwvd/mqhK/mqsTh6jaiLZFAvM3FUsOiio0oeVpUDb1jbBPePfA9m/NRg==}
    engines: {node: '>=18'}

  '@swc/counter@0.1.3':
    resolution: {integrity: sha512-e2BR4lsJkkRlKZ/qCHPw9ZaSxc0MVUd7gtbtaB7aMvHeJVYe8sOB8DBZkP2DtISHGSku9sCK6T6cnY0CtXrOCQ==}

  '@swc/helpers@0.5.15':
    resolution: {integrity: sha512-JQ5TuMi45Owi4/BIMAJBoSQoOJu12oOk/gADqlcUL9JEdHB8vyjUSsxqeNXnmXHjYKMi2WcYtezGEEhqUI/E2g==}

  '@swc/helpers@0.5.17':
    resolution: {integrity: sha512-5IKx/Y13RsYd+sauPb2x+U/xZikHjolzfuDgTAl/Tdf3Q8rslRvC19NKDLgAJQ6wsqADk10ntlv08nPFw/gO/A==}

  '@tailwindcss/typography@0.5.16':
    resolution: {integrity: sha512-0wDLwCVF5V3x3b1SGXPCDcdsbDHMBe+lkFzBRaHeLvNi+nrrnZ1lA18u+OTWO8iSWU2GxUOCvlXtDuqftc1oiA==}
    peerDependencies:
      tailwindcss: '>=3.0.0 || insiders || >=4.0.0-alpha.20 || >=4.0.0-beta.1'

  '@tanstack/react-virtual@3.13.12':
    resolution: {integrity: sha512-Gd13QdxPSukP8ZrkbgS2RwoZseTTbQPLnQEn7HY/rqtM+8Zt95f7xKC7N0EsKs7aoz0WzZ+fditZux+F8EzYxA==}
    peerDependencies:
      react: ^16.8.0 || ^17.0.0 || ^18.0.0 || ^19.0.0
      react-dom: ^16.8.0 || ^17.0.0 || ^18.0.0 || ^19.0.0

  '@tanstack/virtual-core@3.13.12':
    resolution: {integrity: sha512-1YBOJfRHV4sXUmWsFSf5rQor4Ss82G8dQWLRbnk3GA4jeP8hQt1hxXh0tmflpC0dz3VgEv/1+qwPyLeWkQuPFA==}

  '@turf/along@7.2.0':
    resolution: {integrity: sha512-Cf+d2LozABdb0TJoIcJwFKB+qisJY4nMUW9z6PAuZ9UCH7AR//hy2Z06vwYCKFZKP4a7DRPkOMBadQABCyoYuw==}

  '@turf/angle@7.2.0':
    resolution: {integrity: sha512-b28rs1NO8Dt/MXadFhnpqH7GnEWRsl+xF5JeFtg9+eM/+l/zGrdliPYMZtAj12xn33w22J1X4TRprAI0rruvVQ==}

  '@turf/area@7.2.0':
    resolution: {integrity: sha512-zuTTdQ4eoTI9nSSjerIy4QwgvxqwJVciQJ8tOPuMHbXJ9N/dNjI7bU8tasjhxas/Cx3NE9NxVHtNpYHL0FSzoA==}

  '@turf/bbox-clip@7.2.0':
    resolution: {integrity: sha512-q6RXTpqeUQAYLAieUL1n3J6ukRGsNVDOqcYtfzaJbPW+0VsAf+1cI16sN700t0sekbeU1DH/RRVAHhpf8+36wA==}

  '@turf/bbox-polygon@7.2.0':
    resolution: {integrity: sha512-Aj4G1GAAy26fmOqMjUk0Z+Lcax5VQ9g1xYDbHLQWXvfTsaueBT+RzdH6XPnZ/seEEnZkio2IxE8V5af/osupgA==}

  '@turf/bbox@7.2.0':
    resolution: {integrity: sha512-wzHEjCXlYZiDludDbXkpBSmv8Zu6tPGLmJ1sXQ6qDwpLE1Ew3mcWqt8AaxfTP5QwDNQa3sf2vvgTEzNbPQkCiA==}

  '@turf/bearing@7.2.0':
    resolution: {integrity: sha512-Jm0Xt3GgHjRrWvBtAGvgfnADLm+4exud2pRlmCYx8zfiKuNXQFkrcTZcOiJOgTfG20Agq28iSh15uta47jSIbg==}

  '@turf/bezier-spline@7.2.0':
    resolution: {integrity: sha512-7BPkc3ufYB9KLvcaTpTsnpXzh9DZoENxCS0Ms9XUwuRXw45TpevwUpOsa3atO76iKQ5puHntqFO4zs8IUxBaaA==}

  '@turf/boolean-clockwise@7.2.0':
    resolution: {integrity: sha512-0fJeFSARxy6ealGBM4Gmgpa1o8msQF87p2Dx5V6uSqzT8VPDegX1NSWl4b7QgXczYa9qv7IAABttdWP0K7Q7eQ==}

  '@turf/boolean-concave@7.2.0':
    resolution: {integrity: sha512-v3dTN04dfO6VqctQj1a+pjDHb6+/Ev90oAR2QjJuAntY4ubhhr7vKeJdk/w+tWNSMKULnYwfe65Du3EOu3/TeA==}

  '@turf/boolean-contains@7.2.0':
    resolution: {integrity: sha512-dgRQm4uVO5XuLee4PLVH7CFQZKdefUBMIXTPITm2oRIDmPLJKHDOFKQTNkGJ73mDKKBR2lmt6eVH3br6OYrEYg==}

  '@turf/boolean-crosses@7.2.0':
    resolution: {integrity: sha512-9GyM4UUWFKQOoNhHVSfJBf5XbPy8Fxfz9djjJNAnm/IOl8NmFUSwFPAjKlpiMcr6yuaAoc9R/1KokS9/eLqPvA==}

  '@turf/boolean-disjoint@7.2.0':
    resolution: {integrity: sha512-xdz+pYKkLMuqkNeJ6EF/3OdAiJdiHhcHCV0ykX33NIuALKIEpKik0+NdxxNsZsivOW6keKwr61SI+gcVtHYcnQ==}

  '@turf/boolean-equal@7.2.0':
    resolution: {integrity: sha512-TmjKYLsxXqEmdDtFq3QgX4aSogiISp3/doeEtDOs3NNSR8susOtBEZkmvwO6DLW+g/rgoQJIBR6iVoWiRqkBxw==}

  '@turf/boolean-intersects@7.2.0':
    resolution: {integrity: sha512-GLRyLQgK3F14drkK5Qi9Mv7Z9VT1bgQUd9a3DB3DACTZWDSwfh8YZUFn/HBwRkK8dDdgNEXaavggQHcPi1k9ow==}

  '@turf/boolean-overlap@7.2.0':
    resolution: {integrity: sha512-ieM5qIE4anO+gUHIOvEN7CjyowF+kQ6v20/oNYJCp63TVS6eGMkwgd+I4uMzBXfVW66nVHIXjODdUelU+Xyctw==}

  '@turf/boolean-parallel@7.2.0':
    resolution: {integrity: sha512-iOtuzzff8nmwv05ROkSvyeGLMrfdGkIi+3hyQ+DH4IVyV37vQbqR5oOJ0Nt3Qq1Tjrq9fvF8G3OMdAv3W2kY9w==}

  '@turf/boolean-point-in-polygon@7.2.0':
    resolution: {integrity: sha512-lvEOjxeXIp+wPXgl9kJA97dqzMfNexjqHou+XHVcfxQgolctoJiRYmcVCWGpiZ9CBf/CJha1KmD1qQoRIsjLaA==}

  '@turf/boolean-point-on-line@7.2.0':
    resolution: {integrity: sha512-H/bXX8+2VYeSyH8JWrOsu8OGmeA9KVZfM7M6U5/fSqGsRHXo9MyYJ94k39A9kcKSwI0aWiMXVD2UFmiWy8423Q==}

  '@turf/boolean-touches@7.2.0':
    resolution: {integrity: sha512-8qb1CO+cwFATGRGFgTRjzL9aibfsbI91pdiRl7KIEkVdeN/H9k8FDrUA1neY7Yq48IaciuwqjbbojQ16FD9b0w==}

  '@turf/boolean-valid@7.2.0':
    resolution: {integrity: sha512-xb7gdHN8VV6ivPJh6rPpgxmAEGReiRxqY+QZoEZVGpW2dXcmU1BdY6FA6G/cwvggXAXxJBREoANtEDgp/0ySbA==}

  '@turf/boolean-within@7.2.0':
    resolution: {integrity: sha512-zB3AiF59zQZ27Dp1iyhp9mVAKOFHat8RDH45TZhLY8EaqdEPdmLGvwMFCKfLryQcUDQvmzP8xWbtUR82QM5C4g==}

  '@turf/buffer@7.2.0':
    resolution: {integrity: sha512-QH1FTr5Mk4z1kpQNztMD8XBOZfpOXPOtlsxaSAj2kDIf5+LquA6HtJjZrjUngnGtzG5+XwcfyRL4ImvLnFjm5Q==}

  '@turf/center-mean@7.2.0':
    resolution: {integrity: sha512-NaW6IowAooTJ35O198Jw3U4diZ6UZCCeJY+4E+WMLpks3FCxMDSHEfO2QjyOXQMGWZnVxVelqI5x9DdniDbQ+A==}

  '@turf/center-median@7.2.0':
    resolution: {integrity: sha512-/CgVyHNG4zAoZpvkl7qBCe4w7giWNVtLyTU5PoIfg1vWM4VpYw+N7kcBBH46bbzvVBn0vhmZr586r543EwdC/A==}

  '@turf/center-of-mass@7.2.0':
    resolution: {integrity: sha512-ij3pmG61WQPHGTQvOziPOdIgwTMegkYTwIc71Gl7xn4C0vWH6KLDSshCphds9xdWSXt2GbHpUs3tr4XGntHkEQ==}

  '@turf/center@7.2.0':
    resolution: {integrity: sha512-UTNp9abQ2kuyRg5gCIGDNwwEQeF3NbpYsd1Q0KW9lwWuzbLVNn0sOwbxjpNF4J2HtMOs5YVOcqNvYyuoa2XrXw==}

  '@turf/centroid@7.2.0':
    resolution: {integrity: sha512-yJqDSw25T7P48au5KjvYqbDVZ7qVnipziVfZ9aSo7P2/jTE7d4BP21w0/XLi3T/9bry/t9PR1GDDDQljN4KfDw==}

  '@turf/circle@7.2.0':
    resolution: {integrity: sha512-1AbqBYtXhstrHmnW6jhLwsv7TtmT0mW58Hvl1uZXEDM1NCVXIR50yDipIeQPjrCuJ/Zdg/91gU8+4GuDCAxBGA==}

  '@turf/clean-coords@7.2.0':
    resolution: {integrity: sha512-+5+J1+D7wW7O/RDXn46IfCHuX1gIV1pIAQNSA7lcDbr3HQITZj334C4mOGZLEcGbsiXtlHWZiBtm785Vg8i+QQ==}

  '@turf/clone@7.2.0':
    resolution: {integrity: sha512-JlGUT+/5qoU5jqZmf6NMFIoLDY3O7jKd53Up+zbpJ2vzUp6QdwdNzwrsCeONhynWM13F0MVtPXH4AtdkrgFk4g==}

  '@turf/clusters-dbscan@7.2.0':
    resolution: {integrity: sha512-VWVUuDreev56g3/BMlnq/81yzczqaz+NVTypN5CigGgP67e+u/CnijphiuhKjtjDd/MzGjXgEWBJc26Y6LYKAw==}

  '@turf/clusters-kmeans@7.2.0':
    resolution: {integrity: sha512-BxQdK8jc8Mwm9yoClCYkktm4W004uiQGqb/i/6Y7a8xqgJITWDgTu/cy//wOxAWPk4xfe6MThjnqkszWW8JdyQ==}

  '@turf/clusters@7.2.0':
    resolution: {integrity: sha512-sKOrIKHHtXAuTKNm2USnEct+6/MrgyzMW42deZ2YG2RRKWGaaxHMFU2Yw71Yk4DqStOqTIBQpIOdrRuSOwbuQw==}

  '@turf/collect@7.2.0':
    resolution: {integrity: sha512-zRVGDlYS8Bx/Zz4vnEUyRg4dmqHhkDbW/nIUIJh657YqaMj1SFi4Iv2i9NbcurlUBDJFkpuOhCvvEvAdskJ8UA==}

  '@turf/combine@7.2.0':
    resolution: {integrity: sha512-VEjm3IvnbMt3IgeRIhCDhhQDbLqCU1/5uN1+j1u6fyA095pCizPThGp4f/COSzC3t1s/iiV+fHuDsB6DihHffQ==}

  '@turf/concave@7.2.0':
    resolution: {integrity: sha512-cpaDDlumK762kdadexw5ZAB6g/h2pJdihZ+e65lbQVe3WukJHAANnIEeKsdFCuIyNKrwTz2gWu5ws+OpjP48Yw==}

  '@turf/convex@7.2.0':
    resolution: {integrity: sha512-HsgHm+zHRE8yPCE/jBUtWFyaaBmpXcSlyHd5/xsMhSZRImFzRzBibaONWQo7xbKZMISC3Nc6BtUjDi/jEVbqyA==}

  '@turf/destination@7.2.0':
    resolution: {integrity: sha512-8DUxtOO0Fvrh1xclIUj3d9C5WS20D21F5E+j+X9Q+ju6fcM4huOqTg5ckV1DN2Pg8caABEc5HEZJnGch/5YnYQ==}

  '@turf/difference@7.2.0':
    resolution: {integrity: sha512-NHKD1v3s8RX+9lOpvHJg6xRuJOKiY3qxHhz5/FmE0VgGqnCkE7OObqWZ5SsXG+Ckh0aafs5qKhmDdDV/gGi6JA==}

  '@turf/dissolve@7.2.0':
    resolution: {integrity: sha512-gPG5TE3mAYuZqBut8tPYCKwi4hhx5Cq0ALoQMB9X0hrVtFIKrihrsj98XQM/5pL/UIpAxQfwisQvy6XaOFaoPA==}

  '@turf/distance-weight@7.2.0':
    resolution: {integrity: sha512-NeoyV0fXDH+7nIoNtLjAoH9XL0AS1pmTIyDxEE6LryoDTsqjnuR0YQxIkLCCWDqECoqaOmmBqpeWONjX5BwWCg==}

  '@turf/distance@7.2.0':
    resolution: {integrity: sha512-HBjjXIgEcD/wJYjv7/6OZj5yoky2oUvTtVeIAqO3lL80XRvoYmVg6vkOIu6NswkerwLDDNT9kl7+BFLJoHbh6Q==}

  '@turf/ellipse@7.2.0':
    resolution: {integrity: sha512-/Y75S5hE2+xjnTw4dXpQ5r/Y2HPM4xrwkPRCCQRpuuboKdEvm42azYmh7isPnMnBTVcmGb9UmGKj0HHAbiwt1g==}

  '@turf/envelope@7.2.0':
    resolution: {integrity: sha512-xOMtDeNKHwUuDfzQeoSNmdabsP0/IgVDeyzitDe/8j9wTeW+MrKzVbGz7627PT3h6gsO+2nUv5asfKtUbmTyHA==}

  '@turf/explode@7.2.0':
    resolution: {integrity: sha512-jyMXg93J1OI7/65SsLE1k9dfQD3JbcPNMi4/O3QR2Qb3BAs2039oFaSjtW+YqhMqVC4V3ZeKebMcJ8h9sK1n+A==}

  '@turf/flatten@7.2.0':
    resolution: {integrity: sha512-q38Qsqr4l7mxp780zSdn0gp/WLBX+sa+gV6qIbDQ1HKCrrPK8QQJmNx7gk1xxEXVot6tq/WyAPysCQdX+kLmMA==}

  '@turf/flip@7.2.0':
    resolution: {integrity: sha512-X0TQ0U/UYh4tyXdLO5itP1sO2HOvfrZC0fYSWmTfLDM14jEPkEK8PblofznfBygL+pIFtOS2is8FuVcp5XxYpQ==}

  '@turf/geojson-rbush@7.2.0':
    resolution: {integrity: sha512-ST8fLv+EwxVkDgsmhHggM0sPk2SfOHTZJkdgMXVFT7gB9o4lF8qk4y4lwvCCGIfFQAp2yv/PN5EaGMEKutk6xw==}

  '@turf/great-circle@7.2.0':
    resolution: {integrity: sha512-n30OiADyOKHhor0aXNgYfXQYXO3UtsOKmhQsY1D89/Oh1nCIXG/1ZPlLL9ZoaRXXBTUBjh99a+K8029NQbGDhw==}

  '@turf/helpers@7.2.0':
    resolution: {integrity: sha512-cXo7bKNZoa7aC7ydLmUR02oB3IgDe7MxiPuRz3cCtYQHn+BJ6h1tihmamYDWWUlPHgSNF0i3ATc4WmDECZafKw==}

  '@turf/hex-grid@7.2.0':
    resolution: {integrity: sha512-Yo2yUGxrTCQfmcVsSjDt0G3Veg8YD26WRd7etVPD9eirNNgXrIyZkbYA7zVV/qLeRWVmYIKRXg1USWl7ORQOGA==}

  '@turf/interpolate@7.2.0':
    resolution: {integrity: sha512-Ifgjm1SEo6XujuSAU6lpRMvoJ1SYTreil1Rf5WsaXj16BQJCedht/4FtWCTNhSWTwEz2motQ1WNrjTCuPG94xA==}

  '@turf/intersect@7.2.0':
    resolution: {integrity: sha512-81GMzKS9pKqLPa61qSlFxLFeAC8XbwyCQ9Qv4z6o5skWk1qmMUbEHeMqaGUTEzk+q2XyhZ0sju1FV4iLevQ/aw==}

  '@turf/invariant@7.2.0':
    resolution: {integrity: sha512-kV4u8e7Gkpq+kPbAKNC21CmyrXzlbBgFjO1PhrHPgEdNqXqDawoZ3i6ivE3ULJj2rSesCjduUaC/wyvH/sNr2Q==}

  '@turf/isobands@7.2.0':
    resolution: {integrity: sha512-lYoHeRieFzpBp29Jh19QcDIb0E+dzo/K5uwZuNga4wxr6heNU0AfkD4ByAHYIXHtvmp4m/JpSKq/2N6h/zvBkg==}

  '@turf/isolines@7.2.0':
    resolution: {integrity: sha512-4ZXKxvA/JKkxAXixXhN3UVza5FABsdYgOWXyYm3L5ryTPJVOYTVSSd9A+CAVlv9dZc3YdlsqMqLTXNOOre/kwg==}

  '@turf/jsts@2.7.2':
    resolution: {integrity: sha512-zAezGlwWHPyU0zxwcX2wQY3RkRpwuoBmhhNE9HY9kWhFDkCxZ3aWK5URKwa/SWKJbj9aztO+8vtdiBA28KVJFg==}

  '@turf/kinks@7.2.0':
    resolution: {integrity: sha512-BtxDxGewJR0Q5WR9HKBSxZhirFX+GEH1rD7/EvgDsHS8e1Y5/vNQQUmXdURjdPa4StzaUBsWRU5T3A356gLbPA==}

  '@turf/length@7.2.0':
    resolution: {integrity: sha512-LBmYN+iCgVtWNLsckVnpQIJENqIIPO63mogazMp23lrDGfWXu07zZQ9ZinJVO5xYurXNhc/QI2xxoqt2Xw90Ig==}

  '@turf/line-arc@7.2.0':
    resolution: {integrity: sha512-kfWzA5oYrTpslTg5fN50G04zSypiYQzjZv3FLjbZkk6kta5fo4JkERKjTeA8x4XNojb+pfmjMBB0yIh2w2dDRw==}

  '@turf/line-chunk@7.2.0':
    resolution: {integrity: sha512-1ODyL5gETtWSL85MPI0lgp/78vl95M39gpeBxePXyDIqx8geDP9kXfAzctuKdxBoR4JmOVM3NT7Fz7h+IEkC+g==}

  '@turf/line-intersect@7.2.0':
    resolution: {integrity: sha512-GhCJVEkc8EmggNi85EuVLoXF5T5jNVxmhIetwppiVyJzMrwkYAkZSYB3IBFYGUUB9qiNFnTwungVSsBV/S8ZiA==}

  '@turf/line-offset@7.2.0':
    resolution: {integrity: sha512-1+OkYueDCbnEWzbfBh3taVr+3SyM2bal5jfnSEuDiLA6jnlScgr8tn3INo+zwrUkPFZPPAejL1swVyO5TjUahw==}

  '@turf/line-overlap@7.2.0':
    resolution: {integrity: sha512-NNn7/jg53+N10q2Kyt66bEDqN3101iW/1zA5FW7J6UbKApDFkByh+18YZq1of71kS6oUYplP86WkDp16LFpqqw==}

  '@turf/line-segment@7.2.0':
    resolution: {integrity: sha512-E162rmTF9XjVN4rINJCd15AdQGCBlNqeWN3V0YI1vOUpZFNT2ii4SqEMCcH2d+5EheHLL8BWVwZoOsvHZbvaWA==}

  '@turf/line-slice-along@7.2.0':
    resolution: {integrity: sha512-4/gPgP0j5Rp+1prbhXqn7kIH/uZTmSgiubUnn67F8nb9zE+MhbRglhSlRYEZxAVkB7VrGwjyolCwvrROhjHp2A==}

  '@turf/line-slice@7.2.0':
    resolution: {integrity: sha512-bHotzZIaU1GPV3RMwttYpDrmcvb3X2i1g/WUttPZWtKrEo2VVAkoYdeZ2aFwtogERYS4quFdJ/TDzAtquBC8WQ==}

  '@turf/line-split@7.2.0':
    resolution: {integrity: sha512-yJTZR+c8CwoKqdW/aIs+iLbuFwAa3Yan+EOADFQuXXIUGps3bJUXx/38rmowNoZbHyP1np1+OtrotyHu5uBsfQ==}

  '@turf/line-to-polygon@7.2.0':
    resolution: {integrity: sha512-iKpJqc7EYc5NvlD4KaqrKKO6mXR7YWO/YwtW60E2FnsF/blnsy9OfAOcilYHgH3S/V/TT0VedC7DW7Kgjy2EIA==}

  '@turf/mask@7.2.0':
    resolution: {integrity: sha512-ulJ6dQqXC0wrjIoqFViXuMUdIPX5Q6GPViZ3kGfeVijvlLM7kTFBsZiPQwALSr5nTQg4Ppf3FD0Jmg8IErPrgA==}

  '@turf/meta@7.2.0':
    resolution: {integrity: sha512-igzTdHsQc8TV1RhPuOLVo74Px/hyPrVgVOTgjWQZzt3J9BVseCdpfY/0cJBdlSRI4S/yTmmHl7gAqjhpYH5Yaw==}

  '@turf/midpoint@7.2.0':
    resolution: {integrity: sha512-AMn5S9aSrbXdE+Q4Rj+T5nLdpfpn+mfzqIaEKkYI021HC0vb22HyhQHsQbSeX+AWcS4CjD1hFsYVcgKI+5qCfw==}

  '@turf/moran-index@7.2.0':
    resolution: {integrity: sha512-Aexh1EmXVPJhApr9grrd120vbalIthcIsQ3OAN2Tqwf+eExHXArJEJqGBo9IZiQbIpFJeftt/OvUvlI8BeO1bA==}

  '@turf/nearest-neighbor-analysis@7.2.0':
    resolution: {integrity: sha512-LmP/crXb7gilgsL0wL9hsygqc537W/a1W5r9XBKJT4SKdqjoXX5APJatJfd3nwXbRIqwDH0cDA9/YyFjBPlKnA==}

  '@turf/nearest-point-on-line@7.2.0':
    resolution: {integrity: sha512-UOhAeoDPVewBQV+PWg1YTMQcYpJsIqfW5+EuZ5vJl60XwUa0+kqB/eVfSLNXmHENjKKIlEt9Oy9HIDF4VeWmXA==}

  '@turf/nearest-point-to-line@7.2.0':
    resolution: {integrity: sha512-EorU7Qj30A7nAjh++KF/eTPDlzwuuV4neBz7tmSTB21HKuXZAR0upJsx6M2X1CSyGEgNsbFB0ivNKIvymRTKBw==}

  '@turf/nearest-point@7.2.0':
    resolution: {integrity: sha512-0wmsqXZ8CGw4QKeZmS+NdjYTqCMC+HXZvM3XAQIU6k6laNLqjad2oS4nDrtcRs/nWDvcj1CR+Io7OiQ6sbpn5Q==}

  '@turf/planepoint@7.2.0':
    resolution: {integrity: sha512-8Vno01tvi5gThUEKBQ46CmlEKDAwVpkl7stOPFvJYlA1oywjAL4PsmgwjXgleZuFtXQUPBNgv5a42Pf438XP4g==}

  '@turf/point-grid@7.2.0':
    resolution: {integrity: sha512-ai7lwBV2FREPW3XiUNohT4opC1hd6+F56qZe20xYhCTkTD9diWjXHiNudQPSmVAUjgMzQGasblQQqvOdL+bJ3Q==}

  '@turf/point-on-feature@7.2.0':
    resolution: {integrity: sha512-ksoYoLO9WtJ/qI8VI9ltF+2ZjLWrAjZNsCsu8F7nyGeCh4I8opjf4qVLytFG44XA2qI5yc6iXDpyv0sshvP82Q==}

  '@turf/point-to-line-distance@7.2.0':
    resolution: {integrity: sha512-fB9Rdnb5w5+t76Gho2dYDkGe20eRrFk8CXi4v1+l1PC8YyLXO+x+l3TrtT8HzL/dVaZeepO6WUIsIw3ditTOPg==}

  '@turf/point-to-polygon-distance@7.2.0':
    resolution: {integrity: sha512-w+WYuINgTiFjoZemQwOaQSje/8Kq+uqJOynvx7+gleQPHyWQ3VtTodtV4LwzVzXz8Sf7Mngx1Jcp2SNai5CJYA==}

  '@turf/points-within-polygon@7.2.0':
    resolution: {integrity: sha512-jRKp8/mWNMzA+hKlQhxci97H5nOio9tp14R2SzpvkOt+cswxl+NqTEi1hDd2XetA7tjU0TSoNjEgVY8FfA0S6w==}

  '@turf/polygon-smooth@7.2.0':
    resolution: {integrity: sha512-KCp9wF2IEynvGXVhySR8oQ2razKP0zwg99K+fuClP21pSKCFjAPaihPEYq6e8uI/1J7ibjL5++6EMl+LrUTrLg==}

  '@turf/polygon-tangents@7.2.0':
    resolution: {integrity: sha512-AHUUPmOjiQDrtP/ODXukHBlUG0C/9I1je7zz50OTfl2ZDOdEqFJQC3RyNELwq07grTXZvg5TS5wYx/Y7nsm47g==}

  '@turf/polygon-to-line@7.2.0':
    resolution: {integrity: sha512-9jeTN3LiJ933I5sd4K0kwkcivOYXXm1emk0dHorwXeSFSHF+nlYesEW3Hd889wb9lZd7/SVLMUeX/h39mX+vCA==}

  '@turf/polygonize@7.2.0':
    resolution: {integrity: sha512-U9v+lBhUPDv+nsg/VcScdiqCB59afO6CHDGrwIl2+5i6Ve+/KQKjpTV/R+NqoC1iMXAEq3brY6HY8Ukp/pUWng==}

  '@turf/projection@7.2.0':
    resolution: {integrity: sha512-/qke5vJScv8Mu7a+fU3RSChBRijE6EVuFHU3RYihMuYm04Vw8dBMIs0enEpoq0ke/IjSbleIrGQNZIMRX9EwZQ==}

  '@turf/quadrat-analysis@7.2.0':
    resolution: {integrity: sha512-fDQh3+ldYNxUqS6QYlvJ7GZLlCeDZR6tD3ikdYtOsSemwW1n/4gm2xcgWJqy3Y0uszBwxc13IGGY7NGEjHA+0w==}

  '@turf/random@7.2.0':
    resolution: {integrity: sha512-fNXs5mOeXsrirliw84S8UCNkpm4RMNbefPNsuCTfZEXhcr1MuHMzq4JWKb4FweMdN1Yx2l/xcytkO0s71cJ50w==}

  '@turf/rectangle-grid@7.2.0':
    resolution: {integrity: sha512-f0o5ifvy0Ml/nHDJzMNcuSk4h11aa3BfvQNnYQhLpuTQu03j/ICZNlzKTLxwjcUqvxADUifty7Z9CX5W6zky4A==}

  '@turf/rewind@7.2.0':
    resolution: {integrity: sha512-SZpRAZiZsE22+HVz6pEID+ST25vOdpAMGk5NO1JeqzhpMALIkIGnkG+xnun2CfYHz7wv8/Z0ADiAvei9rkcQYA==}

  '@turf/rhumb-bearing@7.2.0':
    resolution: {integrity: sha512-jbdexlrR8X2ZauUciHx3tRwG+BXoMXke4B8p8/IgDlAfIrVdzAxSQN89FMzIKnjJ/kdLjo9bFGvb92bu31Etug==}

  '@turf/rhumb-destination@7.2.0':
    resolution: {integrity: sha512-U9OLgLAHlH4Wfx3fBZf3jvnkDjdTcfRan5eI7VPV1+fQWkOteATpzkiRjCvSYK575GljVwWBjkKca8LziGWitQ==}

  '@turf/rhumb-distance@7.2.0':
    resolution: {integrity: sha512-NsijTPON1yOc9tirRPEQQuJ5aQi7pREsqchQquaYKbHNWsexZjcDi4wnw2kM3Si4XjmgynT+2f7aXH7FHarHzw==}

  '@turf/sample@7.2.0':
    resolution: {integrity: sha512-f+ZbcbQJ9glQ/F26re8LadxO0ORafy298EJZe6XtbctRTJrNus6UNAsl8+GYXFqMnXM22tbTAznnJX3ZiWNorA==}

  '@turf/sector@7.2.0':
    resolution: {integrity: sha512-zL06MjbbMG4DdpiNz+Q9Ax8jsCekt3R76uxeWShulAGkyDB5smdBOUDoRwxn05UX7l4kKv4Ucq2imQXhxKFd1w==}

  '@turf/shortest-path@7.2.0':
    resolution: {integrity: sha512-6fpx8feZ2jMSaeRaFdqFShGWkNb+veUOeyLFSHA/aRD9n/e9F2pWZoRbQWKbKTpcKFJ2FnDEqCZnh/GrcAsqWA==}

  '@turf/simplify@7.2.0':
    resolution: {integrity: sha512-9YHIfSc8BXQfi5IvEMbCeQYqNch0UawIGwbboJaoV8rodhtk6kKV2wrpXdGqk/6Thg6/RWvChJFKVVTjVrULyQ==}

  '@turf/square-grid@7.2.0':
    resolution: {integrity: sha512-EmzGXa90hz+tiCOs9wX+Lak6pH0Vghb7QuX6KZej+pmWi3Yz7vdvQLmy/wuN048+wSkD5c8WUo/kTeNDe7GnmA==}

  '@turf/square@7.2.0':
    resolution: {integrity: sha512-9pMoAGFvqzCDOlO9IRSSBCGXKbl8EwMx6xRRBMKdZgpS0mZgfm9xiptMmx/t1m4qqHIlb/N+3MUF7iMBx6upcA==}

  '@turf/standard-deviational-ellipse@7.2.0':
    resolution: {integrity: sha512-+uC0pR2nRjm90JvMXe/2xOCZsYV2II1ZZ2zmWcBWv6bcFXBspcxk2QfCC3k0bj6jDapELzoQgnn3cG5lbdQV2w==}

  '@turf/tag@7.2.0':
    resolution: {integrity: sha512-TAFvsbp5TCBqXue8ui+CtcLsPZ6NPC88L8Ad6Hb/R6VAi21qe0U42WJHQYXzWmtThoTNwxi+oKSeFbRDsr0FIA==}

  '@turf/tesselate@7.2.0':
    resolution: {integrity: sha512-zHGcG85aOJJu1seCm+CYTJ3UempX4Xtyt669vFG6Hbr/Hc7ii6STQ2ysFr7lJwFtU9uyYhphVrrgwIqwglvI/Q==}

  '@turf/tin@7.2.0':
    resolution: {integrity: sha512-y24Vt3oeE6ZXvyLJamP0Ke02rPlDGE9gF7OFADnR0mT+2uectb0UTIBC3kKzON80TEAlA3GXpKFkCW5Fo/O/Kg==}

  '@turf/transform-rotate@7.2.0':
    resolution: {integrity: sha512-EMCj0Zqy3cF9d3mGRqDlYnX2ZBXe3LgT+piDR0EuF5c5sjuKErcFcaBIsn/lg1gp4xCNZFinkZ3dsFfgGHf6fw==}

  '@turf/transform-scale@7.2.0':
    resolution: {integrity: sha512-HYB+pw938eeI8s1/zSWFy6hq+t38fuUaBb0jJsZB1K9zQ1WjEYpPvKF/0//80zNPlyxLv3cOkeBucso3hzI07A==}

  '@turf/transform-translate@7.2.0':
    resolution: {integrity: sha512-zAglR8MKCqkzDTjGMIQgbg/f+Q3XcKVzr9cELw5l9CrS1a0VTSDtBZLDm0kWx0ankwtam7ZmI2jXyuQWT8Gbug==}

  '@turf/triangle-grid@7.2.0':
    resolution: {integrity: sha512-4gcAqWKh9hg6PC5nNSb9VWyLgl821cwf9yR9yEzQhEFfwYL/pZONBWCO1cwVF23vSYMSMm+/TwqxH4emxaArfw==}

  '@turf/truncate@7.2.0':
    resolution: {integrity: sha512-jyFzxYbPugK4XjV5V/k6Xr3taBjjvo210IbPHJXw0Zh7Y6sF+hGxeRVtSuZ9VP/6oRyqAOHKUrze+OOkPqBgUg==}

  '@turf/turf@7.2.0':
    resolution: {integrity: sha512-G1kKBu4hYgoNoRJgnpJohNuS7bLnoWHZ2G/4wUMym5xOSiYah6carzdTEsMoTsauyi7ilByWHx5UHwbjjCVcBw==}

  '@turf/union@7.2.0':
    resolution: {integrity: sha512-Xex/cfKSmH0RZRWSJl4RLlhSmEALVewywiEXcu0aIxNbuZGTcpNoI0h4oLFrE/fUd0iBGFg/EGLXRL3zTfpg6g==}

  '@turf/unkink-polygon@7.2.0':
    resolution: {integrity: sha512-dFPfzlIgkEr15z6oXVxTSWshWi51HeITGVFtl1GAKGMtiXJx1uMqnfRsvljqEjaQu/4AzG1QAp3b+EkSklQSiQ==}

  '@turf/voronoi@7.2.0':
    resolution: {integrity: sha512-3K6N0LtJsWTXxPb/5N2qD9e8f4q8+tjTbGV3lE3v8x06iCnNlnuJnqM5NZNPpvgvCatecBkhClO3/3RndE61Fw==}

  '@types/acorn@4.0.6':
    resolution: {integrity: sha512-veQTnWP+1D/xbxVrPC3zHnCZRjSrKfhbMUlEA43iMZLu7EsnTtkJklIuwrCPbOi8YkvDQAiW05VQQFvvz9oieQ==}

  '@types/babel__core@7.20.5':
    resolution: {integrity: sha512-qoQprZvz5wQFJwMDqeseRXWv3rqMvhgpbXFfVyWhbx9X47POIA6i/+dXefEmZKoAgOaTdaIgNSMqMIU61yRyzA==}

  '@types/babel__generator@7.27.0':
    resolution: {integrity: sha512-ufFd2Xi92OAVPYsy+P4n7/U7e68fex0+Ee8gSG9KX7eo084CWiQ4sdxktvdl0bOPupXtVJPY19zk6EwWqUQ8lg==}

  '@types/babel__template@7.4.4':
    resolution: {integrity: sha512-h/NUaSyG5EyxBIp8YRxo4RMe2/qQgvyowRwVMzhYhBCONbW8PUsg4lkFMrhgZhUe5z3L3MiLDuvyJ/CaPa2A8A==}

  '@types/babel__traverse@7.28.0':
    resolution: {integrity: sha512-8PvcXf70gTDZBgt9ptxJ8elBeBjcLOAcOtoO/mPJjtji1+CdGbHgm77om1GrsPxsiE+uXIpNSK64UYaIwQXd4Q==}

  '@types/chai@5.2.2':
    resolution: {integrity: sha512-8kB30R7Hwqf40JPiKhVzodJs2Qc1ZJ5zuT3uzw5Hq/dhNCl3G3l83jfpdI1e20BP348+fV7VIL/+FxaXkqBmWg==}

  '@types/d3-voronoi@1.1.12':
    resolution: {integrity: sha512-DauBl25PKZZ0WVJr42a6CNvI6efsdzofl9sajqZr2Gf5Gu733WkDdUGiPkUHXiUvYGzNNlFQde2wdZdfQPG+yw==}

  '@types/debug@4.1.12':
    resolution: {integrity: sha512-vIChWdVG3LG1SMxEvI/AK+FWJthlrqlTu7fbrlywTkkaONwk/UAGaULXRlf8vkzFBLVm0zkMdCquhL5aOjhXPQ==}

  '@types/deep-eql@4.0.2':
    resolution: {integrity: sha512-c9h9dVVMigMPc4bwTvC5dxqtqJZwQPePsWjPlpSOnojbor6pGqdk541lfA7AqFQr5pB1BRdq0juY9db81BwyFw==}

  '@types/eslint-scope@3.7.7':
    resolution: {integrity: sha512-MzMFlSLBqNF2gcHWO0G1vP/YQyfvrxZ0bF+u7mzUdZ1/xK4A4sru+nraZz5i3iEIk1l1uyicaDVTB4QbbEkAYg==}

  '@types/eslint@9.6.1':
    resolution: {integrity: sha512-FXx2pKgId/WyYo2jXw63kk7/+TY7u7AziEJxJAnSFzHlqTAS3Ync6SvgYAN/k4/PQpnnVuzoMuVnByKK2qp0ag==}

  '@types/estree-jsx@1.0.5':
    resolution: {integrity: sha512-52CcUVNFyfb1A2ALocQw/Dd1BQFNmSdkuC3BkZ6iqhdMfQz7JWOFRuJFloOzjk+6WijU56m9oKXFAXc7o3Towg==}

  '@types/estree@1.0.8':
    resolution: {integrity: sha512-dWHzHa2WqEXI/O1E9OjrocMTKJl2mSrEolh1Iomrv6U+JuNwaHXsXx9bLu5gG7BUWFIN0skIQJQ/L1rIex4X6w==}

  '@types/geojson@7946.0.16':
    resolution: {integrity: sha512-6C8nqWur3j98U6+lXDfTUWIfgvZU+EumvpHKcYjujKH7woYyLj2sUmff0tRhrqM7BohUw7Pz3ZB1jj2gW9Fvmg==}

  '@types/graceful-fs@4.1.9':
    resolution: {integrity: sha512-olP3sd1qOEe5dXTSaFvQG+02VdRXcdytWLAZsAq1PecU8uqQAhkrnbli7DagjtXKW/Bl7YJbUsa8MPcuc8LHEQ==}

  '@types/hast@2.3.10':
    resolution: {integrity: sha512-McWspRw8xx8J9HurkVBfYj0xKoE25tOFlHGdx4MJ5xORQrMGZNqJhVQWaIbm6Oyla5kYOXtDiopzKRJzEOkwJw==}

  '@types/hast@3.0.4':
    resolution: {integrity: sha512-WPs+bbQw5aCj+x6laNGWLH3wviHtoCv/P3+otBhbOhJgG8qtpdAMlTCxLtsTWA7LH1Oh/bFCHsBn0TPS5m30EQ==}

  '@types/istanbul-lib-coverage@2.0.6':
    resolution: {integrity: sha512-2QF/t/auWm0lsy8XtKVPG19v3sSOQlJe/YHZgfjb/KBBHOGSV+J2q/S671rcq9uTBrLAXmZpqJiaQbMT+zNU1w==}

  '@types/istanbul-lib-report@3.0.3':
    resolution: {integrity: sha512-NQn7AHQnk/RSLOxrBbGyJM/aVQ+pjj5HCgasFxc0K/KhoATfQ/47AyUl15I2yBUpihjmas+a+VJBOqecrFH+uA==}

  '@types/istanbul-reports@3.0.4':
    resolution: {integrity: sha512-pk2B1NWalF9toCRu6gjBzR69syFjP4Od8WRAX+0mmf9lAjCRicLOWc+ZrxZHx/0XRjotgkF9t6iaMJ+aXcOdZQ==}

  '@types/json-schema@7.0.15':
    resolution: {integrity: sha512-5+fP8P8MFNC+AyZCDxrB2pkZFPGzqQWUzpSeuuVLvm8VMcorNYavBqoFcxK8bQz4Qsbn4oUEEem4wDLfcysGHA==}

  '@types/mdast@3.0.15':
    resolution: {integrity: sha512-LnwD+mUEfxWMa1QpDraczIn6k0Ee3SMicuYSSzS6ZYl2gKS09EClnJYGd8Du6rfc5r/GZEk5o1mRb8TaTj03sQ==}

  '@types/mdast@4.0.4':
    resolution: {integrity: sha512-kGaNbPh1k7AFzgpud/gMdvIm5xuECykRR+JnWKQno9TAXVa6WIVCGTPvYGekIDL4uwCZQSYbUxNBSb1aUo79oA==}

  '@types/mdx@2.0.13':
    resolution: {integrity: sha512-+OWZQfAYyio6YkJb3HLxDrvnx6SWWDbC0zVPfBRzUk0/nqoDyf6dNxQi3eArPe8rJ473nobTMQ/8Zk+LxJ+Yuw==}

  '@types/ms@2.1.0':
    resolution: {integrity: sha512-GsCCIZDE/p3i96vtEqx+7dBUGXrc7zeSK3wwPHIaRThS+9OhWIXRqzs4d6k1SVU8g91DrNRWxWUGhp5KXQb2VA==}

  '@types/node@20.19.13':
    resolution: {integrity: sha512-yCAeZl7a0DxgNVteXFHt9+uyFbqXGy/ShC4BlcHkoE0AfGXYv/BUiplV72DjMYXHDBXFjhvr6DD1NiRVfB4j8g==}

  '@types/react-dom@19.1.0':
    resolution: {integrity: sha512-21E2zejNNRtjG4hKIyJz4aWswGEcNFTgttA0bZIRGjj1HA/tbSUxIJnIcYbn98pwJck0cS1bsQhn6eaKqbcFWw==}
    peerDependencies:
      '@types/react': ^19.0.0

  '@types/react-native@0.73.0':
    resolution: {integrity: sha512-6ZRPQrYM72qYKGWidEttRe6M5DZBEV5F+MHMHqd4TTYx0tfkcdrUFGdef6CCxY0jXU7wldvd/zA/b0A/kTeJmA==}
    deprecated: This is a stub types definition. react-native provides its own type definitions, so you do not need this installed.

  '@types/react@19.1.0':
    resolution: {integrity: sha512-UaicktuQI+9UKyA4njtDOGBD/67t8YEBt2xdfqu8+gP9hqPUPsiXlNPcpS2gVdjmis5GKPG3fCxbQLVgxsQZ8w==}

  '@types/resolve@1.20.6':
    resolution: {integrity: sha512-A4STmOXPhMUtHH+S6ymgE2GiBSMqf4oTvcQZMcHzokuTLVYzXTB8ttjcgxOVaAp2lGwEdzZ0J+cRbbeevQj1UQ==}

  '@types/stack-utils@2.0.3':
    resolution: {integrity: sha512-9aEbYZ3TbYMznPdcdr3SmIrLXwC/AKZXQeCf9Pgao5CKb8CyHuEX5jzWPTkvregvhRJHcpRO6BFoGW9ycaOkYw==}

  '@types/topojson-client@3.1.5':
    resolution: {integrity: sha512-C79rySTyPxnQNNguTZNI1Ct4D7IXgvyAs3p9HPecnl6mNrJ5+UhvGNYcZfpROYV2lMHI48kJPxwR+F9C6c7nmw==}

  '@types/topojson-specification@1.0.5':
    resolution: {integrity: sha512-C7KvcQh+C2nr6Y2Ub4YfgvWvWCgP2nOQMtfhlnwsRL4pYmmwzBS7HclGiS87eQfDOU/DLQpX6GEscviaz4yLIQ==}

  '@types/unist@2.0.11':
    resolution: {integrity: sha512-CmBKiL6NNo/OqgmMn95Fk9Whlp2mtvIv+KNpQKN2F4SjvrEesubTRWGYSg+BnWZOnlCaSTU1sMpsBOzgbYhnsA==}

  '@types/unist@3.0.3':
    resolution: {integrity: sha512-ko/gIFJRv177XgZsZcBwnqJN5x/Gien8qNOn0D5bQU/zAzVf9Zt3BlcUiLqhV9y4ARk0GbT3tnUiPNgnTXzc/Q==}

  '@types/yargs-parser@21.0.3':
    resolution: {integrity: sha512-I4q9QU9MQv4oEOz4tAHJtNz1cwuLxn2F3xcc2iV5WdqLPpUnj30aUuxt1mAxYTG+oe8CZMV/+6rU4S4gRDzqtQ==}

  '@types/yargs@17.0.33':
    resolution: {integrity: sha512-WpxBCKWPLr4xSsHgz511rFJAM+wS28w2zEO1QDNY5zM/S8ok70NNfztH0xwhqKyaK0OHCbN98LDAZuy1ctxDkA==}

  '@typescript/twoslash@3.1.0':
    resolution: {integrity: sha512-kTwMUQ8xtAZaC4wb2XuLkPqFVBj2dNBueMQ89NWEuw87k2nLBbuafeG5cob/QEr6YduxIdTVUjix0MtC7mPlmg==}

  '@typescript/vfs@1.3.4':
    resolution: {integrity: sha512-RbyJiaAGQPIcAGWFa3jAXSuAexU4BFiDRF1g3hy7LmRqfNpYlTQWGXjcrOaVZjJ8YkkpuwG0FcsYvtWQpd9igQ==}

  '@typescript/vfs@1.3.5':
    resolution: {integrity: sha512-pI8Saqjupf9MfLw7w2+og+fmb0fZS0J6vsKXXrp4/PDXEFvntgzXmChCXC/KefZZS0YGS6AT8e0hGAJcTsdJlg==}

  '@typescript/vfs@1.6.1':
    resolution: {integrity: sha512-JwoxboBh7Oz1v38tPbkrZ62ZXNHAk9bJ7c9x0eI5zBfBnBYGhURdbnh7Z4smN/MV48Y5OCcZb58n972UtbazsA==}
    peerDependencies:
      typescript: '*'

  '@ungap/structured-clone@1.3.0':
    resolution: {integrity: sha512-WmoN8qaIAo7WTYWbAZuG8PYEhn5fkz7dZrqTBZ7dtt//lL2Gwms1IcnQ5yHqjDfX8Ft5j4YzDM23f87zBfDe9g==}

  '@vercel/analytics@1.5.0':
    resolution: {integrity: sha512-MYsBzfPki4gthY5HnYN7jgInhAZ7Ac1cYDoRWFomwGHWEX7odTEzbtg9kf/QSo7XEsEAqlQugA6gJ2WS2DEa3g==}
    peerDependencies:
      '@remix-run/react': ^2
      '@sveltejs/kit': ^1 || ^2
      next: '>= 13'
      react: ^18 || ^19 || ^19.0.0-rc
      svelte: '>= 4'
      vue: ^3
      vue-router: ^4
    peerDependenciesMeta:
      '@remix-run/react':
        optional: true
      '@sveltejs/kit':
        optional: true
      next:
        optional: true
      react:
        optional: true
      svelte:
        optional: true
      vue:
        optional: true
      vue-router:
        optional: true

  '@vercel/speed-insights@1.2.0':
    resolution: {integrity: sha512-y9GVzrUJ2xmgtQlzFP2KhVRoCglwfRQgjyfY607aU0hh0Un6d0OUyrJkjuAlsV18qR4zfoFPs/BiIj9YDS6Wzw==}
    peerDependencies:
      '@sveltejs/kit': ^1 || ^2
      next: '>= 13'
      react: ^18 || ^19 || ^19.0.0-rc
      svelte: '>= 4'
      vue: ^3
      vue-router: ^4
    peerDependenciesMeta:
      '@sveltejs/kit':
        optional: true
      next:
        optional: true
      react:
        optional: true
      svelte:
        optional: true
      vue:
        optional: true
      vue-router:
        optional: true

  '@vitest/expect@3.2.4':
    resolution: {integrity: sha512-Io0yyORnB6sikFlt8QW5K7slY4OjqNX9jmJQ02QDda8lyM6B5oNgVWoSoKPac8/kgnCUzuHQKrSLtu/uOqqrig==}

  '@vitest/mocker@3.2.4':
    resolution: {integrity: sha512-46ryTE9RZO/rfDd7pEqFl7etuyzekzEhUbTW3BvmeO/BcCMEgq59BKhek3dXDWgAj4oMK6OZi+vRr1wPW6qjEQ==}
    peerDependencies:
      msw: ^2.4.9
      vite: ^5.0.0 || ^6.0.0 || ^7.0.0-0
    peerDependenciesMeta:
      msw:
        optional: true
      vite:
        optional: true

  '@vitest/pretty-format@3.2.4':
    resolution: {integrity: sha512-IVNZik8IVRJRTr9fxlitMKeJeXFFFN0JaB9PHPGQ8NKQbGpfjlTx9zO4RefN8gp7eqjNy8nyK3NZmBzOPeIxtA==}

  '@vitest/runner@3.2.4':
    resolution: {integrity: sha512-oukfKT9Mk41LreEW09vt45f8wx7DordoWUZMYdY/cyAk7w5TWkTRCNZYF7sX7n2wB7jyGAl74OxgwhPgKaqDMQ==}

  '@vitest/snapshot@3.2.4':
    resolution: {integrity: sha512-dEYtS7qQP2CjU27QBC5oUOxLE/v5eLkGqPE0ZKEIDGMs4vKWe7IjgLOeauHsR0D5YuuycGRO5oSRXnwnmA78fQ==}

  '@vitest/spy@3.2.4':
    resolution: {integrity: sha512-vAfasCOe6AIK70iP5UD11Ac4siNUNJ9i/9PZ3NKx07sG6sUxeag1LWdNrMWeKKYBLlzuK+Gn65Yd5nyL6ds+nw==}

  '@vitest/ui@3.2.4':
    resolution: {integrity: sha512-hGISOaP18plkzbWEcP/QvtRW1xDXF2+96HbEX6byqQhAUbiS5oH6/9JwW+QsQCIYON2bI6QZBF+2PvOmrRZ9wA==}
    peerDependencies:
      vitest: 3.2.4

  '@vitest/utils@3.2.4':
    resolution: {integrity: sha512-fB2V0JFrQSMsCo9HiSq3Ezpdv4iYaXRG1Sx8edX3MwxfyNn83mKiGzOcH+Fkxt4MHxr3y42fQi1oeAInqgX2QA==}

  '@webassemblyjs/ast@1.14.1':
    resolution: {integrity: sha512-nuBEDgQfm1ccRp/8bCQrx1frohyufl4JlbMMZ4P1wpeOfDhF6FQkxZJ1b/e+PLwr6X1Nhw6OLme5usuBWYBvuQ==}

  '@webassemblyjs/floating-point-hex-parser@1.13.2':
    resolution: {integrity: sha512-6oXyTOzbKxGH4steLbLNOu71Oj+C8Lg34n6CqRvqfS2O71BxY6ByfMDRhBytzknj9yGUPVJ1qIKhRlAwO1AovA==}

  '@webassemblyjs/helper-api-error@1.13.2':
    resolution: {integrity: sha512-U56GMYxy4ZQCbDZd6JuvvNV/WFildOjsaWD3Tzzvmw/mas3cXzRJPMjP83JqEsgSbyrmaGjBfDtV7KDXV9UzFQ==}

  '@webassemblyjs/helper-buffer@1.14.1':
    resolution: {integrity: sha512-jyH7wtcHiKssDtFPRB+iQdxlDf96m0E39yb0k5uJVhFGleZFoNw1c4aeIcVUPPbXUVJ94wwnMOAqUHyzoEPVMA==}

  '@webassemblyjs/helper-numbers@1.13.2':
    resolution: {integrity: sha512-FE8aCmS5Q6eQYcV3gI35O4J789wlQA+7JrqTTpJqn5emA4U2hvwJmvFRC0HODS+3Ye6WioDklgd6scJ3+PLnEA==}

  '@webassemblyjs/helper-wasm-bytecode@1.13.2':
    resolution: {integrity: sha512-3QbLKy93F0EAIXLh0ogEVR6rOubA9AoZ+WRYhNbFyuB70j3dRdwH9g+qXhLAO0kiYGlg3TxDV+I4rQTr/YNXkA==}

  '@webassemblyjs/helper-wasm-section@1.14.1':
    resolution: {integrity: sha512-ds5mXEqTJ6oxRoqjhWDU83OgzAYjwsCV8Lo/N+oRsNDmx/ZDpqalmrtgOMkHwxsG0iI//3BwWAErYRHtgn0dZw==}

  '@webassemblyjs/ieee754@1.13.2':
    resolution: {integrity: sha512-4LtOzh58S/5lX4ITKxnAK2USuNEvpdVV9AlgGQb8rJDHaLeHciwG4zlGr0j/SNWlr7x3vO1lDEsuePvtcDNCkw==}

  '@webassemblyjs/leb128@1.13.2':
    resolution: {integrity: sha512-Lde1oNoIdzVzdkNEAWZ1dZ5orIbff80YPdHx20mrHwHrVNNTjNr8E3xz9BdpcGqRQbAEa+fkrCb+fRFTl/6sQw==}

  '@webassemblyjs/utf8@1.13.2':
    resolution: {integrity: sha512-3NQWGjKTASY1xV5m7Hr0iPeXD9+RDobLll3T9d2AO+g3my8xy5peVyjSag4I50mR1bBSN/Ct12lo+R9tJk0NZQ==}

  '@webassemblyjs/wasm-edit@1.14.1':
    resolution: {integrity: sha512-RNJUIQH/J8iA/1NzlE4N7KtyZNHi3w7at7hDjvRNm5rcUXa00z1vRz3glZoULfJ5mpvYhLybmVcwcjGrC1pRrQ==}

  '@webassemblyjs/wasm-gen@1.14.1':
    resolution: {integrity: sha512-AmomSIjP8ZbfGQhumkNvgC33AY7qtMCXnN6bL2u2Js4gVCg8fp735aEiMSBbDR7UQIj90n4wKAFUSEd0QN2Ukg==}

  '@webassemblyjs/wasm-opt@1.14.1':
    resolution: {integrity: sha512-PTcKLUNvBqnY2U6E5bdOQcSM+oVP/PmrDY9NzowJjislEjwP/C4an2303MCVS2Mg9d3AJpIGdUFIQQWbPds0Sw==}

  '@webassemblyjs/wasm-parser@1.14.1':
    resolution: {integrity: sha512-JLBl+KZ0R5qB7mCnud/yyX08jWFw5MsoalJ1pQ4EdFlgj9VdXKGuENGsiCIjegI1W7p91rUlcB/LB5yRJKNTcQ==}

  '@webassemblyjs/wast-printer@1.14.1':
    resolution: {integrity: sha512-kPSSXE6De1XOR820C90RIo2ogvZG+c3KiHzqUoO/F34Y2shGzesfqv7o57xrxovZJH/MetF5UjroJ/R/3isoiw==}

  '@xtuc/ieee754@1.2.0':
    resolution: {integrity: sha512-DX8nKgqcGwsc0eJSqYt5lwP4DH5FlHnmuWWBRy7X0NcaGR0ZtuyeESgMwTYVEtxmsNGY+qit4QYT/MIYTOTPeA==}

  '@xtuc/long@4.2.2':
    resolution: {integrity: sha512-NuHqBY1PB/D8xU6s/thBgOAiAP7HOYDQ32+BFZILJ8ivkUkAHQnWfn6WhL79Owj1qmUnoN/YPhktdIoucipkAQ==}

  abort-controller@3.0.0:
    resolution: {integrity: sha512-h8lQ8tacZYnR3vNQTgibj+tODHI5/+l06Au2Pcriv/Gmet0eaj4TwWH41sO9wnHDiQsEj19q0drzdWdeAHtweg==}
    engines: {node: '>=6.5'}

  accepts@1.3.8:
    resolution: {integrity: sha512-PYAthTa2m2VKxuvSD3DPC/Gy+U+sOA1LAuT8mkmRuvw+NACSaeXEQ+NHcVF7rONl6qcaxV3Uuemwawk+7+SJLw==}
    engines: {node: '>= 0.6'}

  acorn-import-phases@1.0.4:
    resolution: {integrity: sha512-wKmbr/DDiIXzEOiWrTTUcDm24kQ2vGfZQvM2fwg2vXqR5uW6aapr7ObPtj1th32b9u90/Pf4AItvdTh42fBmVQ==}
    engines: {node: '>=10.13.0'}
    peerDependencies:
      acorn: ^8.14.0

  acorn-jsx@5.3.2:
    resolution: {integrity: sha512-rq9s+JNhf0IChjtDXxllJ7g41oZk5SlXtp0LHwyA5cejwn7vKmKp4pPri6YEePv2PU65sAsegbXtIinmDFDXgQ==}
    peerDependencies:
      acorn: ^6.0.0 || ^7.0.0 || ^8.0.0

  acorn@8.15.0:
    resolution: {integrity: sha512-NZyJarBfL7nWwIq+FDL6Zp/yHEhePMNnnJ0y3qfieCrmNvYct8uvtiV41UvlSe6apAfk0fY1FbWx+NwfmpvtTg==}
    engines: {node: '>=0.4.0'}
    hasBin: true

  agent-base@7.1.4:
    resolution: {integrity: sha512-MnA+YT8fwfJPgBx3m60MNqakm30XOkyIoH1y6huTQvC0PwZG7ki8NacLBcrPbNoo8vEZy7Jpuk7+jMO+CUovTQ==}
    engines: {node: '>= 14'}

  ajv-formats@2.1.1:
    resolution: {integrity: sha512-Wx0Kx52hxE7C18hkMEggYlEifqWZtYaRgouJor+WMdPnQyEK13vgEWyVNup7SoeeoLMsr4kf5h6dOW11I15MUA==}
    peerDependencies:
      ajv: ^8.0.0
    peerDependenciesMeta:
      ajv:
        optional: true

  ajv-keywords@5.1.0:
    resolution: {integrity: sha512-YCS/JNFAUyr5vAuhk1DWm1CBxRHW9LbJ2ozWeemrIqpbsqKjHVxYPyi5GC0rjZIT5JxJ3virVTS8wk4i/Z+krw==}
    peerDependencies:
      ajv: ^8.8.2

  ajv@8.17.1:
    resolution: {integrity: sha512-B/gBuNg5SiMTrPkC+A2+cW0RszwxYmn6VYxB/inlBStS5nx6xHIt/ehKRhIMhqusl7a8LjQoZnjCs5vhwxOQ1g==}

  anser@1.4.10:
    resolution: {integrity: sha512-hCv9AqTQ8ycjpSd3upOJd7vFwW1JaoYQ7tpham03GJ1ca8/65rqn0RpaWpItOAd6ylW9wAw6luXYPJIyPFVOww==}

  ansi-regex@5.0.1:
    resolution: {integrity: sha512-quJQXlTSUGL2LH9SUXo8VwsY4soanhgo6LNSm84E1LBcE8s3O0wpdiRzyR9z/ZZJMlMWv37qOOb9pdJlMUEKFQ==}
    engines: {node: '>=8'}

  ansi-regex@6.2.0:
    resolution: {integrity: sha512-TKY5pyBkHyADOPYlRT9Lx6F544mPl0vS5Ew7BJ45hA08Q+t3GjbueLliBWN3sMICk6+y7HdyxSzC4bWS8baBdg==}
    engines: {node: '>=12'}

  ansi-sequence-parser@1.1.3:
    resolution: {integrity: sha512-+fksAx9eG3Ab6LDnLs3ZqZa8KVJ/jYnX+D4Qe1azX+LFGFAXqynCQLOdLpNYN/l9e7l6hMWwZbrnctqr6eSQSw==}

  ansi-styles@4.3.0:
    resolution: {integrity: sha512-zbB9rCJAT1rbjiVDb2hqKFHNYLxgtk8NURxZ3IZwD3F6NtxbXZQCnnSi1Lkx+IDohdPlFp222wVALIheZJQSEg==}
    engines: {node: '>=8'}

  ansi-styles@5.2.0:
    resolution: {integrity: sha512-Cxwpt2SfTzTtXcfOlzGEee8O+c+MmUgGrNiBcXnuWxuFJHe6a5Hz7qwhwe5OgaSYI0IJvkLqWX1ASG+cJOkEiA==}
    engines: {node: '>=10'}

  ansi-styles@6.2.1:
    resolution: {integrity: sha512-bN798gFfQX+viw3R7yrGWRqnrN2oRkEkUjjl4JNn4E8GxxbjtG3FbrEIIY3l8/hrwUwIeCZvi4QuOTP4MErVug==}
    engines: {node: '>=12'}

  any-promise@1.3.0:
    resolution: {integrity: sha512-7UvmKalWRt1wgjL1RrGxoSJW/0QZFIegpeGvZG9kjp8vrRu55XTHbwnqq2GpXm9uLbcuhxm3IqX9OB4MZR1b2A==}

  anymatch@3.1.3:
    resolution: {integrity: sha512-KMReFUr0B4t+D+OBkjR3KYqvocp2XaSzO55UcB6mgQMd3KbcE+mWTyvVV7D/zsdEbNnV6acZUutkiHQXvTr1Rw==}
    engines: {node: '>= 8'}

  arg@5.0.2:
    resolution: {integrity: sha512-PYjyFOLKQ9y57JvQ6QLo8dAgNqswh8M1RMJYdQduT6xbWSgK36P/Z/v+p888pM69jMMfS8Xd8F6I1kQ/I9HUGg==}

  argparse@1.0.10:
    resolution: {integrity: sha512-o5Roy6tNG4SL/FOkCAN6RzjiakZS25RLYFrcMttJqbdd8BWrnA+fGz57iN5Pb06pvBGvl5gQ0B48dJlslXvoTg==}

  args-flags@1.1.1:
    resolution: {integrity: sha512-tS+QOGYwAMh+Pu76Ij7lbpWvSGmujAHzqMJsB6eOzwbWhXI82DDV6iiwkQSR3cPxE7JQqwvx1muDoN4ySZ7qww==}

  aria-hidden@1.2.6:
    resolution: {integrity: sha512-ik3ZgC9dY/lYVVM++OISsaYDeg1tb0VtP5uL3ouh1koGOaUMDPpbFIei4JkFimWUFPn90sbMNMXQAIVOlnYKJA==}
    engines: {node: '>=10'}

  asap@2.0.6:
    resolution: {integrity: sha512-BSHWgDSAiKs50o2Re8ppvp3seVHXSRM44cdSsT9FfNEUUZLOGWVCsiWaRPWM1Znn+mqZ1OfVZ3z3DWEzSp7hRA==}

  asn1js@3.0.6:
    resolution: {integrity: sha512-UOCGPYbl0tv8+006qks/dTgV9ajs97X2p0FAbyS2iyCRrmLSRolDaHdp+v/CLgnzHc3fVB+CwYiUmei7ndFcgA==}
    engines: {node: '>=12.0.0'}

  assertion-error@2.0.1:
    resolution: {integrity: sha512-Izi8RQcffqCeNVgFigKli1ssklIbpHnCYc6AknXGYoB6grJqyeby7jv12JUQgmTAnIDnbck1uxksT4dzN3PWBA==}
    engines: {node: '>=12'}

  astring@1.9.0:
    resolution: {integrity: sha512-LElXdjswlqjWrPpJFg1Fx4wpkOCxj1TDHlSV4PlaRxHGWko024xICaa97ZkMfs6DRKlCguiAI+rbXv5GWwXIkg==}
    hasBin: true

  async-limiter@1.0.1:
    resolution: {integrity: sha512-csOlWGAcRFJaI6m+F2WKdnMKr4HhdhFVBk0H/QbJFMCr+uO2kwohwXQPxw/9OCxp05r5ghVBFSyioixx3gfkNQ==}

  autoprefixer@10.4.21:
    resolution: {integrity: sha512-O+A6LWV5LDHSJD3LjHYoNi4VLsj/Whi7k6zG12xTYaU4cQ8oxQGckXNX8cRHK5yOZ/ppVHe0ZBXGzSV9jXdVbQ==}
    engines: {node: ^10 || ^12 || >=14}
    hasBin: true
    peerDependencies:
      postcss: ^8.1.0

  babel-jest@29.7.0:
    resolution: {integrity: sha512-BrvGY3xZSwEcCzKvKsCi2GgHqDqsYkOP4/by5xCgIwGXQxIEh+8ew3gmrE1y7XRR6LHZIj6yLYnUi/mm2KXKBg==}
    engines: {node: ^14.15.0 || ^16.10.0 || >=18.0.0}
    peerDependencies:
      '@babel/core': ^7.8.0

  babel-plugin-istanbul@6.1.1:
    resolution: {integrity: sha512-Y1IQok9821cC9onCx5otgFfRm7Lm+I+wwxOx738M/WLPZ9Q42m4IG5W0FNX8WLL2gYMZo3JkuXIH2DOpWM+qwA==}
    engines: {node: '>=8'}

  babel-plugin-jest-hoist@29.6.3:
    resolution: {integrity: sha512-ESAc/RJvGTFEzRwOTT4+lNDk/GNHMkKbNzsvT0qKRfDyyYTskxB5rnU2njIDYVxXCBHHEI1c0YwHob3WaYujOg==}
    engines: {node: ^14.15.0 || ^16.10.0 || >=18.0.0}

  babel-plugin-syntax-hermes-parser@0.29.1:
    resolution: {integrity: sha512-2WFYnoWGdmih1I1J5eIqxATOeycOqRwYxAQBu3cUu/rhwInwHUg7k60AFNbuGjSDL8tje5GDrAnxzRLcu2pYcA==}

  babel-preset-current-node-syntax@1.2.0:
    resolution: {integrity: sha512-E/VlAEzRrsLEb2+dv8yp3bo4scof3l9nR4lrld+Iy5NyVqgVYUJnDAmunkhPMisRI32Qc4iRiz425d8vM++2fg==}
    peerDependencies:
      '@babel/core': ^7.0.0 || ^8.0.0-0

  babel-preset-jest@29.6.3:
    resolution: {integrity: sha512-0B3bhxR6snWXJZtR/RliHTDPRgn1sNHOR0yVtq/IiQFyuOVjFS+wuio/R4gSNkyYmKmJB4wGZv2NZanmKmTnNA==}
    engines: {node: ^14.15.0 || ^16.10.0 || >=18.0.0}
    peerDependencies:
      '@babel/core': ^7.0.0

  bail@2.0.2:
    resolution: {integrity: sha512-0xO6mYd7JB2YesxDKplafRpsiOzPt9V02ddPCLbY1xYGPOX24NTyN50qnUxgCPcSoYMhKpAuBTjQoRZCAkUDRw==}

  balanced-match@1.0.2:
    resolution: {integrity: sha512-3oSeUO0TMV67hN1AmbXsK4yaqU7tjiHlbxRDZOpH0KW9+CeX4bRAaX0Anxt0tx2MrpRpWwQaPwIlISEJhYU5Pw==}

  base64-js@1.5.1:
    resolution: {integrity: sha512-AKpaYlHn8t4SVbOHCy+b5+KKgvR4vrsD8vbvrbiQJps7fKDTkjkDry6ji0rUJjC0kzbNePLwzxq8iypo41qeWA==}

  better-auth@1.3.8:
    resolution: {integrity: sha512-uRFzHbWkhr8eWNy+BJwyMnrZPOvQjwrcLND3nc6jusRteYA9cjeRGElgCPTWTIyWUfzaQ708Lb5Mdq9Gv41Qpw==}
    peerDependencies:
      react: ^18.0.0 || ^19.0.0
      react-dom: ^18.0.0 || ^19.0.0
    peerDependenciesMeta:
      react:
        optional: true
      react-dom:
        optional: true

  better-call@1.0.16:
    resolution: {integrity: sha512-42dgJ1rOtc0anOoxjXPOWuel/Z/4aeO7EJ2SiXNwvlkySSgjXhNjAjTMWa8DL1nt6EXS3jl3VKC3mPsU/lUgVA==}

  bignumber.js@9.3.1:
    resolution: {integrity: sha512-Ko0uX15oIUS7wJ3Rb30Fs6SkVbLmPBAKdlm7q9+ak9bbIeFf0MwuBsQV6z7+X768/cHsfg+WlysDWJcmthjsjQ==}

  binary-extensions@2.3.0:
    resolution: {integrity: sha512-Ceh+7ox5qe7LJuLHoY0feh3pHuUDHAcRUeyL2VYghZwfpkNIy/+8Ocg0a3UuSoYzavmylwuLWQOf3hl0jjMMIw==}
    engines: {node: '>=8'}

  boolbase@1.0.0:
    resolution: {integrity: sha512-JZOSA7Mo9sNGB8+UjSgzdLtokWAky1zbztM3WRLCbZ70/3cTANmQmOdR7y2g+J0e2WXywy1yS468tY+IruqEww==}

  brace-expansion@1.1.12:
    resolution: {integrity: sha512-9T9UjW3r0UW5c1Q7GTwllptXwhvYmEzFhzMfZ9H7FQWt+uZePjZPjBP/W1ZEyZ1twGWom5/56TF4lPcqjnDHcg==}

  brace-expansion@2.0.2:
    resolution: {integrity: sha512-Jt0vHyM+jmUBqojB7E1NIYadt0vI0Qxjxd2TErW94wDz+E2LAm5vKMXXwg6ZZBTHPuUlDgQHKXvjGBdfcF1ZDQ==}

  braces@3.0.3:
    resolution: {integrity: sha512-yQbXgO/OSZVD2IsiLlro+7Hf6Q18EJrKSEsdoMzKePKXct3gvD8oLcOQdIzGupr5Fj+EDe8gO/lxc1BzfMpxvA==}
    engines: {node: '>=8'}

  browserslist@4.25.4:
    resolution: {integrity: sha512-4jYpcjabC606xJ3kw2QwGEZKX0Aw7sgQdZCvIK9dhVSPh76BKo+C+btT1RRofH7B+8iNpEbgGNVWiLki5q93yg==}
    engines: {node: ^6 || ^7 || ^8 || ^9 || ^10 || ^11 || ^12 || >=13.7}
    hasBin: true

  bser@2.1.1:
    resolution: {integrity: sha512-gQxTNE/GAfIIrmHLUE3oJyp5FO6HRBfhjnw4/wMmA63ZGDJnWBmgY/lyQBpnDUkGmAhbSe39tx2d/iTOAfglwQ==}

  buffer-from@1.1.2:
    resolution: {integrity: sha512-E+XQCRwSbaaiChtv6k6Dwgc+bx+Bs6vuKJHHl5kox/BaKbhiXzqQOwK4cO22yElGp2OCmjwVhT3HmxgyPGnJfQ==}

  busboy@1.6.0:
    resolution: {integrity: sha512-8SFQbg/0hQ9xy3UNTB0YEnsNBbWfhf7RtnzpL7TkBiTBRfrQ9Fxcnz7VJsleJpyp6rVLvXiuORqjlHi5q+PYuA==}
    engines: {node: '>=10.16.0'}

  cac@6.7.14:
    resolution: {integrity: sha512-b6Ilus+c3RrdDk+JhLKUAQfzzgLEPy6wcXqS7f/xe1EETvsDP6GORG7SFuOs6cID5YkqchW/LXZbX5bc8j7ZcQ==}
    engines: {node: '>=8'}

  caller-callsite@2.0.0:
    resolution: {integrity: sha512-JuG3qI4QOftFsZyOn1qq87fq5grLIyk1JYd5lJmdA+fG7aQ9pA/i3JIJGcO3q0MrRcHlOt1U+ZeHW8Dq9axALQ==}
    engines: {node: '>=4'}

  caller-path@2.0.0:
    resolution: {integrity: sha512-MCL3sf6nCSXOwCTzvPKhN18TU7AHTvdtam8DAogxcrJ8Rjfbbg7Lgng64H9Iy+vUV6VGFClN/TyxBkAebLRR4A==}
    engines: {node: '>=4'}

  callsites@2.0.0:
    resolution: {integrity: sha512-ksWePWBloaWPxJYQ8TL0JHvtci6G5QTKwQ95RcWAa/lzoAKuAOflGdAK92hpHXjkwb8zLxoLNUoNYZgVsaJzvQ==}
    engines: {node: '>=4'}

  camelcase-css@2.0.1:
    resolution: {integrity: sha512-QOSvevhslijgYwRx6Rv7zKdMF8lbRmx+uQGx2+vDc+KI/eBnsy9kit5aj23AgGu3pa4t9AgwbnXWqS+iOY+2aA==}
    engines: {node: '>= 6'}

  camelcase@5.3.1:
    resolution: {integrity: sha512-L28STB170nwWS63UjtlEOE3dldQApaJXZkOI1uMFfzf3rRuPegHaHesyee+YxQ+W6SvRDQV6UrdOdRiR153wJg==}
    engines: {node: '>=6'}

  camelcase@6.3.0:
    resolution: {integrity: sha512-Gmy6FhYlCY7uOElZUSbxo2UCDH8owEk996gkbrpsgGtrJLM3J7jGxl9Ic7Qwwj4ivOE5AWZWRMecDdF7hqGjFA==}
    engines: {node: '>=10'}

  caniuse-lite@1.0.30001741:
    resolution: {integrity: sha512-QGUGitqsc8ARjLdgAfxETDhRbJ0REsP6O3I96TAth/mVjh2cYzN2u+3AzPP3aVSm2FehEItaJw1xd+IGBXWeSw==}

  ccount@2.0.1:
    resolution: {integrity: sha512-eyrF0jiFpY+3drT6383f1qhkbGsLSifNAjA61IUjZjmLCWjItY6LB9ft9YhoDgwfmclB2zhu51Lc7+95b8NRAg==}

  chai@5.3.3:
    resolution: {integrity: sha512-4zNhdJD/iOjSH0A05ea+Ke6MU5mmpQcbQsSOkgdaUMJ9zTlDTD/GYlwohmIE2u0gaxHYiVHEn1Fw9mZ/ktJWgw==}
    engines: {node: '>=18'}

  chalk@4.1.2:
    resolution: {integrity: sha512-oKnbhFyRIXpUuez8iBMmyEa4nbj4IOQyuhc/wy9kY7/WVPcwIO9VA668Pu8RkO7+0G76SLROeyw9CpQ061i4mA==}
    engines: {node: '>=10'}

  character-entities-html4@2.1.0:
    resolution: {integrity: sha512-1v7fgQRj6hnSwFpq1Eu0ynr/CDEw0rXo2B61qXrLNdHZmPKgb7fqS1a2JwF0rISo9q77jDI8VMEHoApn8qDoZA==}

  character-entities-legacy@3.0.0:
    resolution: {integrity: sha512-RpPp0asT/6ufRm//AJVwpViZbGM/MkjQFxJccQRHmISF/22NBtsHqAWmL+/pmkPWoIUJdWyeVleTl1wydHATVQ==}

  character-entities@2.0.2:
    resolution: {integrity: sha512-shx7oQ0Awen/BRIdkjkvz54PnEEI/EjwXDSIZp86/KKdbafHh1Df/RYGBhn4hbe2+uKC9FnT5UCEdyPz3ai9hQ==}

  character-reference-invalid@2.0.1:
    resolution: {integrity: sha512-iBZ4F4wRbyORVsu0jPV7gXkOsGYjGHPmAyv+HiHG8gi5PtC9KI2j1+v8/tlibRvjoWX027ypmG/n0HtO5t7unw==}

  check-error@2.1.1:
    resolution: {integrity: sha512-OAlb+T7V4Op9OwdkjmguYRqncdlx5JiofwOAUkmTF+jNdHwzTaTs4sRAGpzLF3oOz5xAyDGrPgeIDFQmDOTiJw==}
    engines: {node: '>= 16'}

  chokidar@3.6.0:
    resolution: {integrity: sha512-7VT13fmjotKpGipCW9JEQAusEPE+Ei8nl6/g4FBAmIm0GOOLMua9NDDo/DWp0ZAxCr3cPq5ZpBqmPAQgDda2Pw==}
    engines: {node: '>= 8.10.0'}

  chokidar@4.0.3:
    resolution: {integrity: sha512-Qgzu8kfBvo+cA4962jnP1KkS6Dop5NS6g7R5LFYJr4b8Ub94PPQXUksCw9PvXoeXPRRddRNC5C1JQUR2SMGtnA==}
    engines: {node: '>= 14.16.0'}

  chrome-launcher@0.15.2:
    resolution: {integrity: sha512-zdLEwNo3aUVzIhKhTtXfxhdvZhUghrnmkvcAq2NoDd+LeOHKf03H5jwZ8T/STsAlzyALkBVK552iaG1fGf1xVQ==}
    engines: {node: '>=12.13.0'}
    hasBin: true

  chrome-trace-event@1.0.4:
    resolution: {integrity: sha512-rNjApaLzuwaOTjCiT8lSDdGN1APCiqkChLMJxJPWLunPAt5fy8xgU9/jNOchV84wfIxrA0lRQB7oCT8jrn/wrQ==}
    engines: {node: '>=6.0'}

  chromium-edge-launcher@0.2.0:
    resolution: {integrity: sha512-JfJjUnq25y9yg4FABRRVPmBGWPZZi+AQXT4mxupb67766/0UlhG8PAZCz6xzEMXTbW3CsSoE8PcCWA49n35mKg==}

  ci-info@2.0.0:
    resolution: {integrity: sha512-5tK7EtrZ0N+OLFMthtqOj4fI2Jeb88C4CAZPu25LDVUgXJ0A3Js4PMGqrn0JU1W0Mh1/Z8wZzYPxqUrXeBboCQ==}

  ci-info@3.9.0:
    resolution: {integrity: sha512-NIxF55hv4nSqQswkAeiOi1r83xy8JldOFDTWiug55KBu9Jnblncd2U6ViHmYgHf01TPZS77NJBhBMKdWj9HQMQ==}
    engines: {node: '>=8'}

  class-variance-authority@0.7.1:
    resolution: {integrity: sha512-Ka+9Trutv7G8M6WT6SeiRWz792K5qEqIGEGzXKhAE6xOWAY6pPH8U+9IY3oCMv6kqTmLsv7Xh/2w2RigkePMsg==}

  client-only@0.0.1:
    resolution: {integrity: sha512-IV3Ou0jSMzZrd3pZ48nLkT9DA7Ag1pnPzaiQhpW7c3RbcqqzvzzVu+L8gfqMp/8IM2MQtSiqaCxrrcfu8I8rMA==}

  cliui@6.0.0:
    resolution: {integrity: sha512-t6wbgtoCXvAzst7QgXxJYqPt0usEfbgQdftEPbLL/cvv6HPE5VgvqCuAIDR0NgU52ds6rFwqrgakNLrHEjCbrQ==}

  cliui@8.0.1:
    resolution: {integrity: sha512-BSeNnyus75C4//NQ9gQt1/csTXyo/8Sb+afLAkzAptFuMsod9HFokGNudZpi/oQV73hnVK+sR+5PVRMd+Dr7YQ==}
    engines: {node: '>=12'}

  clsx@2.1.1:
    resolution: {integrity: sha512-eYm0QWBtUrBWZWG0d386OGAw16Z995PiOVo2B7bjWSbHedGl5e0ZWaq65kOGgUSNesEIDkB9ISbTg/JK9dhCZA==}
    engines: {node: '>=6'}

  collapse-white-space@2.1.0:
    resolution: {integrity: sha512-loKTxY1zCOuG4j9f6EPnuyyYkf58RnhhWTvRoZEokgB+WbdXehfjFviyOVYkqzEWz1Q5kRiZdBYS5SwxbQYwzw==}

  color-convert@2.0.1:
    resolution: {integrity: sha512-RRECPsj7iu/xb5oKYcsFHSppFNnsj/52OVTRKb4zP5onXwVF3zVmmToNcOfGC+CRDpfK/U584fMg38ZHCaElKQ==}
    engines: {node: '>=7.0.0'}

  color-name@1.1.4:
    resolution: {integrity: sha512-dOy+3AuW3a2wNbZHIuMZpTcgjGuLU/uBL/ubcZF9OXbDo8ff4O8yVp5Bf0efS8uEoYo5q4Fx7dY9OgQGXgAsQA==}

  color-string@1.9.1:
    resolution: {integrity: sha512-shrVawQFojnZv6xM40anx4CkoDP+fZsw/ZerEMsW/pyzsRbElpsL/DBVW7q3ExxwusdNXI3lXpuhEZkzs8p5Eg==}

  color@4.2.3:
    resolution: {integrity: sha512-1rXeuUUiGGrykh+CeBdu5Ie7OJwinCgQY0bc7GCRxy5xVHy+moaqkpL/jqQq0MtQOeYcrqEz4abc5f0KtU7W4A==}
    engines: {node: '>=12.5.0'}

  comma-separated-tokens@2.0.3:
    resolution: {integrity: sha512-Fu4hJdvzeylCfQPp9SGWidpzrMs7tTrlu6Vb8XGaRGck8QSNZJJp538Wrb60Lax4fPwR64ViY468OIUTbRlGZg==}

  commander@12.1.0:
    resolution: {integrity: sha512-Vw8qHK3bZM9y/P10u3Vib8o/DdkvA2OtPtZvD871QKjy74Wj1WSKFILMPRPSdUSx5RFK1arlJzEtA4PkFgnbuA==}
    engines: {node: '>=18'}

  commander@2.20.3:
    resolution: {integrity: sha512-GpVkmM8vF2vQUkj2LvZmD35JxeJOLCwJ9cUkugyk2nuhbv3+mJvpLYYt+0+USMxE+oj+ey/lJEnhZw75x/OMcQ==}

  commander@4.1.1:
    resolution: {integrity: sha512-NOKm8xhkzAjzFx8B2v5OAHT+u5pRQc2UCa2Vq9jYL/31o2wi9mxBA7LIFs3sV5VSC49z6pEhfbMULvShKj26WA==}
    engines: {node: '>= 6'}

  concat-map@0.0.1:
    resolution: {integrity: sha512-/Srv4dswyQNBfohGpz9o6Yb3Gz3SrUDqBH5rTuhGR7ahtlbYKnVxw2bCFMRljaA7EXHaXZ8wsHdodFvbkhKmqg==}

  concaveman@1.2.1:
    resolution: {integrity: sha512-PwZYKaM/ckQSa8peP5JpVr7IMJ4Nn/MHIaWUjP4be+KoZ7Botgs8seAZGpmaOM+UZXawcdYRao/px9ycrCihHw==}

  connect@3.7.0:
    resolution: {integrity: sha512-ZqRXc+tZukToSNmh5C2iWMSoV3X1YUcPbqEM4DkEG5tNQXrQUZCNVGGv3IuicnkMtPfGf3Xtp8WCXs295iQ1pQ==}
    engines: {node: '>= 0.10.0'}

  convert-source-map@2.0.0:
    resolution: {integrity: sha512-Kvp459HrV2FEJ1CAsi1Ku+MY3kasH19TFykTz2xWmMeq6bk2NU3XXvfJ+Q61m0xktWwt+1HSYf3JZsTms3aRJg==}

  cosmiconfig@5.2.1:
    resolution: {integrity: sha512-H65gsXo1SKjf8zmrJ67eJk8aIRKV5ff2D4uKZIBZShbhGSpEmsQOPW/SKMKYhSTrqR7ufy6RP69rPogdaPh/kA==}
    engines: {node: '>=4'}

  cross-spawn@7.0.6:
    resolution: {integrity: sha512-uV2QOWP2nWzsy2aMp8aRibhi9dlzF5Hgh5SHaB9OiTGEyDTiJJyx0uy51QXdyWbtAHNua4XJzUKca3OzKUd3vA==}
    engines: {node: '>= 8'}

  css-select@5.2.2:
    resolution: {integrity: sha512-TizTzUddG/xYLA3NXodFM0fSbNizXjOKhqiQQwvhlspadZokn1KDy0NZFS0wuEubIYAV5/c1/lAr0TaaFXEXzw==}

  css-what@6.2.2:
    resolution: {integrity: sha512-u/O3vwbptzhMs3L1fQE82ZSLHQQfto5gyZzwteVIEyeaY5Fc7R4dapF/BvRoSYFeqfBk4m0V1Vafq5Pjv25wvA==}
    engines: {node: '>= 6'}

  cssesc@3.0.0:
    resolution: {integrity: sha512-/Tb/JcjK111nNScGob5MNtsntNM1aCNUDipB/TkwZFhyDrrE47SOx/18wF2bbjgc3ZzCSKW1T5nt5EbFoAz/Vg==}
    engines: {node: '>=4'}
    hasBin: true

  csstype@3.1.3:
    resolution: {integrity: sha512-M1uQkMl8rQK/szD0LNhtqxIPLpimGm8sOBwU7lLnCpSbTyY3yeU1Vc7l4KT5zT4s/yOxHH5O7tIuuLOCnLADRw==}

  d3-array@1.2.4:
    resolution: {integrity: sha512-KHW6M86R+FUPYGb3R5XiYjXPq7VzwxZ22buHhAEVG5ztoEcZZMLov530mmccaqA1GghZArjQV46fuc8kUqhhHw==}

  d3-geo@1.7.1:
    resolution: {integrity: sha512-O4AempWAr+P5qbk2bC2FuN/sDW4z+dN2wDf9QV3bxQt4M5HfOEeXLgJ/UKQW0+o1Dj8BE+L5kiDbdWUMjsmQpw==}

  d3-voronoi@1.1.2:
    resolution: {integrity: sha512-RhGS1u2vavcO7ay7ZNAPo4xeDh/VYeGof3x5ZLJBQgYhLegxr3s5IykvWmJ94FTU6mcbtp4sloqZ54mP6R4Utw==}

  debug@2.6.9:
    resolution: {integrity: sha512-bC7ElrdJaJnPbAP+1EotYvqZsb3ecl5wi6Bfi6BJTUcNowp6cvspg0jXznRTKDjm/E7AdgFBVeAPVMNcKGsHMA==}
    peerDependencies:
      supports-color: '*'
    peerDependenciesMeta:
      supports-color:
        optional: true

  debug@4.4.1:
    resolution: {integrity: sha512-KcKCqiftBJcZr++7ykoDIEwSa3XWowTfNPo92BYxjXiyYEVrUQh2aLyhxBCwww+heortUFxEJYcRzosstTEBYQ==}
    engines: {node: '>=6.0'}
    peerDependencies:
      supports-color: '*'
    peerDependenciesMeta:
      supports-color:
        optional: true

  decamelize@1.2.0:
    resolution: {integrity: sha512-z2S+W9X73hAUUki+N+9Za2lBlun89zigOyGrsax+KUQ6wKW4ZoWpEYBkGhQjwAjjDCkWxhY0VKEhk8wzY7F5cA==}
    engines: {node: '>=0.10.0'}

  decode-named-character-reference@1.2.0:
    resolution: {integrity: sha512-c6fcElNV6ShtZXmsgNgFFV5tVX2PaV4g+MOAkb8eXHvn6sryJBrZa9r0zV6+dtTyoCKxtDy5tyQ5ZwQuidtd+Q==}

  deep-eql@5.0.2:
    resolution: {integrity: sha512-h5k/5U50IJJFpzfL6nO9jaaumfjO/f2NjK/oYB2Djzm4p9L+3T9qWpZqZ2hAbLPuuYq9wrU08WQyBTL5GbPk5Q==}
    engines: {node: '>=6'}

  deepmerge@4.3.1:
    resolution: {integrity: sha512-3sUqbMEc77XqpdNO7FRyRog+eW3ph+GYCbj+rK+uYyRMuwsVy0rMiVtPn+QJlKFvWP/1PYpapqYn0Me2knFn+A==}
    engines: {node: '>=0.10.0'}

  defu@6.1.4:
    resolution: {integrity: sha512-mEQCMmwJu317oSz8CwdIOdwf3xMif1ttiM8LTufzc3g6kR+9Pe236twL8j3IYT1F7GfRgGcW6MWxzZjLIkuHIg==}

  depd@2.0.0:
    resolution: {integrity: sha512-g7nH6P6dyDioJogAAGprGpCtVImJhpPk/roCzdb3fIh61/s/nPsfR6onyMwkCAR/OlC3yBC0lESvUoQEAssIrw==}
    engines: {node: '>= 0.8'}

  dequal@2.0.3:
    resolution: {integrity: sha512-0je+qPKHEMohvfRTCEo3CrPG6cAzAYgmzKyxRiYSSDkS6eGJdyVJm7WaYA5ECaAD9wLB2T4EEeymA5aFVcYXCA==}
    engines: {node: '>=6'}

  destroy@1.2.0:
    resolution: {integrity: sha512-2sJGJTaXIIaR1w4iJSNoN0hnMY7Gpc/n8D4qSCJw8QqFWXf7cuAgnEHxBpweaVcPevC2l3KpjYCx3NypQQgaJg==}
    engines: {node: '>= 0.8', npm: 1.2.8000 || >= 1.4.16}

  detect-libc@2.0.4:
    resolution: {integrity: sha512-3UDv+G9CsCKO1WKMGw9fwq/SWJYbI0c5Y7LU1AXYoDdbhE2AHQ6N6Nb34sG8Fj7T5APy8qXDCKuuIHd1BR0tVA==}
    engines: {node: '>=8'}

  detect-node-es@1.1.0:
    resolution: {integrity: sha512-ypdmJU/TbBby2Dxibuv7ZLW3Bs1QEmM7nHjEANfohJLvE0XVujisn1qPJcZxg+qDucsr+bP6fLD1rPS3AhJ7EQ==}

  devlop@1.1.0:
    resolution: {integrity: sha512-RWmIqhcFf1lRYBvNmr7qTNuyCt/7/ns2jbpp1+PalgE/rDQcBT0fioSMUpJ93irlUhC5hrg4cYqe6U+0ImW0rA==}

  didyoumean@1.2.2:
    resolution: {integrity: sha512-gxtyfqMg7GKyhQmb056K7M3xszy/myH8w+B4RT+QXBQsvAOdc3XymqDDPHx1BgPgsdAA5SIifona89YtRATDzw==}

  diff@5.2.0:
    resolution: {integrity: sha512-uIFDxqpRZGZ6ThOk84hEfqWoHx2devRFvpTZcTHur85vImfaxUbTW9Ryh4CpCuDnToOP1CEtXKIgytHBPVff5A==}
    engines: {node: '>=0.3.1'}

  dijkstrajs@1.0.3:
    resolution: {integrity: sha512-qiSlmBq9+BCdCA/L46dw8Uy93mloxsPSbwnm5yrKn2vMPiy8KyAskTF6zuV/j5BMsmOGZDPs7KjU+mjb670kfA==}

  dlv@1.1.3:
    resolution: {integrity: sha512-+HlytyjlPKnIG8XuRG8WvmBP8xs8P71y+SKKS6ZXWoEgLuePxtDoUEiH7WkdePWrQ5JBpE6aoVqfZfJUQkjXwA==}

  dom-serializer@2.0.0:
    resolution: {integrity: sha512-wIkAryiqt/nV5EQKqQpo3SToSOV9J0DnbJqwK7Wv/Trc92zIAYZ4FlMu+JPFW1DfGFt81ZTCGgDEabffXeLyJg==}

  domelementtype@2.3.0:
    resolution: {integrity: sha512-OLETBj6w0OsagBwdXnPdN0cnMfF9opN69co+7ZrbfPGrdpPVNBUj02spi6B1N7wChLQiPn4CSH/zJvXw56gmHw==}

  domhandler@5.0.3:
    resolution: {integrity: sha512-cgwlv/1iFQiFnU96XXgROh8xTeetsnJiDsTc7TYCLFd9+/WNkIqPTxiM/8pSd8VIrhXGTf1Ny1q1hquVqDJB5w==}
    engines: {node: '>= 4'}

  domutils@3.2.2:
    resolution: {integrity: sha512-6kZKyUajlDuqlHKVX1w7gyslj9MPIXzIFiz/rGu35uC1wMi+kMhQwGhl4lt9unC9Vb9INnY9Z3/ZA3+FhASLaw==}

  earcut@2.2.4:
    resolution: {integrity: sha512-/pjZsA1b4RPHbeWZQn66SWS8nZZWLQQ23oE3Eam7aroEFGEvwKAsJfZ9ytiEMycfzXWpca4FA9QIOehf7PocBQ==}

  eastasianwidth@0.2.0:
    resolution: {integrity: sha512-I88TYZWc9XiYHRQ4/3c5rjjfgkjhLyW2luGIheGERbNQ6OY7yTybanSpDXZa8y7VUP9YmDcYa+eyq4ca7iLqWA==}

  ee-first@1.1.1:
    resolution: {integrity: sha512-WMwm9LhRUo+WUaRN+vRuETqG89IgZphVSNkdFgeb6sS/E4OrDIN7t48CAewSHXc6C8lefD8KKfr5vY61brQlow==}

  electron-to-chromium@1.5.214:
    resolution: {integrity: sha512-TpvUNdha+X3ybfU78NoQatKvQEm1oq3lf2QbnmCEdw+Bd9RuIAY+hJTvq1avzHM0f7EJfnH3vbCnbzKzisc/9Q==}

  embla-carousel-autoplay@8.6.0:
    resolution: {integrity: sha512-OBu5G3nwaSXkZCo1A6LTaFMZ8EpkYbwIaH+bPqdBnDGQ2fh4+NbzjXjs2SktoPNKCtflfVMc75njaDHOYXcrsA==}
    peerDependencies:
      embla-carousel: 8.6.0

  embla-carousel-react@8.6.0:
    resolution: {integrity: sha512-0/PjqU7geVmo6F734pmPqpyHqiM99olvyecY7zdweCw+6tKEXnrE90pBiBbMMU8s5tICemzpQ3hi5EpxzGW+JA==}
    peerDependencies:
      react: ^16.8.0 || ^17.0.1 || ^18.0.0 || ^19.0.0 || ^19.0.0-rc

  embla-carousel-reactive-utils@8.6.0:
    resolution: {integrity: sha512-fMVUDUEx0/uIEDM0Mz3dHznDhfX+znCCDCeIophYb1QGVM7YThSWX+wz11zlYwWFOr74b4QLGg0hrGPJeG2s4A==}
    peerDependencies:
      embla-carousel: 8.6.0

  embla-carousel@8.6.0:
    resolution: {integrity: sha512-SjWyZBHJPbqxHOzckOfo8lHisEaJWmwd23XppYFYVh10bU66/Pn5tkVkbkCMZVdbUE5eTCI2nD8OyIP4Z+uwkA==}

  emoji-regex@8.0.0:
    resolution: {integrity: sha512-MSjYzcWNOA0ewAHpz0MxpYFvwg6yjy1NG3xteoqz644VCo/RPgnr1/GGt+ic3iJTzQ8Eu3TdM14SawnVUmGE6A==}

  emoji-regex@9.2.2:
    resolution: {integrity: sha512-L18DaJsXSUk2+42pv8mLs5jJT2hqFkFE4j21wOmgbUqsZ2hL72NsUU785g9RXgo3s0ZNgVl42TiHp3ZtOv/Vyg==}

  encodeurl@1.0.2:
    resolution: {integrity: sha512-TPJXq8JqFaVYm2CWmPvnP2Iyo4ZSM7/QKcSmuMLDObfpH5fi7RUGmd/rTDf+rut/saiDiQEeVTNgAmJEdAOx0w==}
    engines: {node: '>= 0.8'}

  encodeurl@2.0.0:
    resolution: {integrity: sha512-Q0n9HRi4m6JuGIV1eFlmvJB7ZEVxu93IrMyiMsGC0lrMJMWzRgx6WGquyfQgZVb31vhGgXnfmPNNXmxnOkRBrg==}
    engines: {node: '>= 0.8'}

  enhanced-resolve@5.18.3:
    resolution: {integrity: sha512-d4lC8xfavMeBjzGr2vECC3fsGXziXZQyJxD868h2M/mBI3PwAuODxAkLkq5HYuvrPYcUtiLzsTo8U3PgX3Ocww==}
    engines: {node: '>=10.13.0'}

  entities@4.5.0:
    resolution: {integrity: sha512-V0hjH4dGPh9Ao5p0MoRY6BVqtwCjhz6vI5LT8AJ55H+4g9/4vbHx1I54fS0XuclLhDHArPQCiMjDxjaL8fPxhw==}
    engines: {node: '>=0.12'}

  error-ex@1.3.2:
    resolution: {integrity: sha512-7dFHNmqeFSEt2ZBsCriorKnn3Z2pj+fd9kmI6QoWw4//DL+icEBfc0U7qJCisqrTsKTjw4fNFy2pW9OqStD84g==}

  error-stack-parser@2.1.4:
    resolution: {integrity: sha512-Sk5V6wVazPhq5MhpO+AUxJn5x7XSXGl1R93Vn7i+zS15KDVxQijejNCrz8340/2bgLBjR9GtEG8ZVKONDjcqGQ==}

  es-module-lexer@1.7.0:
    resolution: {integrity: sha512-jEQoCwk8hyb2AZziIOLhDqpm5+2ww5uIE6lkO/6jcOCusfk6LhMHpXXfBLXTZ7Ydyt0j4VoUQv6uGNYbdW+kBA==}

  esast-util-from-estree@2.0.0:
    resolution: {integrity: sha512-4CyanoAudUSBAn5K13H4JhsMH6L9ZP7XbLVe/dKybkxMO7eDyLsT8UHl9TRNrU2Gr9nz+FovfSIjuXWJ81uVwQ==}

  esast-util-from-js@2.0.1:
    resolution: {integrity: sha512-8Ja+rNJ0Lt56Pcf3TAmpBZjmx8ZcK5Ts4cAzIOjsjevg9oSXJnl6SUQ2EevU8tv3h6ZLWmoKL5H4fgWvdvfETw==}

  esbuild@0.25.9:
    resolution: {integrity: sha512-CRbODhYyQx3qp7ZEwzxOk4JBqmD/seJrzPa/cGjY1VtIn5E09Oi9/dB4JwctnfZ8Q8iT7rioVv5k/FNT/uf54g==}
    engines: {node: '>=18'}
    hasBin: true

  escalade@3.2.0:
    resolution: {integrity: sha512-WUj2qlxaQtO4g6Pq5c29GTcWGDyd8itL8zTlipgECz3JesAiiOKotd8JU6otB3PACgG6xkJUyVhboMS+bje/jA==}
    engines: {node: '>=6'}

  escape-html@1.0.3:
    resolution: {integrity: sha512-NiSupZ4OeuGwr68lGIeym/ksIZMJodUGOSCZ/FSnTxcrekbvqrgdUxlJOMpijaKZVjAJrWrGs/6Jy8OMuyj9ow==}

  escape-string-regexp@2.0.0:
    resolution: {integrity: sha512-UpzcLCXolUWcNu5HtVMHYdXJjArjsF9C0aNnquZYY4uW/Vu0miy5YoWvbV345HauVvcAUnpRuhMMcqTcGOY2+w==}
    engines: {node: '>=8'}

  escape-string-regexp@4.0.0:
    resolution: {integrity: sha512-TtpcNJ3XAzx3Gq8sWRzJaVajRs0uVxA2YAkdb1jm2YkPz4G6egUFAyA3n5vtEIZefPk5Wa4UXbKuS5fKkJWdgA==}
    engines: {node: '>=10'}

  escape-string-regexp@5.0.0:
    resolution: {integrity: sha512-/veY75JbMK4j1yjvuUxuVsiS/hr/4iHs9FTT6cgTexxdE0Ly/glccBAkloH/DofkjRbZU3bnoj38mOmhkZ0lHw==}
    engines: {node: '>=12'}

  eslint-scope@5.1.1:
    resolution: {integrity: sha512-2NxwbF/hZ0KpepYN0cNbo+FN6XoK7GaHlQhgx/hIZl6Va0bF45RQOOwhLIy8lQDbuCiadSLCBnH2CFYquit5bw==}
    engines: {node: '>=8.0.0'}

  esprima@4.0.1:
    resolution: {integrity: sha512-eGuFFw7Upda+g4p+QHvnW0RyTX/SVeJBDM/gCtMARO0cLuT2HcEKnTPvhjV6aGeqrCB/sbNop0Kszm0jsaWU4A==}
    engines: {node: '>=4'}
    hasBin: true

  esrecurse@4.3.0:
    resolution: {integrity: sha512-KmfKL3b6G+RXvP8N1vr3Tq1kL/oCFgn2NYXEtqP8/L3pKapUA4G8cFVaoF3SU323CD4XypR/ffioHmkti6/Tag==}
    engines: {node: '>=4.0'}

  estraverse@4.3.0:
    resolution: {integrity: sha512-39nnKffWz8xN1BU/2c79n9nB9HDzo0niYUqx6xyqUnyoAnQyyWpOTdZEeiCch8BBu515t4wp9ZmgVfVhn9EBpw==}
    engines: {node: '>=4.0'}

  estraverse@5.3.0:
    resolution: {integrity: sha512-MMdARuVEQziNTeJD8DgMqmhwR11BRQ/cBP+pLtYdSTnf3MIO8fFeiINEbX36ZdNlfU/7A9f3gUw49B3oQsvwBA==}
    engines: {node: '>=4.0'}

  estree-util-attach-comments@2.1.1:
    resolution: {integrity: sha512-+5Ba/xGGS6mnwFbXIuQiDPTbuTxuMCooq3arVv7gPZtYpjp+VXH/NkHAP35OOefPhNG/UGqU3vt/LTABwcHX0w==}

  estree-util-attach-comments@3.0.0:
    resolution: {integrity: sha512-cKUwm/HUcTDsYh/9FgnuFqpfquUbwIqwKM26BVCGDPVgvaCl/nDCCjUfiLlx6lsEZ3Z4RFxNbOQ60pkaEwFxGw==}

  estree-util-build-jsx@2.2.2:
    resolution: {integrity: sha512-m56vOXcOBuaF+Igpb9OPAy7f9w9OIkb5yhjsZuaPm7HoGi4oTOQi0h2+yZ+AtKklYFZ+rPC4n0wYCJCEU1ONqg==}

  estree-util-build-jsx@3.0.1:
    resolution: {integrity: sha512-8U5eiL6BTrPxp/CHbs2yMgP8ftMhR5ww1eIKoWRMlqvltHF8fZn5LRDvTKuxD3DUn+shRbLGqXemcP51oFCsGQ==}

  estree-util-is-identifier-name@2.1.0:
    resolution: {integrity: sha512-bEN9VHRyXAUOjkKVQVvArFym08BTWB0aJPppZZr0UNyAqWsLaVfAqP7hbaTJjzHifmB5ebnR8Wm7r7yGN/HonQ==}

  estree-util-is-identifier-name@3.0.0:
    resolution: {integrity: sha512-hFtqIDZTIUZ9BXLb8y4pYGyk6+wekIivNVTcmvk8NoOh+VeRn5y6cEHzbURrWbfp1fIqdVipilzj+lfaadNZmg==}

  estree-util-scope@1.0.0:
    resolution: {integrity: sha512-2CAASclonf+JFWBNJPndcOpA8EMJwa0Q8LUFJEKqXLW6+qBvbFZuF5gItbQOs/umBUkjviCSDCbBwU2cXbmrhQ==}

  estree-util-to-js@1.2.0:
    resolution: {integrity: sha512-IzU74r1PK5IMMGZXUVZbmiu4A1uhiPgW5hm1GjcOfr4ZzHaMPpLNJjR7HjXiIOzi25nZDrgFTobHTkV5Q6ITjA==}

  estree-util-to-js@2.0.0:
    resolution: {integrity: sha512-WDF+xj5rRWmD5tj6bIqRi6CkLIXbbNQUcxQHzGysQzvHmdYG2G7p/Tf0J0gpxGgkeMZNTIjT/AoSvC9Xehcgdg==}

  estree-util-value-to-estree@3.4.0:
    resolution: {integrity: sha512-Zlp+gxis+gCfK12d3Srl2PdX2ybsEA8ZYy6vQGVQTNNYLEGRQQ56XB64bjemN8kxIKXP1nC9ip4Z+ILy9LGzvQ==}

  estree-util-visit@1.2.1:
    resolution: {integrity: sha512-xbgqcrkIVbIG+lI/gzbvd9SGTJL4zqJKBFttUl5pP27KhAjtMKbX/mQXJ7qgyXpMgVy/zvpm0xoQQaGL8OloOw==}

  estree-util-visit@2.0.0:
    resolution: {integrity: sha512-m5KgiH85xAhhW8Wta0vShLcUvOsh3LLPI2YVwcbio1l7E09NTLL1EyMZFM1OyWowoH0skScNbhOPl4kcBgzTww==}

  estree-walker@3.0.3:
    resolution: {integrity: sha512-7RUKfXgSMMkzt6ZuXmqapOurLGPPfgj6l9uRZ7lRGolvk0y2yocc35LdcxKC5PQZdn2DMqioAQ2NoWcrTKmm6g==}

  etag@1.8.1:
    resolution: {integrity: sha512-aIL5Fx7mawVa300al2BnEE4iNvo1qETxLrPI/o05L7z6go7fCw1J6EQmbK4FmJ2AS7kgVF/KEZWufBfdClMcPg==}
    engines: {node: '>= 0.6'}

  event-target-shim@5.0.1:
    resolution: {integrity: sha512-i/2XbnSz/uxRCU6+NdVJgKWDTM427+MqYbkQzD321DuCQJUqOuJKIA0IM2+W2xtYHdKOmZ4dR6fExsd4SXL+WQ==}
    engines: {node: '>=6'}

  events@3.3.0:
    resolution: {integrity: sha512-mQw+2fkQbALzQ7V0MY0IqdnXNOeTtP4r0lN9z7AAawCXgqea7bDii20AYrIBrFd/Hx0M2Ocz6S111CaFkUcb0Q==}
    engines: {node: '>=0.8.x'}

  expect-type@1.2.2:
    resolution: {integrity: sha512-JhFGDVJ7tmDJItKhYgJCGLOWjuK9vPxiXoUFLwLDc99NlmklilbiQJwoctZtt13+xMw91MCk/REan6MWHqDjyA==}
    engines: {node: '>=12.0.0'}

  exponential-backoff@3.1.2:
    resolution: {integrity: sha512-8QxYTVXUkuy7fIIoitQkPwGonB8F3Zj8eEO8Sqg9Zv/bkI7RJAzowee4gr81Hak/dUTpA2Z7VfQgoijjPNlUZA==}

  extend-shallow@2.0.1:
    resolution: {integrity: sha512-zCnTtlxNoAiDc3gqY2aYAWFx7XWWiasuF2K8Me5WbN8otHKTUKBwjPtNpRs/rbUZm7KxWAaNj7P1a/p52GbVug==}
    engines: {node: '>=0.10.0'}

  extend@3.0.2:
    resolution: {integrity: sha512-fjquC59cD7CyW6urNXK0FBufkZcoiGG80wTuPujX590cB5Ttln20E2UB4S/WARVqhXffZl2LNgS+gQdPIIim/g==}

  fast-deep-equal@2.0.1:
    resolution: {integrity: sha512-bCK/2Z4zLidyB4ReuIsvALH6w31YfAQDmXMqMx6FyfHqvBxtjC0eRumeSu4Bs3XtXwpyIywtSTrVT99BxY1f9w==}

  fast-deep-equal@3.1.3:
    resolution: {integrity: sha512-f3qQ9oQy9j2AhBe/H9VC91wLmKBCCU/gDOnKNAYG5hswO7BLKj09Hc5HYNz9cGI++xlpDCIgDaitVs03ATR84Q==}

  fast-glob@3.3.3:
    resolution: {integrity: sha512-7MptL8U0cqcFdzIzwOTHoilX9x5BrNqye7Z/LuC7kCMRio1EMSyqRK3BEAUD7sXRq4iT4AzTVuZdhgQ2TCvYLg==}
    engines: {node: '>=8.6.0'}

  fast-json-stable-stringify@2.1.0:
    resolution: {integrity: sha512-lhd/wF+Lk98HZoTCtlVraHtfh5XYijIjalXck7saUtuanSDyLMxnHhSXEDJqHxD7msR8D0uCmqlkwjCV8xvwHw==}

  fast-uri@3.1.0:
    resolution: {integrity: sha512-iPeeDKJSWf4IEOasVVrknXpaBV0IApz/gp7S2bb7Z4Lljbl2MGJRqInZiUrQwV16cpzw/D3S5j5Julj/gT52AA==}

  fastq@1.19.1:
    resolution: {integrity: sha512-GwLTyxkCXjXbxqIhTsMI2Nui8huMPtnxg7krajPJAjnEG/iiOS7i+zCtWGZR9G0NBKbXKh6X9m9UIsYX/N6vvQ==}

  fault@2.0.1:
    resolution: {integrity: sha512-WtySTkS4OKev5JtpHXnib4Gxiurzh5NCGvWrFaZ34m6JehfTUhKZvn9njTfw48t6JumVQOmrKqpmGcdwxnhqBQ==}

  fb-watchman@2.0.2:
    resolution: {integrity: sha512-p5161BqbuCaSnB8jIbzQHOlpgsPmK5rJVDfDKO91Axs5NC1uu3HRQm6wt9cd9/+GtQQIO53JdGXXoyDpTAsgYA==}

  fdir@6.5.0:
    resolution: {integrity: sha512-tIbYtZbucOs0BRGqPJkshJUYdL+SDH7dVM8gjy+ERp3WAUjLEFJE+02kanyHtwjWOnwrKYBiwAmM0p4kLJAnXg==}
    engines: {node: '>=12.0.0'}
    peerDependencies:
      picomatch: ^3 || ^4
    peerDependenciesMeta:
      picomatch:
        optional: true

  feed@4.2.2:
    resolution: {integrity: sha512-u5/sxGfiMfZNtJ3OvQpXcvotFpYkL0n9u9mM2vkui2nGo8b4wvDkJ8gAkYqbA8QpGyFCv3RK0Z+Iv+9veCS9bQ==}
    engines: {node: '>=0.4.0'}

  fenceparser@1.1.1:
    resolution: {integrity: sha512-VdkTsK7GWLT0VWMK5S5WTAPn61wJ98WPFwJiRHumhg4ESNUO/tnkU8bzzzc62o6Uk1SVhuZFLnakmDA4SGV7wA==}
    engines: {node: '>=12'}

  fflate@0.8.2:
    resolution: {integrity: sha512-cPJU47OaAoCbg0pBvzsgpTPhmhqI5eJjh/JIu8tPj5q+T7iLvW/JAYUqmE7KOB4R1ZyEhzBaIQpQpardBF5z8A==}

  fill-range@7.1.1:
    resolution: {integrity: sha512-YsGpe3WHLK8ZYi4tWDg2Jy3ebRz2rXowDxnld4bkQB00cc/1Zw9AWnC0i9ztDJitivtQvaI9KaLyKrc+hBW0yg==}
    engines: {node: '>=8'}

  finalhandler@1.1.2:
    resolution: {integrity: sha512-aAWcW57uxVNrQZqFXjITpW3sIUQmHGG3qSb9mUah9MgMC4NeWhNOlNjXEYq3HjRAvL6arUviZGGJsBg6z0zsWA==}
    engines: {node: '>= 0.8'}

  find-up@4.1.0:
    resolution: {integrity: sha512-PpOwAdQ/YlXQ2vj8a3h8IipDuYRi3wceVQQGYWxNINccq40Anw7BlsEXCMbt1Zt+OLA6Fq9suIpIWD0OsnISlw==}
    engines: {node: '>=8'}

  flatted@3.3.3:
    resolution: {integrity: sha512-GX+ysw4PBCz0PzosHDepZGANEuFCMLrnRTiEy9McGjmkCQYwRq4A/X786G/fjM/+OjsWSU1ZrY5qyARZmO/uwg==}

  flow-enums-runtime@0.0.6:
    resolution: {integrity: sha512-3PYnM29RFXwvAN6Pc/scUfkI7RwhQ/xqyLUyPNlXUp9S40zI8nup9tUSrTLSVnWGBN38FNiGWbwZOB6uR4OGdw==}

  foreground-child@3.3.1:
    resolution: {integrity: sha512-gIXjKqtFuWEgzFRJA9WCQeSJLZDjgJUOMCMzxtvFq/37KojM1BFGufqsCy0r4qSQmYLsZYMeyRqzIWOMup03sw==}
    engines: {node: '>=14'}

  format@0.2.2:
    resolution: {integrity: sha512-wzsgA6WOq+09wrU1tsJ09udeR/YZRaeArL9e1wPbFg3GG2yDnC2ldKpxs4xunpFF9DgqCqOIra3bc1HWrJ37Ww==}
    engines: {node: '>=0.4.x'}

  fraction.js@4.3.7:
    resolution: {integrity: sha512-ZsDfxO51wGAXREY55a7la9LScWpwv9RxIrYABrlvOFBlH/ShPnrtsXeuUIfXKKOVicNxQ+o8JTbJvjS4M89yew==}

  fresh@0.5.2:
    resolution: {integrity: sha512-zJ2mQYM18rEFOudeV4GShTGIQ7RbzA7ozbU9I/XBpm7kqgMywgmylMwXHxZJmkVoYkna9d2pVXVXPdYTP9ej8Q==}
    engines: {node: '>= 0.6'}

  fs.realpath@1.0.0:
    resolution: {integrity: sha512-OO0pH2lK6a0hZnAdau5ItzHPI6pUlvI7jMVnxUQRtw4owF2wk8lOSabtGDCTP4Ggrg2MbGnWO9X8K1t4+fGMDw==}

  fsevents@2.3.2:
    resolution: {integrity: sha512-xiqMQR4xAeHTuB9uWm+fFRcIOgKBMiOBP+eXiyT7jsgVCq1bkVygt00oASowB7EdtpOHaaPgKt812P9ab+DDKA==}
    engines: {node: ^8.16.0 || ^10.6.0 || >=11.0.0}
    os: [darwin]

  fsevents@2.3.3:
    resolution: {integrity: sha512-5xoDfX+fL7faATnagmWPpbFtwh/R77WmMMqqHGS65C3vvB0YHrgF+B1YmZ3441tMj5n63k0212XNoJwzlhffQw==}
    engines: {node: ^8.16.0 || ^10.6.0 || >=11.0.0}
    os: [darwin]

  function-bind@1.1.2:
    resolution: {integrity: sha512-7XHNxH7qX9xG5mIwxkhumTox/MIRNcOgDrxWsMt2pAr23WHp6MrRlN7FBSFpCpr+oVO0F744iUgR82nJMfG2SA==}

  gensync@1.0.0-beta.2:
    resolution: {integrity: sha512-3hN7NaskYvMDLQY55gnW3NQ+mesEAepTqlg+VEbj7zzqEMBVNhzcGYYeqFo/TlYz6eQiFcp1HcsCZO+nGgS8zg==}
    engines: {node: '>=6.9.0'}

  geojson-equality-ts@1.0.2:
    resolution: {integrity: sha512-h3Ryq+0mCSN/7yLs0eDgrZhvc9af23o/QuC4aTiuuzP/MRCtd6mf5rLsLRY44jX0RPUfM8c4GqERQmlUxPGPoQ==}

  geojson-polygon-self-intersections@1.2.1:
    resolution: {integrity: sha512-/QM1b5u2d172qQVO//9CGRa49jEmclKEsYOQmWP9ooEjj63tBM51m2805xsbxkzlEELQ2REgTf700gUhhlegxA==}

  get-caller-file@2.0.5:
    resolution: {integrity: sha512-DyFP3BM/3YHTQOCUL/w0OZHR0lpKeGrxotcHWcqNEdnltqFwXVfhEBQ94eIo34AfQpo0rGki4cyIiftY06h2Fg==}
    engines: {node: 6.* || 8.* || >= 10.*}

  get-nonce@1.0.1:
    resolution: {integrity: sha512-FJhYRoDaiatfEkUK8HKlicmu/3SGFD51q3itKDGoSTysQJBnfOcxU5GxnhE1E6soB76MbT0MBtnKJuXyAx+96Q==}
    engines: {node: '>=6'}

  get-package-type@0.1.0:
    resolution: {integrity: sha512-pjzuKtY64GYfWizNAJ0fr9VqttZkNiK2iS430LtIHzjBEr6bX8Am2zm4sW4Ro5wjWW5cAlRL1qAMTcXbjNAO2Q==}
    engines: {node: '>=8.0.0'}

  github-slugger@2.0.0:
    resolution: {integrity: sha512-IaOQ9puYtjrkq7Y0Ygl9KDZnrf/aiUJYUpVf89y8kyaxbRG7Y1SrX/jaumrv81vc61+kiMempujsM3Yw7w5qcw==}

  glob-parent@5.1.2:
    resolution: {integrity: sha512-AOIgSQCepiJYwP3ARnGx+5VnTu2HBYdzbGP45eLw1vr3zB3vZLeyed1sC9hnbcOc9/SrMyM5RPQrkGz4aS9Zow==}
    engines: {node: '>= 6'}

  glob-parent@6.0.2:
    resolution: {integrity: sha512-XxwI8EOhVQgWp6iDL+3b0r86f4d6AX6zSU55HfB4ydCEuXLXc5FcYeOu+nnGftS4TEju/11rt4KJPTMgbfmv4A==}
    engines: {node: '>=10.13.0'}

  glob-to-regexp@0.4.1:
    resolution: {integrity: sha512-lkX1HJXwyMcprw/5YUZc2s7DrpAiHB21/V+E1rHUrVNokkvB6bqMzT0VfV6/86ZNabt1k14YOIaT7nDvOX3Iiw==}

  glob@10.4.5:
    resolution: {integrity: sha512-7Bv8RF0k6xjo7d4A/PxYLbUCfb6c+Vpd2/mB2yRDlew7Jb5hEXiCD9ibfO7wpk8i4sevK6DFny9h7EYbM3/sHg==}
    hasBin: true

  glob@7.2.3:
    resolution: {integrity: sha512-nFR0zLpU2YCaRxwoCJvL6UvCH2JFyFVIvwTLsIf21AuHlMskA1hhTdk+LlYJtOlYt9v6dvszD2BGRqBL+iQK9Q==}
    deprecated: Glob versions prior to v9 are no longer supported

  goober@2.1.16:
    resolution: {integrity: sha512-erjk19y1U33+XAMe1VTvIONHYoSqE4iS7BYUZfHaqeohLmnC0FdxEh7rQU+6MZ4OajItzjZFSRtVANrQwNq6/g==}
    peerDependencies:
      csstype: ^3.0.10

  graceful-fs@4.2.11:
    resolution: {integrity: sha512-RbJ5/jmFcNNCcDV5o9eTnBLJ/HszWV0P73bc+Ff4nS/rJj+YaS6IGyiOL0VoBYX+l1Wrl3k63h/KrH+nhJ0XvQ==}

  gray-matter@4.0.3:
    resolution: {integrity: sha512-5v6yZd4JK3eMI3FqqCouswVqwugaA9r4dNZB1wwcmrD02QkV5H0y7XBQW8QwQqEaZY1pM9aqORSORhJRdNK44Q==}
    engines: {node: '>=6.0'}

  gsap@3.13.0:
    resolution: {integrity: sha512-QL7MJ2WMjm1PHWsoFrAQH/J8wUeqZvMtHO58qdekHpCfhvhSL4gSiz6vJf5EeMP0LOn3ZCprL2ki/gjED8ghVw==}

  has-flag@4.0.0:
    resolution: {integrity: sha512-EykJT/Q1KjTWctppgIAgfSO0tKVuZUjhgMr17kqTumMl6Afv3EISleU7qZUzoXDFTAHTDC4NOoG/ZxU3EvlMPQ==}
    engines: {node: '>=8'}

  hasown@2.0.2:
    resolution: {integrity: sha512-0hJU9SCPvmMzIBdZFqNPXWa6dqh7WdH0cII9y+CyS8rG3nL48Bclra9HmKhVVUHyPWNH5Y7xDwAB7bfgSjkUMQ==}
    engines: {node: '>= 0.4'}

  hast-util-heading-rank@3.0.0:
    resolution: {integrity: sha512-EJKb8oMUXVHcWZTDepnr+WNbfnXKFNf9duMesmr4S8SXTJBJ9M4Yok08pu9vxdJwdlGRhVumk9mEhkEvKGifwA==}

  hast-util-to-estree@2.3.3:
    resolution: {integrity: sha512-ihhPIUPxN0v0w6M5+IiAZZrn0LH2uZomeWwhn7uP7avZC6TE7lIiEh2yBMPr5+zi1aUCXq6VoYRgs2Bw9xmycQ==}

  hast-util-to-estree@3.1.3:
    resolution: {integrity: sha512-48+B/rJWAp0jamNbAAf9M7Uf//UVqAoMmgXhBdxTDJLGKY+LRnZ99qcG+Qjl5HfMpYNzS5v4EAwVEF34LeAj7w==}

  hast-util-to-html@9.0.5:
    resolution: {integrity: sha512-OguPdidb+fbHQSU4Q4ZiLKnzWo8Wwsf5bZfbvu7//a9oTYoqD/fWpe96NuHkoS9h0ccGOTe0C4NGXdtS0iObOw==}

  hast-util-to-jsx-runtime@2.3.6:
    resolution: {integrity: sha512-zl6s8LwNyo1P9uw+XJGvZtdFF1GdAkOg8ujOw+4Pyb76874fLps4ueHXDhXWdk6YHQ6OgUtinliG7RsYvCbbBg==}

  hast-util-to-string@3.0.1:
    resolution: {integrity: sha512-XelQVTDWvqcl3axRfI0xSeoVKzyIFPwsAGSLIsKdJKQMXDYJS4WYrBNF/8J7RdhIcFI2BOHgAifggsvsxp/3+A==}

  hast-util-whitespace@2.0.1:
    resolution: {integrity: sha512-nAxA0v8+vXSBDt3AnRUNjyRIQ0rD+ntpbAp4LnPkumc5M9yUbSMa4XDU9Q6etY4f1Wp4bNgvc1yjiZtsTTrSng==}

  hast-util-whitespace@3.0.0:
    resolution: {integrity: sha512-88JUN06ipLwsnv+dVn+OIYOvAuvBMy/Qoi6O7mQHxdPXpjy+Cd6xRkWwux7DKO+4sYILtLBRIKgsdpS2gQc7qw==}

  he@1.2.0:
    resolution: {integrity: sha512-F/1DnUGPopORZi0ni+CvrCgHQ5FyEAHRLSApuYWMmrbSwoN2Mn/7k+Gl38gJnR7yyDZk6WLXwiGod1JOWNDKGw==}
    hasBin: true

  hermes-estree@0.29.1:
    resolution: {integrity: sha512-jl+x31n4/w+wEqm0I2r4CMimukLbLQEYpisys5oCre611CI5fc9TxhqkBBCJ1edDG4Kza0f7CgNz8xVMLZQOmQ==}

  hermes-parser@0.29.1:
    resolution: {integrity: sha512-xBHWmUtRC5e/UL0tI7Ivt2riA/YBq9+SiYFU7C1oBa/j2jYGlIF9043oak1F47ihuDIxQ5nbsKueYJDRY02UgA==}

  html-to-text@9.0.5:
    resolution: {integrity: sha512-qY60FjREgVZL03vJU6IfMV4GDjGBIoOyvuFdpBDIX9yTlDw0TjxVBQp+P8NvpdIXNJvfWBTNul7fsAQJq2FNpg==}
    engines: {node: '>=14'}

  html-void-elements@3.0.0:
    resolution: {integrity: sha512-bEqo66MRXsUGxWHV5IP0PUiAWwoEjba4VCzg0LjFJBpchPaTfyfCKTG6bc5F8ucKec3q5y6qOdGyYTSBEvhCrg==}

  htmlparser2@8.0.2:
    resolution: {integrity: sha512-GYdjWKDkbRLkZ5geuHs5NY1puJ+PXwP7+fHPRz06Eirsb9ugf6d8kkXav6ADhcODhFFPMIXyxkxSuMf3D6NCFA==}

  http-errors@2.0.0:
    resolution: {integrity: sha512-FtwrG/euBzaEjYeRqOgly7G0qviiXoJWnvEH2Z1plBdXgbyjv34pHTSb9zoeHMyDy33+DWy5Wt9Wo+TURtOYSQ==}
    engines: {node: '>= 0.8'}

  https-proxy-agent@7.0.6:
    resolution: {integrity: sha512-vK9P5/iUfdl95AI+JVyUuIcVtd4ofvtrOr3HNtM2yxC9bnMbEdp3x01OhQNnjb8IJYi38VlTE3mBXwcfvywuSw==}
    engines: {node: '>= 14'}

  image-size@1.2.1:
    resolution: {integrity: sha512-rH+46sQJ2dlwfjfhCyNx5thzrv+dtmBIhPHk0zgRUukHzZ/kRueTJXoYYsclBaKcSMBWuGbOFXtioLpzTb5euw==}
    engines: {node: '>=16.x'}
    hasBin: true

  import-fresh@2.0.0:
    resolution: {integrity: sha512-eZ5H8rcgYazHbKC3PG4ClHNykCSxtAhxSSEM+2mb+7evD2CKF5V7c0dNum7AdpDh0ZdICwZY9sRSn8f+KH96sg==}
    engines: {node: '>=4'}

  imurmurhash@0.1.4:
    resolution: {integrity: sha512-JmXMZ6wuvDmLiHEml9ykzqO6lwFbof0GG4IkcGaENdCRDDmMVnny7s5HsIgHCbaq0w2MyPhDqkhTUgS2LU2PHA==}
    engines: {node: '>=0.8.19'}

  inflight@1.0.6:
    resolution: {integrity: sha512-k92I/b08q4wvFscXCLvqfsHCrjrF7yiXsQuIVvVE7N82W3+aqpzuUdBbfhWcy/FZR3/4IgflMgKLOsvPDrGCJA==}
    deprecated: This module is not supported, and leaks memory. Do not use it. Check out lru-cache if you want a good and tested way to coalesce async requests by a key value, which is much more comprehensive and powerful.

  inherits@2.0.4:
    resolution: {integrity: sha512-k/vGaX4/Yla3WzyMCvTQOXYeIHvqOKtnqBduzTHpzpQZzAskKMhZ2K+EnBiSM9zGSoIFeMpXKxa4dYeZIQqewQ==}

  inline-style-parser@0.1.1:
    resolution: {integrity: sha512-7NXolsK4CAS5+xvdj5OMMbI962hU/wvwoxk+LWR9Ek9bVtyuuYScDN6eS0rUm6TxApFpw7CX1o4uJzcd4AyD3Q==}

  inline-style-parser@0.2.4:
    resolution: {integrity: sha512-0aO8FkhNZlj/ZIbNi7Lxxr12obT7cL1moPfE4tg1LkX7LlLfC6DeX4l2ZEud1ukP9jNQyNnfzQVqwbwmAATY4Q==}

  invariant@2.2.4:
    resolution: {integrity: sha512-phJfQVBuaJM5raOpJjSfkiD6BpbCE4Ns//LaXl6wGYtUBY83nWS6Rf9tXm2e8VaK60JEjYldbPif/A2B1C2gNA==}

  is-alphabetical@2.0.1:
    resolution: {integrity: sha512-FWyyY60MeTNyeSRpkM2Iry0G9hpr7/9kD40mD/cGQEuilcZYS4okz8SN2Q6rLCJ8gbCt6fN+rC+6tMGS99LaxQ==}

  is-alphanumerical@2.0.1:
    resolution: {integrity: sha512-hmbYhX/9MUMF5uh7tOXyK/n0ZvWpad5caBA17GsC6vyuCqaWliRG5K1qS9inmUhEMaOBIW7/whAnSwveW/LtZw==}

  is-arrayish@0.2.1:
    resolution: {integrity: sha512-zz06S8t0ozoDXMG+ube26zeCTNXcKIPJZJi8hBrF4idCLms4CG9QtK7qBl1boi5ODzFpjswb5JPmHCbMpjaYzg==}

  is-arrayish@0.3.2:
    resolution: {integrity: sha512-eVRqCvVlZbuw3GrM63ovNSNAeA1K16kaR/LRY/92w0zxQ5/1YzwblUX652i4Xs9RwAGjW9d9y6X88t8OaAJfWQ==}

  is-binary-path@2.1.0:
    resolution: {integrity: sha512-ZMERYes6pDydyuGidse7OsHxtbI7WVeUEozgR/g7rd0xUimYNlvZRE/K2MgZTjWy725IfelLeVcEM97mmtRGXw==}
    engines: {node: '>=8'}

  is-buffer@2.0.5:
    resolution: {integrity: sha512-i2R6zNFDwgEHJyQUtJEk0XFi1i0dPFn/oqjK3/vPCcDeJvW5NQ83V8QbicfF1SupOaB0h8ntgBC2YiE7dfyctQ==}
    engines: {node: '>=4'}

  is-core-module@2.16.1:
    resolution: {integrity: sha512-UfoeMA6fIJ8wTYFEUjelnaGI67v6+N7qXJEvQuIGa99l4xsCruSYOVSQ0uPANn4dAzm8lkYPaKLrrijLq7x23w==}
    engines: {node: '>= 0.4'}

  is-decimal@2.0.1:
    resolution: {integrity: sha512-AAB9hiomQs5DXWcRB1rqsxGUstbRroFOPPVAomNk/3XHR5JyEZChOyTWe2oayKnsSsr/kcGqF+z6yuH6HHpN0A==}

  is-directory@0.3.1:
    resolution: {integrity: sha512-yVChGzahRFvbkscn2MlwGismPO12i9+znNruC5gVEntG3qu0xQMzsGg/JFbrsqDOHtHFPci+V5aP5T9I+yeKqw==}
    engines: {node: '>=0.10.0'}

  is-docker@2.2.1:
    resolution: {integrity: sha512-F+i2BKsFrH66iaUFc0woD8sLy8getkwTwtOBjvs56Cx4CgJDeKQeqfz8wAYiSb8JOprWhHH5p77PbmYCvvUuXQ==}
    engines: {node: '>=8'}
    hasBin: true

  is-extendable@0.1.1:
    resolution: {integrity: sha512-5BMULNob1vgFX6EjQw5izWDxrecWK9AM72rugNr0TFldMOi0fj6Jk+zeKIt0xGj4cEfQIJth4w3OKWOJ4f+AFw==}
    engines: {node: '>=0.10.0'}

  is-extglob@2.1.1:
    resolution: {integrity: sha512-SbKbANkN603Vi4jEZv49LeVJMn4yGwsbzZworEoyEiutsN3nJYdbO36zfhGJ6QEDpOZIFkDtnq5JRxmvl3jsoQ==}
    engines: {node: '>=0.10.0'}

  is-fullwidth-code-point@3.0.0:
    resolution: {integrity: sha512-zymm5+u+sCsSWyD9qNaejV3DFvhCKclKdizYaJUuHA83RLjb7nSuGnddCHGv0hk+KY7BMAlsWeK4Ueg6EV6XQg==}
    engines: {node: '>=8'}

  is-glob@4.0.3:
    resolution: {integrity: sha512-xelSayHH36ZgE7ZWhli7pW34hNbNl8Ojv5KVmkJD4hBdD3th8Tfk9vYasLM+mXWOZhFkgZfxhLSnrwRr4elSSg==}
    engines: {node: '>=0.10.0'}

  is-hexadecimal@2.0.1:
    resolution: {integrity: sha512-DgZQp241c8oO6cA1SbTEWiXeoxV42vlcJxgH+B3hi1AiqqKruZR3ZGF8In3fj4+/y/7rHvlOZLZtgJ/4ttYGZg==}

  is-number@7.0.0:
    resolution: {integrity: sha512-41Cifkg6e8TylSpdtTpeLVMqvSBEVzTttHvERD741+pnZ8ANv0004MRL43QKPDlK9cGvNp6NZWZUBlbGXYxxng==}
    engines: {node: '>=0.12.0'}

  is-plain-obj@4.1.0:
    resolution: {integrity: sha512-+Pgi+vMuUNkJyExiMBt5IlFoMyKnr5zhJ4Uspz58WOhBF5QoIZkFyNHIbBAtHwzVAgk5RtndVNsDRN61/mmDqg==}
    engines: {node: '>=12'}

  is-reference@3.0.3:
    resolution: {integrity: sha512-ixkJoqQvAP88E6wLydLGGqCJsrFUnqoH6HnaczB8XmDH1oaWU+xxdptvikTgaEhtZ53Ky6YXiBuUI2WXLMCwjw==}

  is-wsl@2.2.0:
    resolution: {integrity: sha512-fKzAra0rGJUUBwGBgNkHZuToZcn+TtXHpeCgmkMJMMYx1sQDYaCSyjJBSCa2nH1DGm7s3n1oBnohoVTBaN7Lww==}
    engines: {node: '>=8'}

  isexe@2.0.0:
    resolution: {integrity: sha512-RHxMLp9lnKHGHRng9QFhRCMbYAcVpn69smSGcq3f36xjgVVWThj4qqLbTLlq7Ssj8B+fIQ1EuCEGI2lKsyQeIw==}

  istanbul-lib-coverage@3.2.2:
    resolution: {integrity: sha512-O8dpsF+r0WV/8MNRKfnmrtCWhuKjxrq2w+jpzBL5UZKTi2LeVWnWOmWRxFlesJONmc+wLAGvKQZEOanko0LFTg==}
    engines: {node: '>=8'}

  istanbul-lib-instrument@5.2.1:
    resolution: {integrity: sha512-pzqtp31nLv/XFOzXGuvhCb8qhjmTVo5vjVk19XE4CRlSWz0KoeJ3bw9XsA7nOp9YBf4qHjwBxkDzKcME/J29Yg==}
    engines: {node: '>=8'}

  jackspeak@3.4.3:
    resolution: {integrity: sha512-OGlZQpz2yfahA/Rd1Y8Cd9SIEsqvXkLVoSw/cgwhnhFMDbsQFeZYoJJ7bIZBS9BcamUW96asq/npPWugM+RQBw==}

  jest-environment-node@29.7.0:
    resolution: {integrity: sha512-DOSwCRqXirTOyheM+4d5YZOrWcdu0LNZ87ewUoywbcb2XR4wKgqiG8vNeYwhjFMbEkfju7wx2GYH0P2gevGvFw==}
    engines: {node: ^14.15.0 || ^16.10.0 || >=18.0.0}

  jest-get-type@29.6.3:
    resolution: {integrity: sha512-zrteXnqYxfQh7l5FHyL38jL39di8H8rHoecLH3JNxH3BwOrBsNeabdap5e0I23lD4HHI8W5VFBZqG4Eaq5LNcw==}
    engines: {node: ^14.15.0 || ^16.10.0 || >=18.0.0}

  jest-haste-map@29.7.0:
    resolution: {integrity: sha512-fP8u2pyfqx0K1rGn1R9pyE0/KTn+G7PxktWidOBTqFPLYX0b9ksaMFkhK5vrS3DVun09pckLdlx90QthlW7AmA==}
    engines: {node: ^14.15.0 || ^16.10.0 || >=18.0.0}

  jest-message-util@29.7.0:
    resolution: {integrity: sha512-GBEV4GRADeP+qtB2+6u61stea8mGcOT4mCtrYISZwfu9/ISHFJ/5zOMXYbpBE9RsS5+Gb63DW4FgmnKJ79Kf6w==}
    engines: {node: ^14.15.0 || ^16.10.0 || >=18.0.0}

  jest-mock@29.7.0:
    resolution: {integrity: sha512-ITOMZn+UkYS4ZFh83xYAOzWStloNzJFO2s8DWrE4lhtGD+AorgnbkiKERe4wQVBydIGPx059g6riW5Btp6Llnw==}
    engines: {node: ^14.15.0 || ^16.10.0 || >=18.0.0}

  jest-regex-util@29.6.3:
    resolution: {integrity: sha512-KJJBsRCyyLNWCNBOvZyRDnAIfUiRJ8v+hOBQYGn8gDyF3UegwiP4gwRR3/SDa42g1YbVycTidUF3rKjyLFDWbg==}
    engines: {node: ^14.15.0 || ^16.10.0 || >=18.0.0}

  jest-util@29.7.0:
    resolution: {integrity: sha512-z6EbKajIpqGKU56y5KBUgy1dt1ihhQJgWzUlZHArA/+X2ad7Cb5iF+AK1EWVL/Bo7Rz9uurpqw6SiBCefUbCGA==}
    engines: {node: ^14.15.0 || ^16.10.0 || >=18.0.0}

  jest-validate@29.7.0:
    resolution: {integrity: sha512-ZB7wHqaRGVw/9hST/OuFUReG7M8vKeq0/J2egIGLdvjHCmYqGARhzXmtgi+gVeZ5uXFF219aOc3Ls2yLg27tkw==}
    engines: {node: ^14.15.0 || ^16.10.0 || >=18.0.0}

  jest-worker@27.5.1:
    resolution: {integrity: sha512-7vuh85V5cdDofPyxn58nrPjBktZo0u9x1g8WtjQol+jZDaE+fhN+cIvTj11GndBnMnyfrUOG1sZQxCdjKh+DKg==}
    engines: {node: '>= 10.13.0'}

  jest-worker@29.7.0:
    resolution: {integrity: sha512-eIz2msL/EzL9UFTFFx7jBTkeZfku0yUAyZZZmJ93H2TYEiroIx2PQjEXcwYtYl8zXCxb+PAmA2hLIt/6ZEkPHw==}
    engines: {node: ^14.15.0 || ^16.10.0 || >=18.0.0}

  jiti@1.21.7:
    resolution: {integrity: sha512-/imKNG4EbWNrVjoNC/1H5/9GFy+tqjGBHCaSsN+P2RnPqjsLmv6UD3Ej+Kj8nBWaRAwyk7kK5ZUc+OEatnTR3A==}
    hasBin: true

  jose@5.10.0:
    resolution: {integrity: sha512-s+3Al/p9g32Iq+oqXxkW//7jk2Vig6FF1CFqzVXoTUXt2qz89YWbL+OwS17NFYEvxC35n0FKeGO2LGYSxeM2Gg==}

  js-tokens@4.0.0:
    resolution: {integrity: sha512-RdJUflcE3cUzKiMqQgsCu06FPu9UdIJO0beYbPhHN4k6apgJtifcoCtT9bcxOpYBtpD2kCM6Sbzg4CausW/PKQ==}

  js-tokens@9.0.1:
    resolution: {integrity: sha512-mxa9E9ITFOt0ban3j6L5MpjwegGz6lBQmM1IJkWeBZGcMxto50+eWdjC/52xDbS2vy0k7vIMK0Fe2wfL9OQSpQ==}

  js-yaml@3.14.1:
    resolution: {integrity: sha512-okMH7OXXJ7YrN9Ok3/SXrnu4iX9yOk+25nqX4imS2npuvTYDmo/QEZoqwZkYaIDk3jVvBOTOIEgEhaLOynBS9g==}
    hasBin: true

  jsc-safe-url@0.2.4:
    resolution: {integrity: sha512-0wM3YBWtYePOjfyXQH5MWQ8H7sdk5EXSwZvmSLKk2RboVQ2Bu239jycHDz5J/8Blf3K0Qnoy2b6xD+z10MFB+Q==}

  jsesc@3.1.0:
    resolution: {integrity: sha512-/sM3dO2FOzXjKQhJuo0Q173wf2KOo8t4I8vHy6lF9poUp7bKT0/NHE8fPX23PwfhnykfqnC2xRxOnVw5XuGIaA==}
    engines: {node: '>=6'}
    hasBin: true

  json-parse-better-errors@1.0.2:
    resolution: {integrity: sha512-mrqyZKfX5EhL7hvqcV6WG1yYjnjeuYDzDhhcAAUrq8Po85NBQBJP+ZDUT75qZQ98IkUoBqdkExkukOU7Ts2wrw==}

  json-parse-even-better-errors@2.3.1:
    resolution: {integrity: sha512-xyFwyhro/JEof6Ghe2iz2NcXoj2sloNsWr/XsERDK/oiPCfaNhl5ONfp+jQdAZRQQ0IJWNzH9zIZF7li91kh2w==}

  json-schema-traverse@1.0.0:
    resolution: {integrity: sha512-NM8/P9n3XjXhIZn1lLhkFaACTOURQXjWhV4BA/RnOv8xvgqtqpAX9IO4mRQxSx1Rlo4tqzeqb0sOlruaOy3dug==}

  json5@2.2.3:
    resolution: {integrity: sha512-XmOWe7eyHYH14cLdVPoyg+GOH3rYX++KpzrylJwSW98t3Nk+U8XOl8FWKOgwtzdb8lXGf6zYwDUzeHMWfxasyg==}
    engines: {node: '>=6'}
    hasBin: true

  jsonc-parser@3.3.1:
    resolution: {integrity: sha512-HUgH65KyejrUFPvHFPbqOY0rsFip3Bo5wb4ngvdi1EpCYWUQDC5V+Y7mZws+DLkr4M//zQJoanu1SP+87Dv1oQ==}

  jsts@2.7.1:
    resolution: {integrity: sha512-x2wSZHEBK20CY+Wy+BPE7MrFQHW6sIsdaGUMEqmGAio+3gFzQaBYPwLRonUfQf9Ak8pBieqj9tUofX1+WtAEIg==}
    engines: {node: '>= 12'}

  kind-of@6.0.3:
    resolution: {integrity: sha512-dcS1ul+9tmeD95T+x28/ehLgd9mENa3LsvDTtzm3vyBEO7RPptvAD+t44WVXaUjTBRcrpFeFlC8WCruUR456hw==}
    engines: {node: '>=0.10.0'}

  kleur@4.1.5:
    resolution: {integrity: sha512-o+NO+8WrRiQEE4/7nwRJhN1HWpVmJm511pBHUxPLtp0BUISzlBplORYSmTclCnJvQq2tKu/sgl3xVpkc7ZWuQQ==}
    engines: {node: '>=6'}

  kysely@0.28.5:
    resolution: {integrity: sha512-rlB0I/c6FBDWPcQoDtkxi9zIvpmnV5xoIalfCMSMCa7nuA6VGA3F54TW9mEgX4DVf10sXAWCF5fDbamI/5ZpKA==}
    engines: {node: '>=20.0.0'}

  leac@0.6.0:
    resolution: {integrity: sha512-y+SqErxb8h7nE/fiEX07jsbuhrpO9lL8eca7/Y1nuWV2moNlXhyd59iDGcRf6moVyDMbmTNzL40SUyrFU/yDpg==}

  leven@3.1.0:
    resolution: {integrity: sha512-qsda+H8jTaUaN/x5vzW2rzc+8Rw4TAQ/4KjB46IwK5VH+IlVeeeje/EoZRpiXvIqjFgK84QffqPztGI3VBLG1A==}
    engines: {node: '>=6'}

  lighthouse-logger@1.4.2:
    resolution: {integrity: sha512-gPWxznF6TKmUHrOQjlVo2UbaL2EJ71mb2CCeRs/2qBpi4L/g4LUVc9+3lKQ6DTUZwJswfM7ainGrLO1+fOqa2g==}

  lilconfig@3.1.3:
    resolution: {integrity: sha512-/vlFKAoH5Cgt3Ie+JLhRbwOsCQePABiU3tJ1egGvyQ+33R/vcwM2Zl2QR/LzjsBeItPt3oSVXapn+m4nQDvpzw==}
    engines: {node: '>=14'}

  lines-and-columns@1.2.4:
    resolution: {integrity: sha512-7ylylesZQ/PV29jhEDl3Ufjo6ZX7gCqJr5F7PKrqc93v7fzSymt1BpwEU8nAUXs8qzzvqhbjhK5QZg6Mt/HkBg==}

  loader-runner@4.3.0:
    resolution: {integrity: sha512-3R/1M+yS3j5ou80Me59j7F9IMs4PXs3VqRrm0TU3AbKPxlmpoY1TNscJV/oGJXo8qCatFGTfDbY6W6ipGOYXfg==}
    engines: {node: '>=6.11.5'}

  locate-path@5.0.0:
    resolution: {integrity: sha512-t7hw9pI+WvuwNJXwk5zVHpyhIqzg2qTlklJOf0mVxGSbe3Fp2VieZcduNYjaLDoy6p9uGpQEGWG87WpMKlNq8g==}
    engines: {node: '>=8'}

  lodash.castarray@4.4.0:
    resolution: {integrity: sha512-aVx8ztPv7/2ULbArGJ2Y42bG1mEQ5mGjpdvrbJcJFU3TbYybe+QlLS4pst9zV52ymy2in1KpFPiZnAOATxD4+Q==}

  lodash.isplainobject@4.0.6:
    resolution: {integrity: sha512-oSXzaWypCMHkPC3NvBEaPHf0KsA5mvPrOPgQWDsbg8n7orZ290M0BmC/jgRZ4vcJ6DTAhjrsSYgdsW/F+MFOBA==}

  lodash.merge@4.6.2:
    resolution: {integrity: sha512-0KpjqXRVvrYyCsX1swR/XTK0va6VQkQM6MNo7PqW77ByjAhoARA8EfrP1N4+KlKj8YS0ZUCtRT/YUuhyYDujIQ==}

  lodash.throttle@4.1.1:
    resolution: {integrity: sha512-wIkUCfVKpVsWo3JSZlc+8MB5it+2AN5W8J7YVMST30UrvcQNZ1Okbj+rbVniijTWE6FGYy4XJq/rHkas8qJMLQ==}

  longest-streak@3.1.0:
    resolution: {integrity: sha512-9Ri+o0JYgehTaVBBDoMqIl8GXtbWg711O3srftcHhZ0dqnETqLaoIK0x17fUw9rFSlK/0NlsKe0Ahhyl5pXE2g==}

  loose-envify@1.4.0:
    resolution: {integrity: sha512-lyuxPGr/Wfhrlem2CL/UcnUc1zcqKAImBDzukY7Y5F/yQiNdko6+fRLevlw1HgMySw7f611UIY408EtxRSoK3Q==}
    hasBin: true

  loupe@3.2.1:
    resolution: {integrity: sha512-CdzqowRJCeLU72bHvWqwRBBlLcMEtIvGrlvef74kMnV2AolS9Y8xUv1I0U/MNAWMhBlKIoyuEgoJ0t/bbwHbLQ==}

  lru-cache@10.4.3:
    resolution: {integrity: sha512-JNAzZcXrCt42VGLuYz0zfAzDfAvJWW6AfYlDBQyDV5DClI2m5sAmK+OIO7s59XfsRsWHp02jAJrRadPRGTt6SQ==}

  lru-cache@5.1.1:
    resolution: {integrity: sha512-KpNARQA3Iwv+jTA0utUVVbrh+Jlrr1Fv0e56GGzAFOXN7dk/FviaDW8LHmK52DlcH4WP2n6gI8vN1aesBFgo9w==}

  lucide-react@0.436.0:
    resolution: {integrity: sha512-N292bIxoqm1aObAg0MzFtvhYwgQE6qnIOWx/GLj5ONgcTPH6N0fD9bVq/GfdeC9ZORBXozt/XeEKDpiB3x3vlQ==}
    peerDependencies:
      react: ^16.5.1 || ^17.0.0 || ^18.0.0 || ^19.0.0-rc

  lz-string@1.5.0:
    resolution: {integrity: sha512-h5bgJWpxJNswbU7qCrV0tIKQCaS3blPDrqKWx+QxzuzL1zGUzij9XCWLrSLsJPu5t+eWA/ycetzYAO5IOMcWAQ==}
    hasBin: true

  magic-string@0.30.18:
    resolution: {integrity: sha512-yi8swmWbO17qHhwIBNeeZxTceJMeBvWJaId6dyvTSOwTipqeHhMhOrz6513r1sOKnpvQ7zkhlG8tPrpilwTxHQ==}

  makeerror@1.0.12:
    resolution: {integrity: sha512-JmqCvUhmt43madlpFzG4BQzG2Z3m6tvQDNKdClZnO3VbIudJYmxsT0FNJMeiB2+JTSlTQTSbU8QdesVmwJcmLg==}

  marchingsquares@1.3.3:
    resolution: {integrity: sha512-gz6nNQoVK7Lkh2pZulrT4qd4347S/toG9RXH2pyzhLgkL5mLkBoqgv4EvAGXcV0ikDW72n/OQb3Xe8bGagQZCg==}

  markdown-extensions@1.1.1:
    resolution: {integrity: sha512-WWC0ZuMzCyDHYCasEGs4IPvLyTGftYwh6wIEOULOF0HXcqZlhwRzrK0w2VUlxWA98xnvb/jszw4ZSkJ6ADpM6Q==}
    engines: {node: '>=0.10.0'}

  markdown-extensions@2.0.0:
    resolution: {integrity: sha512-o5vL7aDWatOTX8LzaS1WMoaoxIiLRQJuIKKe2wAw6IeULDHaqbiqiggmx+pKvZDb1Sj+pE46Sn1T7lCqfFtg1Q==}
    engines: {node: '>=16'}

  marky@1.3.0:
    resolution: {integrity: sha512-ocnPZQLNpvbedwTy9kNrQEsknEfgvcLMvOtz3sFeWApDq1MXH1TqkCIx58xlpESsfwQOnuBO9beyQuNGzVvuhQ==}

  mdast-util-definitions@5.1.2:
    resolution: {integrity: sha512-8SVPMuHqlPME/z3gqVwWY4zVXn8lqKv/pAhC57FuJ40ImXyBpmO5ukh98zB2v7Blql2FiHjHv9LVztSIqjY+MA==}

  mdast-util-from-markdown@1.3.1:
    resolution: {integrity: sha512-4xTO/M8c82qBcnQc1tgpNtubGUW/Y1tBQ1B0i5CtSoelOLKFYlElIr3bvgREYYO5iRqbMY1YuqZng0GVOI8Qww==}

  mdast-util-from-markdown@2.0.2:
    resolution: {integrity: sha512-uZhTV/8NBuw0WHkPTrCqDOl0zVe1BIng5ZtHoDk49ME1qqcjYmmLmOf0gELgcRMxN4w2iuIeVso5/6QymSrgmA==}

  mdast-util-frontmatter@2.0.1:
    resolution: {integrity: sha512-LRqI9+wdgC25P0URIJY9vwocIzCcksduHQ9OF2joxQoyTNVduwLAFUzjoopuRJbJAReaKrNQKAZKL3uCMugWJA==}

  mdast-util-mdx-expression@1.3.2:
    resolution: {integrity: sha512-xIPmR5ReJDu/DHH1OoIT1HkuybIfRGYRywC+gJtI7qHjCJp/M9jrmBEJW22O8lskDWm562BX2W8TiAwRTb0rKA==}

  mdast-util-mdx-expression@2.0.1:
    resolution: {integrity: sha512-J6f+9hUp+ldTZqKRSg7Vw5V6MqjATc+3E4gf3CFNcuZNWD8XdyI6zQ8GqH7f8169MM6P7hMBRDVGnn7oHB9kXQ==}

  mdast-util-mdx-jsx@2.1.4:
    resolution: {integrity: sha512-DtMn9CmVhVzZx3f+optVDF8yFgQVt7FghCRNdlIaS3X5Bnym3hZwPbg/XW86vdpKjlc1PVj26SpnLGeJBXD3JA==}

  mdast-util-mdx-jsx@3.2.0:
    resolution: {integrity: sha512-lj/z8v0r6ZtsN/cGNNtemmmfoLAFZnjMbNyLzBafjzikOM+glrjNHPlf6lQDOTccj9n5b0PPihEBbhneMyGs1Q==}

  mdast-util-mdx@2.0.1:
    resolution: {integrity: sha512-38w5y+r8nyKlGvNjSEqWrhG0w5PmnRA+wnBvm+ulYCct7nsGYhFVb0lljS9bQav4psDAS1eGkP2LMVcZBi/aqw==}

  mdast-util-mdx@3.0.0:
    resolution: {integrity: sha512-JfbYLAW7XnYTTbUsmpu0kdBUVe+yKVJZBItEjwyYJiDJuZ9w4eeaqks4HQO+R7objWgS2ymV60GYpI14Ug554w==}

  mdast-util-mdxjs-esm@1.3.1:
    resolution: {integrity: sha512-SXqglS0HrEvSdUEfoXFtcg7DRl7S2cwOXc7jkuusG472Mmjag34DUDeOJUZtl+BVnyeO1frIgVpHlNRWc2gk/w==}

  mdast-util-mdxjs-esm@2.0.1:
    resolution: {integrity: sha512-EcmOpxsZ96CvlP03NghtH1EsLtr0n9Tm4lPUJUBccV9RwUOneqSycg19n5HGzCf+10LozMRSObtVr3ee1WoHtg==}

  mdast-util-phrasing@3.0.1:
    resolution: {integrity: sha512-WmI1gTXUBJo4/ZmSk79Wcb2HcjPJBzM1nlI/OUWA8yk2X9ik3ffNbBGsU+09BFmXaL1IBb9fiuvq6/KMiNycSg==}

  mdast-util-phrasing@4.1.0:
    resolution: {integrity: sha512-TqICwyvJJpBwvGAMZjj4J2n0X8QWp21b9l0o7eXyVJ25YNWYbJDVIyD1bZXE6WtV6RmKJVYmQAKWa0zWOABz2w==}

  mdast-util-to-hast@12.3.0:
    resolution: {integrity: sha512-pits93r8PhnIoU4Vy9bjW39M2jJ6/tdHyja9rrot9uujkN7UTU9SDnE6WNJz/IGyQk3XHX6yNNtrBH6cQzm8Hw==}

  mdast-util-to-hast@13.2.0:
    resolution: {integrity: sha512-QGYKEuUsYT9ykKBCMOEDLsU5JRObWQusAolFMeko/tYPufNkRffBAQjIE+99jbA87xv6FgmjLtwjh9wBWajwAA==}

  mdast-util-to-markdown@1.5.0:
    resolution: {integrity: sha512-bbv7TPv/WC49thZPg3jXuqzuvI45IL2EVAr/KxF0BSdHsU0ceFHOmwQn6evxAh1GaoK/6GQ1wp4R4oW2+LFL/A==}

  mdast-util-to-markdown@2.1.2:
    resolution: {integrity: sha512-xj68wMTvGXVOKonmog6LwyJKrYXZPvlwabaryTjLh9LuvovB/KAH+kvi8Gjj+7rJjsFi23nkUxRQv1KqSroMqA==}

  mdast-util-to-string@3.2.0:
    resolution: {integrity: sha512-V4Zn/ncyN1QNSqSBxTrMOLpjr+IKdHl2v3KVLoWmDPscP4r9GcCi71gjgvUV1SFSKh92AjAG4peFuBl2/YgCJg==}

  mdast-util-to-string@4.0.0:
    resolution: {integrity: sha512-0H44vDimn51F0YwvxSJSm0eCDOJTRlmN0R1yBh4HLj9wiV1Dn0QoXGbvFAWj2hSItVTlCmBF1hqKlIyUBVFLPg==}

  mdx-bundler@10.1.1:
    resolution: {integrity: sha512-87FtxC7miUPznwqEaAlJARinHJ6Qin9kDuG2E2BCCNEOszr62kHpqivI/IF/CmwObVSpvApVFFxN1ftM/Gykvw==}
    engines: {node: '>=18', npm: '>=6'}
    peerDependencies:
      esbuild: 0.*

  mdx-to-md@0.5.2:
    resolution: {integrity: sha512-k4Fuw4icPhgiOLDPnDDY7JS8bArEUywYJfMxkkMFIuqhZ++6YYzMMyKETsQrzzjdIfwXEIu9p5HfIEWjApVd/g==}
    hasBin: true

  memoize-one@5.2.1:
    resolution: {integrity: sha512-zYiwtZUcYyXKo/np96AGZAckk+FWWsUdJ3cHGGmld7+AhvcWmQyGCYUh1hc4Q/pkOhb65dQR/pqCyK0cOaHz4Q==}

  merge-stream@2.0.0:
    resolution: {integrity: sha512-abv/qOcuPfk3URPfDzmZU1LKmuw8kT+0nIHvKrKgFrwifol/doWcdA4ZqsWQ8ENrFKkd67Mfpo/LovbIUsbt3w==}

  merge2@1.4.1:
    resolution: {integrity: sha512-8q7VEgMJW4J8tcfVPy8g09NcQwZdbwFEqhe/WZkoIzjn/3TGDwtOCYtXGxA3O8tPzpczCCDgv+P2P5y00ZJOOg==}
    engines: {node: '>= 8'}

  metro-babel-transformer@0.83.1:
    resolution: {integrity: sha512-r3xAD3964E8dwDBaZNSO2aIIvWXjIK80uO2xo0/pi3WI8XWT9h5SCjtGWtMtE5PRWw+t20TN0q1WMRsjvhC1rQ==}
    engines: {node: '>=20.19.4'}

  metro-cache-key@0.83.1:
    resolution: {integrity: sha512-ZUs+GD5CNeDLxx5UUWmfg26IL+Dnbryd+TLqTlZnDEgehkIa11kUSvgF92OFfJhONeXzV4rZDRGNXoo6JT+8Gg==}
    engines: {node: '>=20.19.4'}

  metro-cache@0.83.1:
    resolution: {integrity: sha512-7N/Ad1PHa1YMWDNiyynTPq34Op2qIE68NWryGEQ4TSE3Zy6a8GpsYnEEZE4Qi6aHgsE+yZHKkRczeBgxhnFIxQ==}
    engines: {node: '>=20.19.4'}

  metro-config@0.83.1:
    resolution: {integrity: sha512-HJhpZx3wyOkux/jeF1o7akFJzZFdbn6Zf7UQqWrvp7gqFqNulQ8Mju09raBgPmmSxKDl4LbbNeigkX0/nKY1QA==}
    engines: {node: '>=20.19.4'}

  metro-core@0.83.1:
    resolution: {integrity: sha512-uVL1eAJcMFd2o2Q7dsbpg8COaxjZBBGaXqO2OHnivpCdfanraVL8dPmY6It9ZeqWLOihUKZ2yHW4b6soVCzH/Q==}
    engines: {node: '>=20.19.4'}

  metro-file-map@0.83.1:
    resolution: {integrity: sha512-Yu429lnexKl44PttKw3nhqgmpBR+6UQ/tRaYcxPeEShtcza9DWakCn7cjqDTQZtWR2A8xSNv139izJMyQ4CG+w==}
    engines: {node: '>=20.19.4'}

  metro-minify-terser@0.83.1:
    resolution: {integrity: sha512-kmooOxXLvKVxkh80IVSYO4weBdJDhCpg5NSPkjzzAnPJP43u6+usGXobkTWxxrAlq900bhzqKek4pBsUchlX6A==}
    engines: {node: '>=20.19.4'}

  metro-resolver@0.83.1:
    resolution: {integrity: sha512-t8j46kiILAqqFS5RNa+xpQyVjULxRxlvMidqUswPEk5nQVNdlJslqizDm/Et3v/JKwOtQGkYAQCHxP1zGStR/g==}
    engines: {node: '>=20.19.4'}

  metro-runtime@0.83.1:
    resolution: {integrity: sha512-3Ag8ZS4IwafL/JUKlaeM6/CbkooY+WcVeqdNlBG0m4S0Qz0om3rdFdy1y6fYBpl6AwXJwWeMuXrvZdMuByTcRA==}
    engines: {node: '>=20.19.4'}

  metro-source-map@0.83.1:
    resolution: {integrity: sha512-De7Vbeo96fFZ2cqmI0fWwVJbtHIwPZv++LYlWSwzTiCzxBDJORncN0LcT48Vi2UlQLzXJg+/CuTAcy7NBVh69A==}
    engines: {node: '>=20.19.4'}

  metro-symbolicate@0.83.1:
    resolution: {integrity: sha512-wPxYkONlq/Sv8Ji7vHEx5OzFouXAMQJjpcPW41ySKMLP/Ir18SsiJK2h4YkdKpYrTS1+0xf8oqF6nxCsT3uWtg==}
    engines: {node: '>=20.19.4'}
    hasBin: true

  metro-transform-plugins@0.83.1:
    resolution: {integrity: sha512-1Y+I8oozXwhuS0qwC+ezaHXBf0jXW4oeYn4X39XWbZt9X2HfjodqY9bH9r6RUTsoiK7S4j8Ni2C91bUC+sktJQ==}
    engines: {node: '>=20.19.4'}

  metro-transform-worker@0.83.1:
    resolution: {integrity: sha512-owCrhPyUxdLgXEEEAL2b14GWTPZ2zYuab1VQXcfEy0sJE71iciD7fuMcrngoufh7e7UHDZ56q4ktXg8wgiYA1Q==}
    engines: {node: '>=20.19.4'}

  metro@0.83.1:
    resolution: {integrity: sha512-UGKepmTxoGD4HkQV8YWvpvwef7fUujNtTgG4Ygf7m/M0qjvb9VuDmAsEU+UdriRX7F61pnVK/opz89hjKlYTXA==}
    engines: {node: '>=20.19.4'}
    hasBin: true

  micromark-core-commonmark@1.1.0:
    resolution: {integrity: sha512-BgHO1aRbolh2hcrzL2d1La37V0Aoz73ymF8rAcKnohLy93titmv62E0gP8Hrx9PKcKrqCZ1BbLGbP3bEhoXYlw==}

  micromark-core-commonmark@2.0.3:
    resolution: {integrity: sha512-RDBrHEMSxVFLg6xvnXmb1Ayr2WzLAWjeSATAoxwKYJV94TeNavgoIdA0a9ytzDSVzBy2YKFK+emCPOEibLeCrg==}

  micromark-extension-frontmatter@2.0.0:
    resolution: {integrity: sha512-C4AkuM3dA58cgZha7zVnuVxBhDsbttIMiytjgsM2XbHAB2faRVaHRle40558FBN+DJcrLNCoqG5mlrpdU4cRtg==}

  micromark-extension-mdx-expression@1.0.8:
    resolution: {integrity: sha512-zZpeQtc5wfWKdzDsHRBY003H2Smg+PUi2REhqgIhdzAa5xonhP03FcXxqFSerFiNUr5AWmHpaNPQTBVOS4lrXw==}

  micromark-extension-mdx-expression@3.0.1:
    resolution: {integrity: sha512-dD/ADLJ1AeMvSAKBwO22zG22N4ybhe7kFIZ3LsDI0GlsNr2A3KYxb0LdC1u5rj4Nw+CHKY0RVdnHX8vj8ejm4Q==}

  micromark-extension-mdx-jsx@1.0.5:
    resolution: {integrity: sha512-gPH+9ZdmDflbu19Xkb8+gheqEDqkSpdCEubQyxuz/Hn8DOXiXvrXeikOoBA71+e8Pfi0/UYmU3wW3H58kr7akA==}

  micromark-extension-mdx-jsx@3.0.2:
    resolution: {integrity: sha512-e5+q1DjMh62LZAJOnDraSSbDMvGJ8x3cbjygy2qFEi7HCeUT4BDKCvMozPozcD6WmOt6sVvYDNBKhFSz3kjOVQ==}

  micromark-extension-mdx-md@1.0.1:
    resolution: {integrity: sha512-7MSuj2S7xjOQXAjjkbjBsHkMtb+mDGVW6uI2dBL9snOBCbZmoNgDAeZ0nSn9j3T42UE/g2xVNMn18PJxZvkBEA==}

  micromark-extension-mdx-md@2.0.0:
    resolution: {integrity: sha512-EpAiszsB3blw4Rpba7xTOUptcFeBFi+6PY8VnJ2hhimH+vCQDirWgsMpz7w1XcZE7LVrSAUGb9VJpG9ghlYvYQ==}

  micromark-extension-mdxjs-esm@1.0.5:
    resolution: {integrity: sha512-xNRBw4aoURcyz/S69B19WnZAkWJMxHMT5hE36GtDAyhoyn/8TuAeqjFJQlwk+MKQsUD7b3l7kFX+vlfVWgcX1w==}

  micromark-extension-mdxjs-esm@3.0.0:
    resolution: {integrity: sha512-DJFl4ZqkErRpq/dAPyeWp15tGrcrrJho1hKK5uBS70BCtfrIFg81sqcTVu3Ta+KD1Tk5vAtBNElWxtAa+m8K9A==}

  micromark-extension-mdxjs@1.0.1:
    resolution: {integrity: sha512-7YA7hF6i5eKOfFUzZ+0z6avRG52GpWR8DL+kN47y3f2KhxbBZMhmxe7auOeaTBrW2DenbbZTf1ea9tA2hDpC2Q==}

  micromark-extension-mdxjs@3.0.0:
    resolution: {integrity: sha512-A873fJfhnJ2siZyUrJ31l34Uqwy4xIFmvPY1oj+Ean5PHcPBYzEsvqvWGaWcfEIr11O5Dlw3p2y0tZWpKHDejQ==}

  micromark-factory-destination@1.1.0:
    resolution: {integrity: sha512-XaNDROBgx9SgSChd69pjiGKbV+nfHGDPVYFs5dOoDd7ZnMAE+Cuu91BCpsY8RT2NP9vo/B8pds2VQNCLiu0zhg==}

  micromark-factory-destination@2.0.1:
    resolution: {integrity: sha512-Xe6rDdJlkmbFRExpTOmRj9N3MaWmbAgdpSrBQvCFqhezUn4AHqJHbaEnfbVYYiexVSs//tqOdY/DxhjdCiJnIA==}

  micromark-factory-label@1.1.0:
    resolution: {integrity: sha512-OLtyez4vZo/1NjxGhcpDSbHQ+m0IIGnT8BoPamh+7jVlzLJBH98zzuCoUeMxvM6WsNeh8wx8cKvqLiPHEACn0w==}

  micromark-factory-label@2.0.1:
    resolution: {integrity: sha512-VFMekyQExqIW7xIChcXn4ok29YE3rnuyveW3wZQWWqF4Nv9Wk5rgJ99KzPvHjkmPXF93FXIbBp6YdW3t71/7Vg==}

  micromark-factory-mdx-expression@1.0.9:
    resolution: {integrity: sha512-jGIWzSmNfdnkJq05c7b0+Wv0Kfz3NJ3N4cBjnbO4zjXIlxJr+f8lk+5ZmwFvqdAbUy2q6B5rCY//g0QAAaXDWA==}

  micromark-factory-mdx-expression@2.0.3:
    resolution: {integrity: sha512-kQnEtA3vzucU2BkrIa8/VaSAsP+EJ3CKOvhMuJgOEGg9KDC6OAY6nSnNDVRiVNRqj7Y4SlSzcStaH/5jge8JdQ==}

  micromark-factory-space@1.1.0:
    resolution: {integrity: sha512-cRzEj7c0OL4Mw2v6nwzttyOZe8XY/Z8G0rzmWQZTBi/jjwyw/U4uqKtUORXQrR5bAZZnbTI/feRV/R7hc4jQYQ==}

  micromark-factory-space@2.0.1:
    resolution: {integrity: sha512-zRkxjtBxxLd2Sc0d+fbnEunsTj46SWXgXciZmHq0kDYGnck/ZSGj9/wULTV95uoeYiK5hRXP2mJ98Uo4cq/LQg==}

  micromark-factory-title@1.1.0:
    resolution: {integrity: sha512-J7n9R3vMmgjDOCY8NPw55jiyaQnH5kBdV2/UXCtZIpnHH3P6nHUKaH7XXEYuWwx/xUJcawa8plLBEjMPU24HzQ==}

  micromark-factory-title@2.0.1:
    resolution: {integrity: sha512-5bZ+3CjhAd9eChYTHsjy6TGxpOFSKgKKJPJxr293jTbfry2KDoWkhBb6TcPVB4NmzaPhMs1Frm9AZH7OD4Cjzw==}

  micromark-factory-whitespace@1.1.0:
    resolution: {integrity: sha512-v2WlmiymVSp5oMg+1Q0N1Lxmt6pMhIHD457whWM7/GUlEks1hI9xj5w3zbc4uuMKXGisksZk8DzP2UyGbGqNsQ==}

  micromark-factory-whitespace@2.0.1:
    resolution: {integrity: sha512-Ob0nuZ3PKt/n0hORHyvoD9uZhr+Za8sFoP+OnMcnWK5lngSzALgQYKMr9RJVOWLqQYuyn6ulqGWSXdwf6F80lQ==}

  micromark-util-character@1.2.0:
    resolution: {integrity: sha512-lXraTwcX3yH/vMDaFWCQJP1uIszLVebzUa3ZHdrgxr7KEU/9mL4mVgCpGbyhvNLNlauROiNUq7WN5u7ndbY6xg==}

  micromark-util-character@2.1.1:
    resolution: {integrity: sha512-wv8tdUTJ3thSFFFJKtpYKOYiGP2+v96Hvk4Tu8KpCAsTMs6yi+nVmGh1syvSCsaxz45J6Jbw+9DD6g97+NV67Q==}

  micromark-util-chunked@1.1.0:
    resolution: {integrity: sha512-Ye01HXpkZPNcV6FiyoW2fGZDUw4Yc7vT0E9Sad83+bEDiCJ1uXu0S3mr8WLpsz3HaG3x2q0HM6CTuPdcZcluFQ==}

  micromark-util-chunked@2.0.1:
    resolution: {integrity: sha512-QUNFEOPELfmvv+4xiNg2sRYeS/P84pTW0TCgP5zc9FpXetHY0ab7SxKyAQCNCc1eK0459uoLI1y5oO5Vc1dbhA==}

  micromark-util-classify-character@1.1.0:
    resolution: {integrity: sha512-SL0wLxtKSnklKSUplok1WQFoGhUdWYKggKUiqhX+Swala+BtptGCu5iPRc+xvzJ4PXE/hwM3FNXsfEVgoZsWbw==}

  micromark-util-classify-character@2.0.1:
    resolution: {integrity: sha512-K0kHzM6afW/MbeWYWLjoHQv1sgg2Q9EccHEDzSkxiP/EaagNzCm7T/WMKZ3rjMbvIpvBiZgwR3dKMygtA4mG1Q==}

  micromark-util-combine-extensions@1.1.0:
    resolution: {integrity: sha512-Q20sp4mfNf9yEqDL50WwuWZHUrCO4fEyeDCnMGmG5Pr0Cz15Uo7KBs6jq+dq0EgX4DPwwrh9m0X+zPV1ypFvUA==}

  micromark-util-combine-extensions@2.0.1:
    resolution: {integrity: sha512-OnAnH8Ujmy59JcyZw8JSbK9cGpdVY44NKgSM7E9Eh7DiLS2E9RNQf0dONaGDzEG9yjEl5hcqeIsj4hfRkLH/Bg==}

  micromark-util-decode-numeric-character-reference@1.1.0:
    resolution: {integrity: sha512-m9V0ExGv0jB1OT21mrWcuf4QhP46pH1KkfWy9ZEezqHKAxkj4mPCy3nIH1rkbdMlChLHX531eOrymlwyZIf2iw==}

  micromark-util-decode-numeric-character-reference@2.0.2:
    resolution: {integrity: sha512-ccUbYk6CwVdkmCQMyr64dXz42EfHGkPQlBj5p7YVGzq8I7CtjXZJrubAYezf7Rp+bjPseiROqe7G6foFd+lEuw==}

  micromark-util-decode-string@1.1.0:
    resolution: {integrity: sha512-YphLGCK8gM1tG1bd54azwyrQRjCFcmgj2S2GoJDNnh4vYtnL38JS8M4gpxzOPNyHdNEpheyWXCTnnTDY3N+NVQ==}

  micromark-util-decode-string@2.0.1:
    resolution: {integrity: sha512-nDV/77Fj6eH1ynwscYTOsbK7rR//Uj0bZXBwJZRfaLEJ1iGBR6kIfNmlNqaqJf649EP0F3NWNdeJi03elllNUQ==}

  micromark-util-encode@1.1.0:
    resolution: {integrity: sha512-EuEzTWSTAj9PA5GOAs992GzNh2dGQO52UvAbtSOMvXTxv3Criqb6IOzJUBCmEqrrXSblJIJBbFFv6zPxpreiJw==}

  micromark-util-encode@2.0.1:
    resolution: {integrity: sha512-c3cVx2y4KqUnwopcO9b/SCdo2O67LwJJ/UyqGfbigahfegL9myoEFoDYZgkT7f36T0bLrM9hZTAaAyH+PCAXjw==}

  micromark-util-events-to-acorn@1.2.3:
    resolution: {integrity: sha512-ij4X7Wuc4fED6UoLWkmo0xJQhsktfNh1J0m8g4PbIMPlx+ek/4YdW5mvbye8z/aZvAPUoxgXHrwVlXAPKMRp1w==}

  micromark-util-events-to-acorn@2.0.3:
    resolution: {integrity: sha512-jmsiEIiZ1n7X1Rr5k8wVExBQCg5jy4UXVADItHmNk1zkwEVhBuIUKRu3fqv+hs4nxLISi2DQGlqIOGiFxgbfHg==}

  micromark-util-html-tag-name@1.2.0:
    resolution: {integrity: sha512-VTQzcuQgFUD7yYztuQFKXT49KghjtETQ+Wv/zUjGSGBioZnkA4P1XXZPT1FHeJA6RwRXSF47yvJ1tsJdoxwO+Q==}

  micromark-util-html-tag-name@2.0.1:
    resolution: {integrity: sha512-2cNEiYDhCWKI+Gs9T0Tiysk136SnR13hhO8yW6BGNyhOC4qYFnwF1nKfD3HFAIXA5c45RrIG1ub11GiXeYd1xA==}

  micromark-util-normalize-identifier@1.1.0:
    resolution: {integrity: sha512-N+w5vhqrBihhjdpM8+5Xsxy71QWqGn7HYNUvch71iV2PM7+E3uWGox1Qp90loa1ephtCxG2ftRV/Conitc6P2Q==}

  micromark-util-normalize-identifier@2.0.1:
    resolution: {integrity: sha512-sxPqmo70LyARJs0w2UclACPUUEqltCkJ6PhKdMIDuJ3gSf/Q+/GIe3WKl0Ijb/GyH9lOpUkRAO2wp0GVkLvS9Q==}

  micromark-util-resolve-all@1.1.0:
    resolution: {integrity: sha512-b/G6BTMSg+bX+xVCshPTPyAu2tmA0E4X98NSR7eIbeC6ycCqCeE7wjfDIgzEbkzdEVJXRtOG4FbEm/uGbCRouA==}

  micromark-util-resolve-all@2.0.1:
    resolution: {integrity: sha512-VdQyxFWFT2/FGJgwQnJYbe1jjQoNTS4RjglmSjTUlpUMa95Htx9NHeYW4rGDJzbjvCsl9eLjMQwGeElsqmzcHg==}

  micromark-util-sanitize-uri@1.2.0:
    resolution: {integrity: sha512-QO4GXv0XZfWey4pYFndLUKEAktKkG5kZTdUNaTAkzbuJxn2tNBOr+QtxR2XpWaMhbImT2dPzyLrPXLlPhph34A==}

  micromark-util-sanitize-uri@2.0.1:
    resolution: {integrity: sha512-9N9IomZ/YuGGZZmQec1MbgxtlgougxTodVwDzzEouPKo3qFWvymFHWcnDi2vzV1ff6kas9ucW+o3yzJK9YB1AQ==}

  micromark-util-subtokenize@1.1.0:
    resolution: {integrity: sha512-kUQHyzRoxvZO2PuLzMt2P/dwVsTiivCK8icYTeR+3WgbuPqfHgPPy7nFKbeqRivBvn/3N3GBiNC+JRTMSxEC7A==}

  micromark-util-subtokenize@2.1.0:
    resolution: {integrity: sha512-XQLu552iSctvnEcgXw6+Sx75GflAPNED1qx7eBJ+wydBb2KCbRZe+NwvIEEMM83uml1+2WSXpBAcp9IUCgCYWA==}

  micromark-util-symbol@1.1.0:
    resolution: {integrity: sha512-uEjpEYY6KMs1g7QfJ2eX1SQEV+ZT4rUD3UcF6l57acZvLNK7PBZL+ty82Z1qhK1/yXIY4bdx04FKMgR0g4IAag==}

  micromark-util-symbol@2.0.1:
    resolution: {integrity: sha512-vs5t8Apaud9N28kgCrRUdEed4UJ+wWNvicHLPxCa9ENlYuAY31M0ETy5y1vA33YoNPDFTghEbnh6efaE8h4x0Q==}

  micromark-util-types@1.1.0:
    resolution: {integrity: sha512-ukRBgie8TIAcacscVHSiddHjO4k/q3pnedmzMQ4iwDcK0FtFCohKOlFbaOL/mPgfnPsL3C1ZyxJa4sbWrBl3jg==}

  micromark-util-types@2.0.2:
    resolution: {integrity: sha512-Yw0ECSpJoViF1qTU4DC6NwtC4aWGt1EkzaQB8KPPyCRR8z9TWeV0HbEFGTO+ZY1wB22zmxnJqhPyTpOVCpeHTA==}

  micromark@3.2.0:
    resolution: {integrity: sha512-uD66tJj54JLYq0De10AhWycZWGQNUvDI55xPgk2sQM5kn1JYlhbCMTtEeT27+vAhW2FBQxLlOmS3pmA7/2z4aA==}

  micromark@4.0.2:
    resolution: {integrity: sha512-zpe98Q6kvavpCr1NPVSCMebCKfD7CA2NqZ+rykeNhONIJBpc1tFKt9hucLGwha3jNTNI8lHpctWJWoimVF4PfA==}

  micromatch@4.0.8:
    resolution: {integrity: sha512-PXwfBhYu0hBCPw8Dn0E+WDYb7af3dSLVWKi3HGv84IdF4TyFoC0ysxFd0Goxw7nSv4T/PzEJQxsYsEiFCKo2BA==}
    engines: {node: '>=8.6'}

  mime-db@1.52.0:
    resolution: {integrity: sha512-sPU4uV7dYlvtWJxwwxHD0PuihVNiE7TyAbQ5SWxDCB9mUYvOgroQOwYQQOKPJ8CIbE+1ETVlOoK1UC2nU3gYvg==}
    engines: {node: '>= 0.6'}

  mime-types@2.1.35:
    resolution: {integrity: sha512-ZDY+bPm5zTTF+YpCrAU9nK0UgICYPT0QtT1NZWFv4s++TNkcgVaT0g6+4R2uI4MjQjzysHB1zxuWL50hzaeXiw==}
    engines: {node: '>= 0.6'}

  mime@1.6.0:
    resolution: {integrity: sha512-x0Vn8spI+wuJ1O6S7gnbaQg8Pxh4NNHb7KSINmEWKiPE4RKOplvijn+NkmYmmRgP68mc70j2EbeTFRsrswaQeg==}
    engines: {node: '>=4'}
    hasBin: true

  minimatch@3.1.2:
    resolution: {integrity: sha512-J7p63hRiAjw1NDEww1W7i37+ByIrOWO5XQQAzZ3VOcL0PNybwpfmV/N05zFAzwQ9USyEcX6t3UO+K5aqBQOIHw==}

  minimatch@9.0.5:
    resolution: {integrity: sha512-G6T0ZX48xgozx7587koeX9Ys2NYy6Gmv//P89sEte9V9whIapMNF4idKxnW2QtCcLiTWlb/wfCabAtAFWhhBow==}
    engines: {node: '>=16 || 14 >=14.17'}

  minipass@7.1.2:
    resolution: {integrity: sha512-qOOzS1cBTWYF4BH8fVePDBOO9iptMnGUEZwNc/cMWnTV2nVLZ7VoNWEPHkYczZA0pdoA7dl6e7FL659nX9S2aw==}
    engines: {node: '>=16 || 14 >=14.17'}

  mkdirp@1.0.4:
    resolution: {integrity: sha512-vVqVZQyf3WLx2Shd0qJ9xuvqgAyKPLAiqITEtqW0oIUjzo3PePDd6fW9iFz30ef7Ysp/oiWqbhszeGWW2T6Gzw==}
    engines: {node: '>=10'}
    hasBin: true

  mri@1.2.0:
    resolution: {integrity: sha512-tzzskb3bG8LvYGFF/mDTpq3jpI6Q9wc3LEmBaghu+DdCssd1FakN7Bc0hVNmEyGq1bq3RgfkCb3cmQLpNPOroA==}
    engines: {node: '>=4'}

  mrmime@2.0.1:
    resolution: {integrity: sha512-Y3wQdFg2Va6etvQ5I82yUhGdsKrcYox6p7FfL1LbK2J4V01F9TGlepTIhnK24t7koZibmg82KGglhA1XK5IsLQ==}
    engines: {node: '>=10'}

  ms@2.0.0:
    resolution: {integrity: sha512-Tpp60P6IUJDTuOq/5Z8cdskzJujfwqfOTkrwIwj7IRISpnkJnT6SyJ4PCPnGMoFjC9ddhal5KVIYtAt97ix05A==}

  ms@2.1.3:
    resolution: {integrity: sha512-6FlzubTLZG3J2a/NVCAleEhjzq5oxgHyaCU9yYXvcLsvoVaHJq/s5xXI6/XXP6tz7R9xAOtHnSO/tXtF3WRTlA==}

  mz@2.7.0:
    resolution: {integrity: sha512-z81GNO7nnYMEhrGh9LeymoE4+Yr0Wn5McHIZMK5cfQCl+NDX08sCZgUc9/6MHni9IWuFLm1Z3HTCXu2z9fN62Q==}

  nanoid@3.3.11:
    resolution: {integrity: sha512-N8SpfPUnUp1bK+PMYW8qSWdl9U+wwNWI4QKxOYDy9JAro3WMX7p2OeVRF9v+347pnakNevPmiHhNmZ2HbFA76w==}
    engines: {node: ^10 || ^12 || ^13.7 || ^14 || >=15.0.1}
    hasBin: true

  nanostores@0.11.4:
    resolution: {integrity: sha512-k1oiVNN4hDK8NcNERSZLQiMfRzEGtfnvZvdBvey3SQbgn8Dcrk0h1I6vpxApjb10PFUflZrgJ2WEZyJQ+5v7YQ==}
    engines: {node: ^18.0.0 || >=20.0.0}

  negotiator@0.6.3:
    resolution: {integrity: sha512-+EUsqGPLsM+j/zdChZjsnX51g4XrHFOIXwfnCVPGlQk/k5giakcKsuxCObBRu6DSm9opw/O6slWbJdghQM4bBg==}
    engines: {node: '>= 0.6'}

  neo-async@2.6.2:
    resolution: {integrity: sha512-Yd3UES5mWCSqR+qNT93S3UoYUkqAZ9lLg8a7g9rimsWmYGK8cVToA4/sF3RrshdyV3sAGMXVUmpMYOw+dLpOuw==}

  next-themes@0.2.1:
    resolution: {integrity: sha512-B+AKNfYNIzh0vqQQKqQItTS8evEouKD7H5Hj3kmuPERwddR2TxvDSFZuTj6T7Jfn1oyeUyJMydPl1Bkxkh0W7A==}
    peerDependencies:
      next: '*'
      react: '*'
      react-dom: '*'

  next@15.2.1:
    resolution: {integrity: sha512-zxbsdQv3OqWXybK5tMkPCBKyhIz63RstJ+NvlfkaLMc/m5MwXgz2e92k+hSKcyBpyADhMk2C31RIiaDjUZae7g==}
    engines: {node: ^18.18.0 || ^19.8.0 || >= 20.0.0}
    hasBin: true
    peerDependencies:
      '@opentelemetry/api': ^1.1.0
      '@playwright/test': ^1.41.2
      babel-plugin-react-compiler: '*'
      react: ^18.2.0 || 19.0.0-rc-de68d2f4-20241204 || ^19.0.0
      react-dom: ^18.2.0 || 19.0.0-rc-de68d2f4-20241204 || ^19.0.0
      sass: ^1.3.0
    peerDependenciesMeta:
      '@opentelemetry/api':
        optional: true
      '@playwright/test':
        optional: true
      babel-plugin-react-compiler:
        optional: true
      sass:
        optional: true

  node-html-markdown@1.3.0:
    resolution: {integrity: sha512-OeFi3QwC/cPjvVKZ114tzzu+YoR+v9UXW5RwSXGUqGb0qCl0DvP406tzdL7SFn8pZrMyzXoisfG2zcuF9+zw4g==}
    engines: {node: '>=10.0.0'}

  node-html-parser@6.1.13:
    resolution: {integrity: sha512-qIsTMOY4C/dAa5Q5vsobRpOOvPfC4pB61UVW2uSwZNUp0QU/jCekTal1vMmbO0DgdHeLUJpv/ARmDqErVxA3Sg==}

  node-int64@0.4.0:
    resolution: {integrity: sha512-O5lz91xSOeoXP6DulyHfllpq+Eg00MWitZIbtPfoSEvqIHdl5gfcY6hYzDWnj0qD5tz52PI08u9qUvSVeUBeHw==}

  node-releases@2.0.19:
    resolution: {integrity: sha512-xxOWJsBKtzAq7DY0J+DTzuz58K8e7sJbdgwkbMWQe8UYB6ekmsQ45q0M/tJDsGaZmbC+l7n57UV8Hl5tHxO9uw==}

  normalize-path@3.0.0:
    resolution: {integrity: sha512-6eZs5Ls3WtCisHWp9S2GUy8dqkpGi4BVSz3GaqiE6ezub0512ESztXUwUB6C6IKbQkY2Pnb/mD4WYojCRwcwLA==}
    engines: {node: '>=0.10.0'}

  normalize-range@0.1.2:
    resolution: {integrity: sha512-bdok/XvKII3nUpklnV6P2hxtMNrCboOjAcyBuQnWEhO665FwrSNRxU+AqpsyvO6LgGYPspN+lu5CLtw4jPRKNA==}
    engines: {node: '>=0.10.0'}

  nth-check@2.1.1:
    resolution: {integrity: sha512-lqjrjmaOoAnWfMmBPL+XNnynZh2+swxiX3WUE0s4yEHI6m+AwrK2UZOimIRl3X/4QctVqS8AiZjFqyOGrMXb/w==}

  nullthrows@1.1.1:
    resolution: {integrity: sha512-2vPPEi+Z7WqML2jZYddDIfy5Dqb0r2fze2zTxNNknZaFpVHU3mFB3R+DWeJWGVx0ecvttSGlJTI+WG+8Z4cDWw==}

  ob1@0.83.1:
    resolution: {integrity: sha512-ngwqewtdUzFyycomdbdIhFLjePPSOt1awKMUXQ0L7iLHgWEPF3DsCerblzjzfAUHaXuvE9ccJymWQ/4PNNqvnQ==}
    engines: {node: '>=20.19.4'}

  object-assign@4.1.1:
    resolution: {integrity: sha512-rJgTQnkUnH1sFw8yT6VSU3zD3sWmu6sZhIseY8VX+GRu3P6F7Fu+JNDoXfklElbLJSnc3FUQHVe4cU5hj+BcUg==}
    engines: {node: '>=0.10.0'}

  object-hash@3.0.0:
    resolution: {integrity: sha512-RSn9F68PjH9HqtltsSnqYC1XXoWe9Bju5+213R98cNGttag9q9yAOTzdbsqvIa7aNm5WffBZFpWYr2aWrklWAw==}
    engines: {node: '>= 6'}

  on-finished@2.3.0:
    resolution: {integrity: sha512-ikqdkGAAyf/X/gPhXGvfgAytDZtDbr+bkNUJ0N9h5MI/dmdgCs3l6hoHrcUv41sRKew3jIwrp4qQDXiK99Utww==}
    engines: {node: '>= 0.8'}

  on-finished@2.4.1:
    resolution: {integrity: sha512-oVlzkg3ENAhCk2zdv7IJwd/QUD4z2RxRwpkcGY8psCVcCYZNq4wYnVWALHM+brtuJjePWiYF/ClmuDr8Ch5+kg==}
    engines: {node: '>= 0.8'}

  once@1.4.0:
    resolution: {integrity: sha512-lNaJgI+2Q5URQBkccEKHTQOPaXdUxnZZElQTZY0MFUAuaEqe1E+Nyvgdz/aIyNi6Z9MzO5dv1H8n58/GELp3+w==}

  oniguruma-parser@0.12.1:
    resolution: {integrity: sha512-8Unqkvk1RYc6yq2WBYRj4hdnsAxVze8i7iPfQr8e4uSP3tRv0rpZcbGUDvxfQQcdwHt/e9PrMvGCsa8OqG9X3w==}

  oniguruma-to-es@4.3.3:
    resolution: {integrity: sha512-rPiZhzC3wXwE59YQMRDodUwwT9FZ9nNBwQQfsd1wfdtlKEyCdRV0avrTcSZ5xlIvGRVPd/cx6ZN45ECmS39xvg==}

  open@7.4.2:
    resolution: {integrity: sha512-MVHddDVweXZF3awtlAS+6pgKLlm/JgxZ90+/NBurBoQctVOOB/zDdVjcyPzQ+0laDGbsWgrRkflI65sQeOgT9Q==}
    engines: {node: '>=8'}

  p-limit@2.3.0:
    resolution: {integrity: sha512-//88mFWSJx8lxCzwdAABTJL2MyWB12+eIY7MDL2SqLmAkeKU9qxRvWuSyTjm3FUmpBEMuFfckAIqEaVGUDxb6w==}
    engines: {node: '>=6'}

  p-locate@4.1.0:
    resolution: {integrity: sha512-R79ZZ/0wAxKGu3oYMlz8jy/kbhsNrS7SKZ7PxEHBgJ5+F2mtFW2fK2cOtBh1cHYkQsbzFV7I+EoRKe6Yt0oK7A==}
    engines: {node: '>=8'}

  p-try@2.2.0:
    resolution: {integrity: sha512-R4nPAVTAU0B9D35/Gk3uJf/7XYbQcyohSKdvAxIRSNghFl4e71hVoGnBNQz9cWaXxO2I10KTC+3jMdvvoKw6dQ==}
    engines: {node: '>=6'}

  package-json-from-dist@1.0.1:
    resolution: {integrity: sha512-UEZIS3/by4OC8vL3P2dTXRETpebLI2NiI5vIrjaD/5UtrkFX/tNbwjTSRAGC/+7CAo2pIcBaRgWmcBBHcsaCIw==}

  pagefind@1.3.0:
    resolution: {integrity: sha512-8KPLGT5g9s+olKMRTU9LFekLizkVIu9tes90O1/aigJ0T5LmyPqTzGJrETnSw3meSYg58YH7JTzhTTW/3z6VAw==}
    hasBin: true

  parse-entities@4.0.2:
    resolution: {integrity: sha512-GG2AQYWoLgL877gQIKeRPGO1xF9+eG1ujIb5soS5gPvLQ1y2o8FL90w2QWNdf9I361Mpp7726c+lj3U0qK1uGw==}

  parse-json@4.0.0:
    resolution: {integrity: sha512-aOIos8bujGN93/8Ox/jPLh7RwVnPEysynVFE+fQZyg6jKELEHwzgKdLRFHUgXJL6kylijVSBC4BvN9OmsB48Rw==}
    engines: {node: '>=4'}

  parseley@0.12.1:
    resolution: {integrity: sha512-e6qHKe3a9HWr0oMRVDTRhKce+bRO8VGQR3NyVwcjwrbhMmFCX9KszEV35+rn4AdilFAq9VPxP/Fe1wC9Qjd2lw==}

  parseurl@1.3.3:
    resolution: {integrity: sha512-CiyeOxFT/JZyN5m0z9PfXw4SCBJ6Sygz1Dpl0wqjlhDEGGBP1GnsUVEL0p63hoG1fcj3fHynXi9NYO4nWOL+qQ==}
    engines: {node: '>= 0.8'}

  path-exists@4.0.0:
    resolution: {integrity: sha512-ak9Qy5Q7jYb2Wwcey5Fpvg2KoAc/ZIhLSLOSBmRmygPsGwkVVt0fZa0qrtMz+m6tJTAHfZQ8FnmB4MG4LWy7/w==}
    engines: {node: '>=8'}

  path-is-absolute@1.0.1:
    resolution: {integrity: sha512-AVbw3UJ2e9bq64vSaS9Am0fje1Pa8pbGqTTsmXfaIiMpnr5DlDhfJOuLj9Sf95ZPVDAUerDfEk88MPmPe7UCQg==}
    engines: {node: '>=0.10.0'}

  path-key@3.1.1:
    resolution: {integrity: sha512-ojmeN0qd+y0jszEtoY48r0Peq5dwMEkIlCOu6Q5f41lfkswXuKtYrhgoTpLnyIcHm24Uhqx+5Tqm2InSwLhE6Q==}
    engines: {node: '>=8'}

  path-parse@1.0.7:
    resolution: {integrity: sha512-LDJzPVEEEPR+y48z93A0Ed0yXb8pAByGWo/k5YYdYgpY2/2EsOsksJrq7lOHxryrVOn1ejG6oAp8ahvOIQD8sw==}

  path-scurry@1.11.1:
    resolution: {integrity: sha512-Xa4Nw17FS9ApQFJ9umLiJS4orGjm7ZzwUrwamcGQuHSzDyth9boKDaycYdDcZDuqYATXw4HFXgaqWTctW/v1HA==}
    engines: {node: '>=16 || 14 >=14.18'}

  pathe@2.0.3:
    resolution: {integrity: sha512-WUjGcAqP1gQacoQe+OBJsFA7Ld4DyXuUIjZ5cc75cLHvJ7dtNsTugphxIADwspS+AraAUePCKrSVtPLFj/F88w==}

  pathval@2.0.1:
    resolution: {integrity: sha512-//nshmD55c46FuFw26xV/xFAaB5HF9Xdap7HJBBnrKdAd6/GxDBaNA1870O79+9ueg61cZLSVc+OaFlfmObYVQ==}
    engines: {node: '>= 14.16'}

  peberminta@0.9.0:
    resolution: {integrity: sha512-XIxfHpEuSJbITd1H3EeQwpcZbTLHc+VVr8ANI9t5sit565tsI4/xK3KWTUFE2e6QiangUkh3B0jihzmGnNrRsQ==}

  periscopic@3.1.0:
    resolution: {integrity: sha512-vKiQ8RRtkl9P+r/+oefh25C3fhybptkHKCZSPlcXiJux2tJF55GnEj3BVn4A5gKfq9NWWXXrxkHBwVPUfH0opw==}

  picocolors@1.1.1:
    resolution: {integrity: sha512-xceH2snhtb5M9liqDsmEw56le376mTZkEX/jEb/RxNFyegNul7eNslCXP9FDj/Lcu0X8KEyMceP2ntpaHrDEVA==}

  picomatch@2.3.1:
    resolution: {integrity: sha512-JU3teHTNjmE2VCGFzuY8EXzCDVwEqB2a8fsIvwaStHhAWJEeVd1o1QD80CU6+ZdEXXSLbSsuLwJjkCBWqRQUVA==}
    engines: {node: '>=8.6'}

<<<<<<< HEAD
  base-x@5.0.0:
    resolution: {integrity: sha512-sMW3VGSX1QWVFA6l8U62MLKz29rRfpTlYdCqLdpLo1/Yd4zZwSbnUaDfciIAowAqvq7YFnWq9hrhdg1KYgc1lQ==}

  binary-extensions@2.3.0:
    resolution: {integrity: sha512-Ceh+7ox5qe7LJuLHoY0feh3pHuUDHAcRUeyL2VYghZwfpkNIy/+8Ocg0a3UuSoYzavmylwuLWQOf3hl0jjMMIw==}
    engines: {node: '>=8'}
=======
  picomatch@4.0.3:
    resolution: {integrity: sha512-5gTmgEY/sqK6gFXLIsQNH19lWb4ebPDLA4SdLP7dsWkIXHWlG66oPuVvXSGFPppYZz8ZDZq0dYYrbHfBCVUb1Q==}
    engines: {node: '>=12'}
>>>>>>> 4b2b6463

  pify@2.3.0:
    resolution: {integrity: sha512-udgsAY+fTnvv7kI7aaxbqwWNb0AHiB0qBO89PZKPkoTmGOgdbrHDKD+0B2X4uTfJ/FT1R09r9gTsjUjNJotuog==}
    engines: {node: '>=0.10.0'}

  pirates@4.0.7:
    resolution: {integrity: sha512-TfySrs/5nm8fQJDcBDuUng3VOUKsd7S+zqvbOTiGXHfxX4wK31ard+hoNuvkicM/2YFzlpDgABOevKSsB4G/FA==}
    engines: {node: '>= 6'}

  playwright-core@1.55.0:
    resolution: {integrity: sha512-GvZs4vU3U5ro2nZpeiwyb0zuFaqb9sUiAJuyrWpcGouD8y9/HLgGbNRjIph7zU9D3hnPaisMl9zG9CgFi/biIg==}
    engines: {node: '>=18'}
    hasBin: true

  playwright@1.55.0:
    resolution: {integrity: sha512-sdCWStblvV1YU909Xqx0DhOjPZE4/5lJsIS84IfN9dAZfcl/CIZ5O8l3o0j7hPMjDvqoTF8ZUcc+i/GL5erstA==}
    engines: {node: '>=18'}
    hasBin: true

<<<<<<< HEAD
  bs58@6.0.0:
    resolution: {integrity: sha512-PD0wEnEYg6ijszw/u8s+iI3H17cTymlrwkKhDhPZq+Sokl3AU4htyBFTjAeNAlCCmg0f53g6ih3jATyCKftTfw==}

  buffer-from@1.1.2:
    resolution: {integrity: sha512-E+XQCRwSbaaiChtv6k6Dwgc+bx+Bs6vuKJHHl5kox/BaKbhiXzqQOwK4cO22yElGp2OCmjwVhT3HmxgyPGnJfQ==}
=======
  pngjs@5.0.0:
    resolution: {integrity: sha512-40QW5YalBNfQo5yRYmiw7Yz6TKKVr3h6970B2YE+3fQpsWcrbj1PzJgxeJ19DRQjhMbKPIuMY8rFaXc8moolVw==}
    engines: {node: '>=10.13.0'}
>>>>>>> 4b2b6463

  point-in-polygon-hao@1.2.4:
    resolution: {integrity: sha512-x2pcvXeqhRHlNRdhLs/tgFapAbSSe86wa/eqmj1G6pWftbEs5aVRJhRGM6FYSUERKu0PjekJzMq0gsI2XyiclQ==}

  point-in-polygon@1.1.0:
    resolution: {integrity: sha512-3ojrFwjnnw8Q9242TzgXuTD+eKiutbzyslcq1ydfu82Db2y+Ogbmyrkpv0Hgj31qwT3lbS9+QAAO/pIQM35XRw==}

  polyclip-ts@0.16.8:
    resolution: {integrity: sha512-JPtKbDRuPEuAjuTdhR62Gph7Is2BS1Szx69CFOO3g71lpJDFo78k4tFyi+qFOMVPePEzdSKkpGU3NBXPHHjvKQ==}

  postcss-import@15.1.0:
    resolution: {integrity: sha512-hpr+J05B2FVYUAXHeK1YyI267J/dDDhMU6B6civm8hSY1jYJnBXxzKDKDswzJmtLHryrjhnDjqqp/49t8FALew==}
    engines: {node: '>=14.0.0'}
    peerDependencies:
      postcss: ^8.0.0

  postcss-js@4.0.1:
    resolution: {integrity: sha512-dDLF8pEO191hJMtlHFPRa8xsizHaM82MLfNkUHdUtVEV3tgTp5oj+8qbEqYM57SLfc74KSbw//4SeJma2LRVIw==}
    engines: {node: ^12 || ^14 || >= 16}
    peerDependencies:
      postcss: ^8.4.21

  postcss-load-config@4.0.2:
    resolution: {integrity: sha512-bSVhyJGL00wMVoPUzAVAnbEoWyqRxkjv64tUl427SKnPrENtq6hJwUojroMz2VB+Q1edmi4IfrAPpami5VVgMQ==}
    engines: {node: '>= 14'}
    peerDependencies:
      postcss: '>=8.0.9'
      ts-node: '>=9.0.0'
    peerDependenciesMeta:
      postcss:
        optional: true
      ts-node:
        optional: true

  postcss-nested@6.2.0:
    resolution: {integrity: sha512-HQbt28KulC5AJzG+cZtj9kvKB93CFCdLvog1WFLf1D+xmMvPGlBstkpTEZfK5+AN9hfJocyBFCNiqyS48bpgzQ==}
    engines: {node: '>=12.0'}
    peerDependencies:
      postcss: ^8.2.14

  postcss-selector-parser@6.0.10:
    resolution: {integrity: sha512-IQ7TZdoaqbT+LCpShg46jnZVlhWD2w6iQYAcYXfHARZ7X1t/UGhhceQDs5X0cGqKvYlHNOuv7Oa1xmb0oQuA3w==}
    engines: {node: '>=4'}

  postcss-selector-parser@6.1.2:
    resolution: {integrity: sha512-Q8qQfPiZ+THO/3ZrOrO0cJJKfpYCagtMUkXbnEfmgUjwXg6z/WBeOyS9APBBPCTSiDV+s4SwQGu8yFsiMRIudg==}
    engines: {node: '>=4'}

  postcss-value-parser@4.2.0:
    resolution: {integrity: sha512-1NNCs6uurfkVbeXG4S8JFT9t19m45ICnif8zWLd5oPSZ50QnwMfK+H3jv408d4jw/7Bttv5axS5IiHoLaVNHeQ==}

  postcss@8.4.31:
    resolution: {integrity: sha512-PS08Iboia9mts/2ygV3eLpY5ghnUcfLV/EXTOW1E2qYxJKGGBUtNjN76FYHnMs36RmARn41bC0AZmn+rR0OVpQ==}
    engines: {node: ^10 || ^12 || >=14}

  postcss@8.5.6:
    resolution: {integrity: sha512-3Ybi1tAuwAP9s0r1UQ2J4n5Y0G05bJkpUIO0/bI9MhwmD70S5aTWbXGBwxHrelT+XM1k6dM0pk+SwNkpTRN7Pg==}
    engines: {node: ^10 || ^12 || >=14}

  prettier-plugin-tailwindcss@0.7.1:
    resolution: {integrity: sha512-Bzv1LZcuiR1Sk02iJTS1QzlFNp/o5l2p3xkopwOrbPmtMeh3fK9rVW5M3neBQzHq+kGKj/4LGQMTNcTH4NGPtQ==}
    engines: {node: '>=20.19'}
    peerDependencies:
      '@ianvs/prettier-plugin-sort-imports': '*'
      '@prettier/plugin-hermes': '*'
      '@prettier/plugin-oxc': '*'
      '@prettier/plugin-pug': '*'
      '@shopify/prettier-plugin-liquid': '*'
      '@trivago/prettier-plugin-sort-imports': '*'
      '@zackad/prettier-plugin-twig': '*'
      prettier: ^3.0
      prettier-plugin-astro: '*'
      prettier-plugin-css-order: '*'
      prettier-plugin-jsdoc: '*'
      prettier-plugin-marko: '*'
      prettier-plugin-multiline-arrays: '*'
      prettier-plugin-organize-attributes: '*'
      prettier-plugin-organize-imports: '*'
      prettier-plugin-sort-imports: '*'
      prettier-plugin-svelte: '*'
    peerDependenciesMeta:
      '@ianvs/prettier-plugin-sort-imports':
        optional: true
      '@prettier/plugin-hermes':
        optional: true
      '@prettier/plugin-oxc':
        optional: true
      '@prettier/plugin-pug':
        optional: true
      '@shopify/prettier-plugin-liquid':
        optional: true
      '@trivago/prettier-plugin-sort-imports':
        optional: true
      '@zackad/prettier-plugin-twig':
        optional: true
      prettier-plugin-astro:
        optional: true
      prettier-plugin-css-order:
        optional: true
      prettier-plugin-jsdoc:
        optional: true
      prettier-plugin-marko:
        optional: true
      prettier-plugin-multiline-arrays:
        optional: true
      prettier-plugin-organize-attributes:
        optional: true
      prettier-plugin-organize-imports:
        optional: true
      prettier-plugin-sort-imports:
        optional: true
      prettier-plugin-svelte:
        optional: true

  prettier@3.6.2:
    resolution: {integrity: sha512-I7AIg5boAr5R0FFtJ6rCfD+LFsWHp81dolrFD8S79U9tb8Az2nGrJncnMSnys+bpQJfRUzqs9hnA81OAA3hCuQ==}
    engines: {node: '>=14'}
    hasBin: true

  pretty-format@29.7.0:
    resolution: {integrity: sha512-Pdlw/oPxN+aXdmM9R00JVC9WVFoCLTKJvDVLgmJ+qAffBMxsV85l/Lu7sNx4zSzPyoL2euImuEwHhOXdEgNFZQ==}
    engines: {node: ^14.15.0 || ^16.10.0 || >=18.0.0}

  promise@8.3.0:
    resolution: {integrity: sha512-rZPNPKTOYVNEEKFaq1HqTgOwZD+4/YHS5ukLzQCypkj+OkYx7iv0mA91lJlpPPZ8vMau3IIGj5Qlwrx+8iiSmg==}

  property-information@6.5.0:
    resolution: {integrity: sha512-PgTgs/BlvHxOu8QuEN7wi5A0OmXaBcHpmCSTehcs6Uuu9IkDIEo13Hy7n898RHfrQ49vKCoGeWZSaAK01nwVig==}

  property-information@7.1.0:
    resolution: {integrity: sha512-TwEZ+X+yCJmYfL7TPUOcvBZ4QfoT5YenQiJuX//0th53DE6w0xxLEtfK3iyryQFddXuvkIk51EEgrJQ0WJkOmQ==}

  pvtsutils@1.3.6:
    resolution: {integrity: sha512-PLgQXQ6H2FWCaeRak8vvk1GW462lMxB5s3Jm673N82zI4vqtVUPuZdffdZbPDFRoU8kAhItWFtPCWiPpp4/EDg==}

  pvutils@1.1.3:
    resolution: {integrity: sha512-pMpnA0qRdFp32b1sJl1wOJNxZLQ2cbQx+k6tjNtZ8CpvVhNqEPRgivZ2WOUev2YMajecdH7ctUPDvEe87nariQ==}
    engines: {node: '>=6.0.0'}

  qrcode@1.5.4:
    resolution: {integrity: sha512-1ca71Zgiu6ORjHqFBDpnSMTR2ReToX4l1Au1VFLyVeBTFavzQnv5JxMFr3ukHVKpSrSA2MCk0lNJSykjUfz7Zg==}
    engines: {node: '>=10.13.0'}
    hasBin: true

  queue-microtask@1.2.3:
    resolution: {integrity: sha512-NuaNSa6flKT5JaSYQzJok04JzTL1CA6aGhv5rfLW3PgqA+M2ChpZQnAC8h8i4ZFkBS8X5RqkDBHA7r4hej3K9A==}

  queue@6.0.2:
    resolution: {integrity: sha512-iHZWu+q3IdFZFX36ro/lKBkSvfkztY5Y7HMiPlOUjhupPcG2JMfst2KKEpu5XndviX/3UhFbRngUPNKtgvtZiA==}

  quickselect@1.1.1:
    resolution: {integrity: sha512-qN0Gqdw4c4KGPsBOQafj6yj/PA6c/L63f6CaZ/DCF/xF4Esu3jVmKLUDYxghFx8Kb/O7y9tI7x2RjTSXwdK1iQ==}

  quickselect@2.0.0:
    resolution: {integrity: sha512-RKJ22hX8mHe3Y6wH/N3wCM6BWtjaxIyyUIkpHOvfFnxdI4yD4tBXEBKSbriGujF6jnSVkJrffuo6vxACiSSxIw==}

  radix-ui@1.4.3:
    resolution: {integrity: sha512-aWizCQiyeAenIdUbqEpXgRA1ya65P13NKn/W8rWkcN0OPkRDxdBVLWnIEDsS2RpwCK2nobI7oMUSmexzTDyAmA==}
    peerDependencies:
      '@types/react': '*'
      '@types/react-dom': '*'
      react: ^16.8 || ^17.0 || ^18.0 || ^19.0 || ^19.0.0-rc
      react-dom: ^16.8 || ^17.0 || ^18.0 || ^19.0 || ^19.0.0-rc
    peerDependenciesMeta:
      '@types/react':
        optional: true
      '@types/react-dom':
        optional: true

  randombytes@2.1.0:
    resolution: {integrity: sha512-vYl3iOX+4CKUWuxGi9Ukhie6fsqXqS9FE2Zaic4tNFD2N2QQaXOMFbuKK4QmDHC0JO6B1Zp41J0LpT0oR68amQ==}

  range-parser@1.2.1:
    resolution: {integrity: sha512-Hrgsx+orqoygnmhFbKaHE6c296J+HTAQXoxEF6gNupROmmGJRoyzfG3ccAveqCBrwr/2yxQ5BVd/GTl5agOwSg==}
    engines: {node: '>= 0.6'}

  rbush@2.0.2:
    resolution: {integrity: sha512-XBOuALcTm+O/H8G90b6pzu6nX6v2zCKiFG4BJho8a+bY6AER6t8uQUZdi5bomQc0AprCWhEGa7ncAbbRap0bRA==}

  rbush@3.0.1:
    resolution: {integrity: sha512-XRaVO0YecOpEuIvbhbpTrZgoiI6xBlz6hnlr6EHhd+0x9ase6EmeN+hdwwUaJvLcsFFQ8iWVF1GAK1yB0BWi0w==}

  react-devtools-core@6.1.5:
    resolution: {integrity: sha512-ePrwPfxAnB+7hgnEr8vpKxL9cmnp7F322t8oqcPshbIQQhDKgFDW4tjhF2wjVbdXF9O/nyuy3sQWd9JGpiLPvA==}

  react-dom@19.1.0:
    resolution: {integrity: sha512-Xs1hdnE+DyKgeHJeJznQmYMIBG3TKIHJJT95Q58nHLSrElKlGQqDTR2HQ9fx5CN/Gk6Vh/kupBTDLU11/nDk/g==}
    peerDependencies:
      react: ^19.1.0

  react-hot-toast@2.6.0:
    resolution: {integrity: sha512-bH+2EBMZ4sdyou/DPrfgIouFpcRLCJ+HoCA32UoAYHn6T3Ur5yfcDCeSr5mwldl6pFOsiocmrXMuoCJ1vV8bWg==}
    engines: {node: '>=10'}
    peerDependencies:
      react: '>=16'
      react-dom: '>=16'

  react-is@18.3.1:
    resolution: {integrity: sha512-/LLMVyas0ljjAtoYiPqYiL8VWXzUUdThrmU5+n20DZv+a+ClRoevUzw5JxU+Ieh5/c87ytoTBV9G1FiKfNJdmg==}

  react-native@0.81.1:
    resolution: {integrity: sha512-k2QJzWc/CUOwaakmD1SXa4uJaLcwB2g2V9BauNIjgtXYYAeyFjx9jlNz/+wAEcHLg9bH5mgMdeAwzvXqjjh9Hg==}
    engines: {node: '>= 20.19.4'}
    hasBin: true
    peerDependencies:
      '@types/react': ^19.1.0
      react: ^19.1.0
    peerDependenciesMeta:
      '@types/react':
        optional: true

  react-promise-suspense@0.3.4:
    resolution: {integrity: sha512-I42jl7L3Ze6kZaq+7zXWSunBa3b1on5yfvUW6Eo/3fFOj6dZ5Bqmcd264nJbTK/gn1HjjILAjSwnZbV4RpSaNQ==}

  react-refresh@0.14.2:
    resolution: {integrity: sha512-jCvmsr+1IUSMUyzOkRcvnVbX3ZYC6g9TDrDbFuFmRDq7PD4yaGbLKNQL6k2jnArV8hjYxh7hVhAZB6s9HDGpZA==}
    engines: {node: '>=0.10.0'}

  react-remove-scroll-bar@2.3.8:
    resolution: {integrity: sha512-9r+yi9+mgU33AKcj6IbT9oRCO78WriSj6t/cF8DWBZJ9aOGPOTEDvdUDz1FwKim7QXWwmHqtdHnRJfhAxEG46Q==}
    engines: {node: '>=10'}
    peerDependencies:
      '@types/react': '*'
      react: ^16.8.0 || ^17.0.0 || ^18.0.0 || ^19.0.0
    peerDependenciesMeta:
      '@types/react':
        optional: true

  react-remove-scroll@2.7.1:
    resolution: {integrity: sha512-HpMh8+oahmIdOuS5aFKKY6Pyog+FNaZV/XyJOq7b4YFwsFHe5yYfdbIalI4k3vU2nSDql7YskmUseHsRrJqIPA==}
    engines: {node: '>=10'}
    peerDependencies:
      '@types/react': '*'
      react: ^16.8.0 || ^17.0.0 || ^18.0.0 || ^19.0.0 || ^19.0.0-rc
    peerDependenciesMeta:
      '@types/react':
        optional: true

  react-singleton-hook@4.0.1:
    resolution: {integrity: sha512-fWuk8VxcZPChrkQasDLM8pgd/7kyi+Cr/5FfCiD99FicjEru+JmtEZNnN4lJ8Z7KbqAST5CYPlpz6lmNsZFGNw==}
    peerDependencies:
      react: '18'
      react-dom: '*'
      react-native: '*'
    peerDependenciesMeta:
      react-dom:
        optional: true
      react-native:
        optional: true

  react-style-singleton@2.2.3:
    resolution: {integrity: sha512-b6jSvxvVnyptAiLjbkWLE/lOnR4lfTtDAl+eUC7RZy+QQWc6wRzIV2CE6xBuMmDxc2qIihtDCZD5NPOFl7fRBQ==}
    engines: {node: '>=10'}
    peerDependencies:
      '@types/react': '*'
      react: ^16.8.0 || ^17.0.0 || ^18.0.0 || ^19.0.0 || ^19.0.0-rc
    peerDependenciesMeta:
      '@types/react':
        optional: true

  react@19.1.0:
    resolution: {integrity: sha512-FS+XFBNvn3GTAWq26joslQgWNoFu08F4kl0J4CgdNKADkdSGXQyTCnKteIAJy96Br6YbpEU1LSzV5dYtjMkMDg==}
    engines: {node: '>=0.10.0'}

  read-cache@1.0.0:
    resolution: {integrity: sha512-Owdv/Ft7IjOgm/i0xvNDZ1LrRANRfew4b2prF3OWMQLxLfu3bS8FVhCsrSCMK4lR56Y9ya+AThoTpDCTxCmpRA==}

  readdirp@3.6.0:
    resolution: {integrity: sha512-hOS089on8RduqdbhvQ5Z37A0ESjsqz6qnRcffsMU3495FuTdqSm+7bhJ29JvIOsBDEEnan5DPu9t3To9VRlMzA==}
    engines: {node: '>=8.10.0'}

  readdirp@4.1.2:
    resolution: {integrity: sha512-GDhwkLfywWL2s6vEjyhri+eXmfH6j1L7JE27WhqLeYzoh/A3DBaYGEj2H/HFZCn/kMfim73FXxEJTw06WtxQwg==}
    engines: {node: '>= 14.18.0'}

  recma-build-jsx@1.0.0:
    resolution: {integrity: sha512-8GtdyqaBcDfva+GUKDr3nev3VpKAhup1+RvkMvUxURHpW7QyIvk9F5wz7Vzo06CEMSilw6uArgRqhpiUcWp8ew==}

  recma-jsx@1.0.1:
    resolution: {integrity: sha512-huSIy7VU2Z5OLv6oFLosQGGDqPqdO1iq6bWNAdhzMxSJP7RAso4fCZ1cKu8j9YHCZf3TPrq4dw3okhrylgcd7w==}
    peerDependencies:
      acorn: ^6.0.0 || ^7.0.0 || ^8.0.0

  recma-parse@1.0.0:
    resolution: {integrity: sha512-OYLsIGBB5Y5wjnSnQW6t3Xg7q3fQ7FWbw/vcXtORTnyaSFscOtABg+7Pnz6YZ6c27fG1/aN8CjfwoUEUIdwqWQ==}

  recma-stringify@1.0.0:
    resolution: {integrity: sha512-cjwII1MdIIVloKvC9ErQ+OgAtwHBmcZ0Bg4ciz78FtbT8In39aAYbaA7zvxQ61xVMSPE8WxhLwLbhif4Js2C+g==}

  regenerator-runtime@0.13.11:
    resolution: {integrity: sha512-kY1AZVr2Ra+t+piVaJ4gxaFaReZVH40AKNo7UCX6W+dEwBo/2oZJzqfuN1qLq1oL45o56cPaTXELwrTh8Fpggg==}

  regex-recursion@6.0.2:
    resolution: {integrity: sha512-0YCaSCq2VRIebiaUviZNs0cBz1kg5kVS2UKUfNIx8YVs1cN3AV7NTctO5FOKBA+UT2BPJIWZauYHPqJODG50cg==}

  regex-utilities@2.3.0:
    resolution: {integrity: sha512-8VhliFJAWRaUiVvREIiW2NXXTmHs4vMNnSzuJVhscgmGav3g9VDxLrQndI3dZZVVdp0ZO/5v0xmX516/7M9cng==}

  regex@6.0.1:
    resolution: {integrity: sha512-uorlqlzAKjKQZ5P+kTJr3eeJGSVroLKoHmquUj4zHWuR+hEyNqlXsSKlYYF5F4NI6nl7tWCs0apKJ0lmfsXAPA==}

  rehype-recma@1.0.0:
    resolution: {integrity: sha512-lqA4rGUf1JmacCNWWZx0Wv1dHqMwxzsDWYMTowuplHF3xH0N/MmrZ/G3BDZnzAkRmxDadujCjaKM2hqYdCBOGw==}

  remark-frontmatter@5.0.0:
    resolution: {integrity: sha512-XTFYvNASMe5iPN0719nPrdItC9aU0ssC4v14mH1BCi1u0n1gAocqcujWUrByftZTbLhRtiKRyjYTSIOcr69UVQ==}

  remark-mdx-frontmatter@4.0.0:
    resolution: {integrity: sha512-PZzAiDGOEfv1Ua7exQ8S5kKxkD8CDaSb4nM+1Mprs6u8dyvQifakh+kCj6NovfGXW+bTvrhjaR3srzjS2qJHKg==}

  remark-mdx@2.3.0:
    resolution: {integrity: sha512-g53hMkpM0I98MU266IzDFMrTD980gNF3BJnkyFcmN+dD873mQeD5rdMO3Y2X+x8umQfbSE0PcoEDl7ledSA+2g==}

  remark-mdx@3.1.1:
    resolution: {integrity: sha512-Pjj2IYlUY3+D8x00UJsIOg5BEvfMyeI+2uLPn9VO9Wg4MEtN/VTIq2NEJQfde9PnX15KgtHyl9S0BcTnWrIuWg==}

  remark-parse@10.0.2:
    resolution: {integrity: sha512-3ydxgHa/ZQzG8LvC7jTXccARYDcRld3VfcgIIFs7bI6vbRSxJJmzgLEIIoYKyrfhaY+ujuWaf/PJiMZXoiCXgw==}

  remark-parse@11.0.0:
    resolution: {integrity: sha512-FCxlKLNGknS5ba/1lmpYijMUzX2esxW5xQqjWxw2eHFfS2MSdaHVINFmhjo+qN1WhZhNimq0dZATN9pH0IDrpA==}

  remark-rehype@10.1.0:
    resolution: {integrity: sha512-EFmR5zppdBp0WQeDVZ/b66CWJipB2q2VLNFMabzDSGR66Z2fQii83G5gTBbgGEnEEA0QRussvrFHxk1HWGJskw==}

  remark-rehype@11.1.2:
    resolution: {integrity: sha512-Dh7l57ianaEoIpzbp0PC9UKAdCSVklD8E5Rpw7ETfbTl3FqcOOgq5q2LVDhgGCkaBv7p24JXikPdvhhmHvKMsw==}

  require-directory@2.1.1:
    resolution: {integrity: sha512-fGxEI7+wsG9xrvdjsrlmL22OMTTiHRwAMroiEeMgq8gzoLC/PQr7RsRDSTLUg/bZAZtF+TVIkHc6/4RIKrui+Q==}
    engines: {node: '>=0.10.0'}

  require-from-string@2.0.2:
    resolution: {integrity: sha512-Xf0nWe6RseziFMu+Ap9biiUbmplq6S9/p+7w7YXP/JBHhrUDDUhwa+vANyubuqfZWTveU//DYVGsDG7RKL/vEw==}
    engines: {node: '>=0.10.0'}

  require-main-filename@2.0.0:
    resolution: {integrity: sha512-NKN5kMDylKuldxYLSUfrbo5Tuzh4hd+2E8NPPX02mZtn1VuREQToYe/ZdlJy+J3uCpfaiGF05e7B8W0iXbQHmg==}

  resend@4.8.0:
    resolution: {integrity: sha512-R8eBOFQDO6dzRTDmaMEdpqrkmgSjPpVXt4nGfWsZdYOet0kqra0xgbvTES6HmCriZEXbmGk3e0DiGIaLFTFSHA==}
    engines: {node: '>=18'}

  resolve-from@3.0.0:
    resolution: {integrity: sha512-GnlH6vxLymXJNMBo7XP1fJIzBFbdYt49CuTwmB/6N53t+kMPRMFKz783LlQ4tv28XoQfMWinAJX6WCGf2IlaIw==}
    engines: {node: '>=4'}

  resolve-from@5.0.0:
    resolution: {integrity: sha512-qYg9KP24dD5qka9J47d0aVky0N+b4fTU89LN9iDnjB5waksiC49rvMB0PrUJQGoTmH50XPiqOvAjDfaijGxYZw==}
    engines: {node: '>=8'}

  resolve@1.22.10:
    resolution: {integrity: sha512-NPRy+/ncIMeDlTAsuqwKIiferiawhefFJtkNSW0qZJEqMEb+qBt/77B/jGeeek+F0uOeN05CDa6HXbbIgtVX4w==}
    engines: {node: '>= 0.4'}
    hasBin: true

  reusify@1.1.0:
    resolution: {integrity: sha512-g6QUff04oZpHs0eG5p83rFLhHeV00ug/Yf9nZM6fLeUrPguBTkTQOdpAWWspMh55TZfVQDPaN3NQJfbVRAxdIw==}
    engines: {iojs: '>=1.0.0', node: '>=0.10.0'}

  rimraf@3.0.2:
    resolution: {integrity: sha512-JZkJMZkAGFFPP2YqXZXPbMlMBgsxzE8ILs4lMIX/2o0L9UBw9O/Y3o6wFw/i9YLapcUJWwqbi3kdxIPdC62TIA==}
    deprecated: Rimraf versions prior to v4 are no longer supported
    hasBin: true

  robust-predicates@2.0.4:
    resolution: {integrity: sha512-l4NwboJM74Ilm4VKfbAtFeGq7aEjWL+5kVFcmgFA2MrdnQWx9iE/tUGvxY5HyMI7o/WpSIUFLbC5fbeaHgSCYg==}

  robust-predicates@3.0.2:
    resolution: {integrity: sha512-IXgzBWvWQwE6PrDI05OvmXUIruQTcoMDzRsOd5CDvHCVLcLHMTSYvOK5Cm46kWqlV3yAbuSpBZdJ5oP5OUoStg==}

  rollup@4.50.0:
    resolution: {integrity: sha512-/Zl4D8zPifNmyGzJS+3kVoyXeDeT/GrsJM94sACNg9RtUE0hrHa1bNPtRSrfHTMH5HjRzce6K7rlTh3Khiw+pw==}
    engines: {node: '>=18.0.0', npm: '>=8.0.0'}
    hasBin: true

  rou3@0.5.1:
    resolution: {integrity: sha512-OXMmJ3zRk2xeXFGfA3K+EOPHC5u7RDFG7lIOx0X1pdnhUkI8MdVrbV+sNsD80ElpUZ+MRHdyxPnFthq9VHs8uQ==}

  run-parallel@1.2.0:
    resolution: {integrity: sha512-5l4VyZR86LZ/lDxZTR6jqL8AFE2S0IFLMP26AbjsLVADxHdhB/c0GUsH+y39UfCi3dzz8OlQuPmnaJOMoDHQBA==}

  sade@1.8.1:
    resolution: {integrity: sha512-xal3CZX1Xlo/k4ApwCFrHVACi9fBqJ7V+mwhBsuf/1IOKbBy098Fex+Wa/5QMubw09pSZ/u8EY8PWgevJsXp1A==}
    engines: {node: '>=6'}

  safe-buffer@5.2.1:
    resolution: {integrity: sha512-rp3So07KcdmmKbGvgaNxQSJr7bGVSVk5S9Eq1F+ppbRo70+YeaDxkw5Dd8NPN+GD6bjnYm2VuPuCXmpuYvmCXQ==}

  sax@1.4.1:
    resolution: {integrity: sha512-+aWOz7yVScEGoKNd4PA10LZ8sk0A/z5+nXQG5giUO5rprX9jgYsTdov9qCchZiPIZezbZH+jRut8nPodFAX4Jg==}

  scheduler@0.26.0:
    resolution: {integrity: sha512-NlHwttCI/l5gCPR3D1nNXtWABUmBwvZpEQiD4IXSbIDq8BzLIK/7Ir5gTFSGZDUu37K5cMNp0hFtzO38sC7gWA==}

  schema-utils@4.3.2:
    resolution: {integrity: sha512-Gn/JaSk/Mt9gYubxTtSn/QCV4em9mpAPiR1rqy/Ocu19u/G9J5WWdNoUT4SiV6mFC3y6cxyFcFwdzPM3FgxGAQ==}
    engines: {node: '>= 10.13.0'}

  section-matter@1.0.0:
    resolution: {integrity: sha512-vfD3pmTzGpufjScBh50YHKzEu2lxBWhVEHsNGoEXmCmn2hKGfeNLYMzCJpe8cD7gqX7TJluOVpBkAequ6dgMmA==}
    engines: {node: '>=4'}

  selderee@0.11.0:
    resolution: {integrity: sha512-5TF+l7p4+OsnP8BCCvSyZiSPc4x4//p5uPwK8TCnVPJYRmU2aYKMpOXvw8zM5a5JvuuCGN1jmsMwuU2W02ukfA==}

  semver@6.3.1:
    resolution: {integrity: sha512-BR7VvDCVHO+q2xBEWskxS6DJE1qRnb7DxzUrogb71CWoSficBxYsiAGd+Kl0mmq/MprG9yArRkyrQxTO6XjMzA==}
    hasBin: true

  semver@7.7.2:
    resolution: {integrity: sha512-RF0Fw+rO5AMf9MAyaRXI4AV0Ulj5lMHqVxxdSgiVbixSCXoEmmX/jk0CuJw4+3SqroYO9VoUh+HcuJivvtJemA==}
    engines: {node: '>=10'}
    hasBin: true

  send@0.19.0:
    resolution: {integrity: sha512-dW41u5VfLXu8SJh5bwRmyYUbAoSB3c9uQh6L8h/KtsFREPWpbX1lrljJo186Jc4nmci/sGUZ9a0a0J2zgfq2hw==}
    engines: {node: '>= 0.8.0'}

  serialize-error@2.1.0:
    resolution: {integrity: sha512-ghgmKt5o4Tly5yEG/UJp8qTd0AN7Xalw4XBtDEKP655B699qMEtra1WlXeE6WIvdEG481JvRxULKsInq/iNysw==}
    engines: {node: '>=0.10.0'}

  serialize-javascript@6.0.2:
    resolution: {integrity: sha512-Saa1xPByTTq2gdeFZYLLo+RFE35NHZkAbqZeWNd3BpzppeVisAqpDjcp8dyf6uIvEqJRd46jemmyA4iFIeVk8g==}

  serve-static@1.16.2:
    resolution: {integrity: sha512-VqpjJZKadQB/PEbEwvFdO43Ax5dFBZ2UECszz8bQ7pi7wt//PWe1P6MN7eCnjsatYtBT6EuiClbjSWP2WrIoTw==}
    engines: {node: '>= 0.8.0'}

  set-blocking@2.0.0:
    resolution: {integrity: sha512-KiKBS8AnWGEyLzofFfmvKwpdPzqiy16LvQfK3yv/fVH7Bj13/wl3JSR1J+rfgRE9q7xUJK4qvgS8raSOeLUehw==}

  set-cookie-parser@2.7.1:
    resolution: {integrity: sha512-IOc8uWeOZgnb3ptbCURJWNjWUPcO3ZnTTdzsurqERrP6nPyv+paC55vJM0LpOlT2ne+Ix+9+CRG1MNLlyZ4GjQ==}

  setprototypeof@1.2.0:
    resolution: {integrity: sha512-E5LDX7Wrp85Kil5bhZv46j8jOeboKq5JMmYM3gVGdGH8xFpPWXUMsNrlODCrkoxMEeNi/XZIwuRvY4XNwYMJpw==}

  sharp@0.33.5:
    resolution: {integrity: sha512-haPVm1EkS9pgvHrQ/F3Xy+hgcuMV0Wm9vfIBSiwZ05k+xgb0PkBQpGsAA/oWdDobNaZTH5ppvHtzCFbnSEwHVw==}
    engines: {node: ^18.17.0 || ^20.3.0 || >=21.0.0}

  shebang-command@2.0.0:
    resolution: {integrity: sha512-kHxr2zZpYtdmrN1qDjrrX/Z1rR1kG8Dx+gkpK1G4eXmvXswmcE1hTWBWYUzlraYw1/yZp6YuDY77YtvbN0dmDA==}
    engines: {node: '>=8'}

  shebang-regex@3.0.0:
    resolution: {integrity: sha512-7++dFhtcx3353uBaq8DDR4NuxBetBzC7ZQOhmTQInHEd6bSrXdiEyzCvG07Z44UYdLShWUyXt5M/yhz8ekcb1A==}
    engines: {node: '>=8'}

  shell-quote@1.8.3:
    resolution: {integrity: sha512-ObmnIF4hXNg1BqhnHmgbDETF8dLPCggZWBjkQfhZpbszZnYur5DUljTcCHii5LC3J5E0yeO/1LIMyH+UvHQgyw==}
    engines: {node: '>= 0.4'}

  shiki-twoslash@3.1.2:
    resolution: {integrity: sha512-JBcRIIizi+exIA/OUhYkV6jtyeZco0ykCkIRd5sgwIt1Pm4pz+maoaRZpm6SkhPwvif4fCA7xOtJOykhpIV64Q==}
    peerDependencies:
      typescript: '>3'

  shiki@0.10.1:
    resolution: {integrity: sha512-VsY7QJVzU51j5o1+DguUd+6vmCmZ5v/6gYu4vyYAhzjuNQU6P/vmSy4uQaOhvje031qQMiW0d2BwgMH52vqMng==}

  shiki@0.14.7:
    resolution: {integrity: sha512-dNPAPrxSc87ua2sKJ3H5dQ/6ZaY8RNnaAqK+t0eG7p0Soi2ydiqbGOTaZCqaYvA/uZYfS1LJnemt3Q+mSfcPCg==}

  shiki@3.12.2:
    resolution: {integrity: sha512-uIrKI+f9IPz1zDT+GMz+0RjzKJiijVr6WDWm9Pe3NNY6QigKCfifCEv9v9R2mDASKKjzjQ2QpFLcxaR3iHSnMA==}

  siginfo@2.0.0:
    resolution: {integrity: sha512-ybx0WO1/8bSBLEWXZvEd7gMW3Sn3JFlW3TvX1nREbDLRNQNaeNN8WK0meBwPdAaOI7TtRRRJn/Es1zhrrCHu7g==}

  signal-exit@3.0.7:
    resolution: {integrity: sha512-wnD2ZE+l+SPC/uoS0vXeE9L1+0wuaMqKlfz9AMUo38JsyLSBWSFcHR1Rri62LZc12vLr1gb3jl7iwQhgwpAbGQ==}

  signal-exit@4.1.0:
    resolution: {integrity: sha512-bzyZ1e88w9O1iNJbKnOlvYTrWPDl46O1bG0D3XInv+9tkPrxrN8jUUTiFlDkkmKWgn1M6CfIA13SuGqOa9Korw==}
    engines: {node: '>=14'}

  simple-swizzle@0.2.2:
    resolution: {integrity: sha512-JA//kQgZtbuY83m+xT+tXJkmJncGMTFT+C+g2h2R9uxkYIrE2yy9sgmcLhCnw57/WSD+Eh3J97FPEDFnbXnDUg==}

  sirv@3.0.2:
    resolution: {integrity: sha512-2wcC/oGxHis/BoHkkPwldgiPSYcpZK3JU28WoMVv55yHJgcZ8rlXvuG9iZggz+sU1d4bRgIGASwyWqjxu3FM0g==}
    engines: {node: '>=18'}

  skmeans@0.9.7:
    resolution: {integrity: sha512-hNj1/oZ7ygsfmPZ7ZfN5MUBRoGg1gtpnImuJBgLO0ljQ67DtJuiQaiYdS4lUA6s0KCwnPhGivtC/WRwIZLkHyg==}

  slash@3.0.0:
    resolution: {integrity: sha512-g9Q1haeby36OSStwb4ntCGGGaKsaVSjQ68fBxoQcutl5fS1vuY18H3wSt3jFyFtrkx+Kz0V1G85A4MyAdDMi2Q==}
    engines: {node: '>=8'}

  source-map-js@1.2.1:
    resolution: {integrity: sha512-UXWMKhLOwVKb728IUtQPXxfYU+usdybtUrK/8uGE8CQMvrhOpwvzDBwj0QhSL7MQc7vIsISBG8VQ8+IDQxpfQA==}
    engines: {node: '>=0.10.0'}

  source-map-support@0.5.21:
    resolution: {integrity: sha512-uBHU3L3czsIyYXKX88fdrGovxdSCoTGDRZ6SYXtSRxLZUzHg5P/66Ht6uoUlHu9EZod+inXhKo3qQgwXUT/y1w==}

  source-map@0.5.7:
    resolution: {integrity: sha512-LbrmJOMUSdEVxIKvdcJzQC+nQhe8FUZQTXQy6+I75skNgn3OoQ0DZA8YnFa7gp8tqtL3KPf1kmo0R5DoApeSGQ==}
    engines: {node: '>=0.10.0'}

  source-map@0.6.1:
    resolution: {integrity: sha512-UjgapumWlbMhkBgzT7Ykc5YXUT46F0iKu8SGXq0bcwP5dz/h0Plj6enJqjz1Zbq2l5WaqYnrVbwWOWMyF3F47g==}
    engines: {node: '>=0.10.0'}

  source-map@0.7.6:
    resolution: {integrity: sha512-i5uvt8C3ikiWeNZSVZNWcfZPItFQOsYTUAOkcUPGd8DqDy1uOUikjt5dG+uRlwyvR108Fb9DOd4GvXfT0N2/uQ==}
    engines: {node: '>= 12'}

  space-separated-tokens@2.0.2:
    resolution: {integrity: sha512-PEGlAwrG8yXGXRjW32fGbg66JAlOAwbObuqVoJpv/mRgoWDQfgH1wDPvtzWyUSNAXBGSk8h755YDbbcEy3SH2Q==}

  splaytree-ts@1.0.2:
    resolution: {integrity: sha512-0kGecIZNIReCSiznK3uheYB8sbstLjCZLiwcQwbmLhgHJj2gz6OnSPkVzJQCMnmEz1BQ4gPK59ylhBoEWOhGNA==}

  sprintf-js@1.0.3:
    resolution: {integrity: sha512-D9cPgkvLlV3t3IzL0D0YLvGA9Ahk4PcvVwUbN0dSGr1aP0Nrt4AEnTUbuGvquEC0mA64Gqt1fzirlRs5ibXx8g==}

  stack-utils@2.0.6:
    resolution: {integrity: sha512-XlkWvfIm6RmsWtNJx+uqtKLS8eqFbxUg0ZzLXqY0caEy9l7hruX8IpiDnjsLavoBgqCCR71TqWO8MaXYheJ3RQ==}
    engines: {node: '>=10'}

  stackback@0.0.2:
    resolution: {integrity: sha512-1XMJE5fQo1jGH6Y/7ebnwPOBEkIEnT4QF32d5R1+VXdXveM0IBMJt8zfaxX1P3QhVwrYe+576+jkANtSS2mBbw==}

  stackframe@1.3.4:
    resolution: {integrity: sha512-oeVtt7eWQS+Na6F//S4kJ2K2VbRlS9D43mAlMyVpVWovy9o+jfgH8O9agzANzaiLjclA0oYzUXEM4PurhSUChw==}

  stacktrace-parser@0.1.11:
    resolution: {integrity: sha512-WjlahMgHmCJpqzU8bIBy4qtsZdU9lRlcZE3Lvyej6t4tuOuv1vk57OW3MBrj6hXBFx/nNoC9MPMTcr5YA7NQbg==}
    engines: {node: '>=6'}

  statuses@1.5.0:
    resolution: {integrity: sha512-OpZ3zP+jT1PI7I8nemJX4AKmAX070ZkYPVWV/AaKTJl+tXCTGyVdC1a4SL8RUQYEwk/f34ZX8UTykN68FwrqAA==}
    engines: {node: '>= 0.6'}

  statuses@2.0.1:
    resolution: {integrity: sha512-RwNA9Z/7PrK06rYLIzFMlaF+l73iwpzsqRIFgbMLbTcLD6cOao82TaWefPXQvB2fOC4AjuYSEndS7N/mTCbkdQ==}
    engines: {node: '>= 0.8'}

  std-env@3.9.0:
    resolution: {integrity: sha512-UGvjygr6F6tpH7o2qyqR6QYpwraIjKSdtzyBdyytFOHmPZY917kwdwLG0RbOjWOnKmnm3PeHjaoLLMie7kPLQw==}

  streamsearch@1.1.0:
    resolution: {integrity: sha512-Mcc5wHehp9aXz1ax6bZUyY5afg9u2rv5cqQI3mRrYkGC8rW2hM02jWuwjtL++LS5qinSyhj2QfLyNsuc+VsExg==}
    engines: {node: '>=10.0.0'}

  string-width@4.2.3:
    resolution: {integrity: sha512-wKyQRQpjJ0sIp62ErSZdGsjMJWsap5oRNihHhu6G7JVO/9jIB6UyevL+tXuOqrng8j/cxKTWyWUwvSTriiZz/g==}
    engines: {node: '>=8'}

  string-width@5.1.2:
    resolution: {integrity: sha512-HnLOCR3vjcY8beoNLtcjZ5/nxn2afmME6lhrDrebokqMap+XbeW8n9TXpPDOqdGK5qcI3oT0GKTW6wC7EMiVqA==}
    engines: {node: '>=12'}

  stringify-entities@4.0.4:
    resolution: {integrity: sha512-IwfBptatlO+QCJUo19AqvrPNqlVMpW9YEL2LIVY+Rpv2qsjCGxaDLNRgeGsQWJhfItebuJhsGSLjaBbNSQ+ieg==}

  strip-ansi@6.0.1:
    resolution: {integrity: sha512-Y38VPSHcqkFrCpFnQ9vuSXmquuv5oXOKpGeT6aGrr3o3Gc9AlVa6JBfUSOCnbxGGZF+/0ooI7KrPuUSztUdU5A==}
    engines: {node: '>=8'}

  strip-ansi@7.1.0:
    resolution: {integrity: sha512-iq6eVVI64nQQTRYq2KtEg2d2uU7LElhTJwsH4YzIHZshxlgZms/wIc4VoDQTlG/IvVIrBKG06CrZnp0qv7hkcQ==}
    engines: {node: '>=12'}

  strip-bom-string@1.0.0:
    resolution: {integrity: sha512-uCC2VHvQRYu+lMh4My/sFNmF2klFymLX1wHJeXnbEJERpV/ZsVuonzerjfrGpIGF7LBVa1O7i9kjiWvJiFck8g==}
    engines: {node: '>=0.10.0'}

  strip-literal@3.0.0:
    resolution: {integrity: sha512-TcccoMhJOM3OebGhSBEmp3UZ2SfDMZUEBdRA/9ynfLi8yYajyWX3JiXArcJt4Umh4vISpspkQIY8ZZoCqjbviA==}

  style-to-js@1.1.17:
    resolution: {integrity: sha512-xQcBGDxJb6jjFCTzvQtfiPn6YvvP2O8U1MDIPNfJQlWMYfktPy+iGsHE7cssjs7y84d9fQaK4UF3RIJaAHSoYA==}

  style-to-object@0.4.4:
    resolution: {integrity: sha512-HYNoHZa2GorYNyqiCaBgsxvcJIn7OHq6inEga+E6Ke3m5JkoqpQbnFssk4jwe+K7AhGa2fcha4wSOf1Kn01dMg==}

  style-to-object@1.0.9:
    resolution: {integrity: sha512-G4qppLgKu/k6FwRpHiGiKPaPTFcG3g4wNVX/Qsfu+RqQM30E7Tyu/TEgxcL9PNLF5pdRLwQdE3YKKf+KF2Dzlw==}

  styled-jsx@5.1.6:
    resolution: {integrity: sha512-qSVyDTeMotdvQYoHWLNGwRFJHC+i+ZvdBRYosOFgC+Wg1vx4frN2/RG/NA7SYqqvKNLf39P2LSRA2pu6n0XYZA==}
    engines: {node: '>= 12.0.0'}
    peerDependencies:
      '@babel/core': '*'
      babel-plugin-macros: '*'
      react: '>= 16.8.0 || 17.x.x || ^18.0.0-0 || ^19.0.0-0'
    peerDependenciesMeta:
      '@babel/core':
        optional: true
      babel-plugin-macros:
        optional: true

  sucrase@3.35.0:
    resolution: {integrity: sha512-8EbVDiu9iN/nESwxeSxDKe0dunta1GOlHufmSSXxMD2z2/tMZpDMpvXQGsc+ajGo8y2uYUmixaSRUc/QPoQ0GA==}
    engines: {node: '>=16 || 14 >=14.17'}
    hasBin: true

  supports-color@7.2.0:
    resolution: {integrity: sha512-qpCAvRl9stuOHveKsn7HncJRvv501qIacKzQlO/+Lwxc9+0q2wLyv4Dfvt80/DPn2pqOBsJdDiogXGR9+OvwRw==}
    engines: {node: '>=8'}

  supports-color@8.1.1:
    resolution: {integrity: sha512-MpUEN2OodtUzxvKQl72cUF7RQ5EiHsGvSsVG0ia9c5RbWGL2CI4C7EpPS8UTBIplnlzZiNuV56w+FuNxy3ty2Q==}
    engines: {node: '>=10'}

  supports-preserve-symlinks-flag@1.0.0:
    resolution: {integrity: sha512-ot0WnXS9fgdkgIcePe6RHNk1WA8+muPa6cSjeR3V8K27q9BB1rTE3R1p7Hv0z1ZyAc8s6Vvv8DIyWf681MAt0w==}
    engines: {node: '>= 0.4'}

  sweepline-intersections@1.5.0:
    resolution: {integrity: sha512-AoVmx72QHpKtItPu72TzFL+kcYjd67BPLDoR0LarIk+xyaRg+pDTMFXndIEvZf9xEKnJv6JdhgRMnocoG0D3AQ==}

  tabbable@6.2.0:
    resolution: {integrity: sha512-Cat63mxsVJlzYvN51JmVXIgNoUokrIaT2zLclCXjRd8boZ0004U4KCs/sToJ75C6sdlByWxpYnb5Boif1VSFew==}

  tailwind-merge@1.14.0:
    resolution: {integrity: sha512-3mFKyCo/MBcgyOTlrY8T7odzZFx+w+qKSMAmdFzRvqBfLlSigU6TZnlFHK0lkMwj9Bj8OYU+9yW9lmGuS0QEnQ==}

  tailwindcss-animate@1.0.7:
    resolution: {integrity: sha512-bl6mpH3T7I3UFxuvDEXLxy/VuFxBk5bbzplh7tXI68mwMokNYd1t9qPBHlnyTwfa4JGC4zP516I1hYYtQ/vspA==}
    peerDependencies:
      tailwindcss: '>=3.0.0 || insiders'

  tailwindcss@3.4.17:
    resolution: {integrity: sha512-w33E2aCvSDP0tW9RZuNXadXlkHXqFzSkQew/aIa2i/Sj8fThxwovwlXHSPXTbAHwEIhBFXAedUhP2tueAKP8Og==}
    engines: {node: '>=14.0.0'}
    hasBin: true

  tapable@2.2.3:
    resolution: {integrity: sha512-ZL6DDuAlRlLGghwcfmSn9sK3Hr6ArtyudlSAiCqQ6IfE+b+HHbydbYDIG15IfS5do+7XQQBdBiubF/cV2dnDzg==}
    engines: {node: '>=6'}

  terser-webpack-plugin@5.3.14:
    resolution: {integrity: sha512-vkZjpUjb6OMS7dhV+tILUW6BhpDR7P2L/aQSAv+Uwk+m8KATX9EccViHTJR2qDtACKPIYndLGCyl3FMo+r2LMw==}
    engines: {node: '>= 10.13.0'}
    peerDependencies:
      '@swc/core': '*'
      esbuild: '*'
      uglify-js: '*'
      webpack: ^5.1.0
    peerDependenciesMeta:
      '@swc/core':
        optional: true
      esbuild:
        optional: true
      uglify-js:
        optional: true

  terser@5.44.0:
    resolution: {integrity: sha512-nIVck8DK+GM/0Frwd+nIhZ84pR/BX7rmXMfYwyg+Sri5oGVE99/E3KvXqpC2xHFxyqXyGHTKBSioxxplrO4I4w==}
    engines: {node: '>=10'}
    hasBin: true

  test-exclude@6.0.0:
    resolution: {integrity: sha512-cAGWPIyOHU6zlmg88jwm7VRyXnMN7iV68OGAbYDk/Mh/xC/pzVPlQtY6ngoIH/5/tciuhGfvESU8GrHrcxD56w==}
    engines: {node: '>=8'}

  thenify-all@1.6.0:
    resolution: {integrity: sha512-RNxQH/qI8/t3thXJDwcstUO4zeqo64+Uy/+sNVRBx4Xn2OX+OZ9oP+iJnNFqplFra2ZUVeKCSa2oVWi3T4uVmA==}
    engines: {node: '>=0.8'}

  thenify@3.3.1:
    resolution: {integrity: sha512-RVZSIV5IG10Hk3enotrhvz0T9em6cyHBLkH/YAZuKqd8hRkKhSfCGIcP2KUY0EPxndzANBmNllzWPwak+bheSw==}

  throat@5.0.0:
    resolution: {integrity: sha512-fcwX4mndzpLQKBS1DVYhGAcYaYt7vsHNIvQV+WXMvnow5cgjPphq5CaayLaGsjRdSCKZFNGt7/GYAuXaNOiYCA==}

  tinybench@2.9.0:
    resolution: {integrity: sha512-0+DUvqWMValLmha6lr4kD8iAMK1HzV0/aKnCtWb9v9641TnP/MFb7Pc2bxoxQjTXAErryXVgUOfv2YqNllqGeg==}

  tinyexec@0.3.2:
    resolution: {integrity: sha512-KQQR9yN7R5+OSwaK0XQoj22pwHoTlgYqmUscPYoknOoWCWfj/5/ABTMRi69FrKU5ffPVh5QcFikpWJI/P1ocHA==}

  tinyglobby@0.2.14:
    resolution: {integrity: sha512-tX5e7OM1HnYr2+a2C/4V0htOcSQcoSTH9KgJnVvNm5zm/cyEWKJ7j7YutsH9CxMdtOkkLFy2AHrMci9IM8IPZQ==}
    engines: {node: '>=12.0.0'}

  tinypool@1.1.1:
    resolution: {integrity: sha512-Zba82s87IFq9A9XmjiX5uZA/ARWDrB03OHlq+Vw1fSdt0I+4/Kutwy8BP4Y/y/aORMo61FQ0vIb5j44vSo5Pkg==}
    engines: {node: ^18.0.0 || >=20.0.0}

  tinyqueue@2.0.3:
    resolution: {integrity: sha512-ppJZNDuKGgxzkHihX8v9v9G5f+18gzaTfrukGrq6ueg0lmH4nqVnA2IPG0AEH3jKEk2GRJCUhDoqpoiw3PHLBA==}

  tinyrainbow@2.0.0:
    resolution: {integrity: sha512-op4nsTR47R6p0vMUUoYl/a+ljLFVtlfaXkLQmqfLR1qHma1h/ysYk4hEXZ880bf2CYgTskvTa/e196Vd5dDQXw==}
    engines: {node: '>=14.0.0'}

  tinyspy@4.0.3:
    resolution: {integrity: sha512-t2T/WLB2WRgZ9EpE4jgPJ9w+i66UZfDc8wHh0xrwiRNN+UwH98GIJkTeZqX9rg0i0ptwzqW+uYeIF0T4F8LR7A==}
    engines: {node: '>=14.0.0'}

  tmpl@1.0.5:
    resolution: {integrity: sha512-3f0uOEAQwIqGuWW2MVzYg8fV/QNnc/IpuJNG837rLuczAaLVHslWHZQj4IGiEl5Hs3kkbhwL9Ab7Hrsmuj+Smw==}

  to-regex-range@5.0.1:
    resolution: {integrity: sha512-65P7iz6X5yEr1cwcgvQxbbIw7Uk3gOy5dIdtZ4rDveLqhrdJP+Li/Hx6tyK0NEb+2GCyneCMJiGqrADCSNk8sQ==}
    engines: {node: '>=8.0'}

  toidentifier@1.0.1:
    resolution: {integrity: sha512-o5sSPKEkg/DIQNmH43V0/uerLrpzVedkUh8tGNvaeXpfpuwjKenlSox/2O/BTlZUtEe+JG7s5YhEz608PlAHRA==}
    engines: {node: '>=0.6'}

  toml@3.0.0:
    resolution: {integrity: sha512-y/mWCZinnvxjTKYhJ+pYxwD0mRLVvOtdS2Awbgxln6iEnt4rk0yBxeSBHkGJcPucRiG0e55mwWp+g/05rsrd6w==}

  topojson-client@3.1.0:
    resolution: {integrity: sha512-605uxS6bcYxGXw9qi62XyrV6Q3xwbndjachmNxu8HWTtVPxZfEJN9fd/SZS1Q54Sn2y0TMyMxFj/cJINqGHrKw==}
    hasBin: true

  topojson-server@3.0.1:
    resolution: {integrity: sha512-/VS9j/ffKr2XAOjlZ9CgyyeLmgJ9dMwq6Y0YEON8O7p/tGGk+dCWnrE03zEdu7i4L7YsFZLEPZPzCvcB7lEEXw==}
    hasBin: true

  totalist@3.0.1:
    resolution: {integrity: sha512-sf4i37nQ2LBx4m3wB74y+ubopq6W/dIzXg0FDGjsYnZHVa1Da8FH853wlL2gtUhg+xJXjfk3kUZS3BRoQeoQBQ==}
    engines: {node: '>=6'}

  trim-lines@3.0.1:
    resolution: {integrity: sha512-kRj8B+YHZCc9kQYdWfJB2/oUl9rA99qbowYYBtr4ui4mZyAQ2JpvVBd/6U2YloATfqBhBTSMhTpgBHtU0Mf3Rg==}

  trough@2.2.0:
    resolution: {integrity: sha512-tmMpK00BjZiUyVyvrBK7knerNgmgvcV/KLVyuma/SC+TQN167GrMRciANTz09+k3zW8L8t60jWO1GpfkZdjTaw==}

  ts-interface-checker@0.1.13:
    resolution: {integrity: sha512-Y/arvbn+rrz3JCKl9C4kVNfTfSm2/mEp5FSz5EsZSANGPSlQrpRI5M4PKF+mJnE52jOO90PnPSc3Ur3bTQw0gA==}

  tslib@2.8.1:
    resolution: {integrity: sha512-oJFu94HQb+KVduSUQL7wnpmqnfmLsOA/nAh6b6EH0wCEoK0/mPeXU6c3wKDV83MkOuHPRHtSXKKU99IBazS/2w==}

  turbo-darwin-64@2.5.6:
    resolution: {integrity: sha512-3C1xEdo4aFwMJAPvtlPqz1Sw/+cddWIOmsalHFMrsqqydcptwBfu26WW2cDm3u93bUzMbBJ8k3zNKFqxJ9ei2A==}
    cpu: [x64]
    os: [darwin]

  turbo-darwin-arm64@2.5.6:
    resolution: {integrity: sha512-LyiG+rD7JhMfYwLqB6k3LZQtYn8CQQUePbpA8mF/hMLPAekXdJo1g0bUPw8RZLwQXUIU/3BU7tXENvhSGz5DPA==}
    cpu: [arm64]
    os: [darwin]

  turbo-linux-64@2.5.6:
    resolution: {integrity: sha512-GOcUTT0xiT/pSnHL4YD6Yr3HreUhU8pUcGqcI2ksIF9b2/r/kRHwGFcsHgpG3+vtZF/kwsP0MV8FTlTObxsYIA==}
    cpu: [x64]
    os: [linux]

  turbo-linux-arm64@2.5.6:
    resolution: {integrity: sha512-10Tm15bruJEA3m0V7iZcnQBpObGBcOgUcO+sY7/2vk1bweW34LMhkWi8svjV9iDF68+KJDThnYDlYE/bc7/zzQ==}
    cpu: [arm64]
    os: [linux]

  turbo-windows-64@2.5.6:
    resolution: {integrity: sha512-FyRsVpgaj76It0ludwZsNN40ytHN+17E4PFJyeliBEbxrGTc5BexlXVpufB7XlAaoaZVxbS6KT8RofLfDRyEPg==}
    cpu: [x64]
    os: [win32]

  turbo-windows-arm64@2.5.6:
    resolution: {integrity: sha512-j/tWu8cMeQ7HPpKri6jvKtyXg9K1gRyhdK4tKrrchH8GNHscPX/F71zax58yYtLRWTiK04zNzPcUJuoS0+v/+Q==}
    cpu: [arm64]
    os: [win32]

  turbo@2.5.6:
    resolution: {integrity: sha512-gxToHmi9oTBNB05UjUsrWf0OyN5ZXtD0apOarC1KIx232Vp3WimRNy3810QzeNSgyD5rsaIDXlxlbnOzlouo+w==}
    hasBin: true

  twoslash-protocol@0.3.4:
    resolution: {integrity: sha512-HHd7lzZNLUvjPzG/IE6js502gEzLC1x7HaO1up/f72d8G8ScWAs9Yfa97igelQRDl5h9tGcdFsRp+lNVre1EeQ==}

  twoslash@0.3.4:
    resolution: {integrity: sha512-RtJURJlGRxrkJmTcZMjpr7jdYly1rfgpujJr1sBM9ch7SKVht/SjFk23IOAyvwT1NLCk+SJiMrvW4rIAUM2Wug==}
    peerDependencies:
      typescript: ^5.5.0

  type-detect@4.0.8:
    resolution: {integrity: sha512-0fr/mIH1dlO+x7TlcMy+bIDqKPsw/70tVyeHW787goQjhmqaZe10uwLujubK9q9Lg6Fiho1KUKDYz0Z7k7g5/g==}
    engines: {node: '>=4'}

  type-fest@0.7.1:
    resolution: {integrity: sha512-Ne2YiiGN8bmrmJJEuTWTLJR32nh/JdL1+PSicowtNb0WFpn59GK8/lfD61bVtzguz7b3PBt74nxpv/Pw5po5Rg==}
    engines: {node: '>=8'}

  typescript@5.6.2:
    resolution: {integrity: sha512-NW8ByodCSNCwZeghjN3o+JX5OFH0Ojg6sadjEKY4huZ52TqbJTJnDo5+Tw98lSy63NZvi4n+ez5m2u5d4PkZyw==}
    engines: {node: '>=14.17'}
    hasBin: true

  uncrypto@0.1.3:
    resolution: {integrity: sha512-Ql87qFHB3s/De2ClA9e0gsnS6zXG27SkTiSJwjCc9MebbfapQfuPzumMIUMi38ezPZVNFcHI9sUIepeQfw8J8Q==}

  undici-types@6.21.0:
    resolution: {integrity: sha512-iwDZqg0QAGrg9Rav5H4n0M64c3mkR59cJ6wQp+7C4nI0gsmExaedaYLNO44eT4AtBBwjbTiGPMlt2Md0T9H9JQ==}

  unified@10.1.2:
    resolution: {integrity: sha512-pUSWAi/RAnVy1Pif2kAoeWNBa3JVrx0MId2LASj8G+7AiHWoKZNTomq6LG326T68U7/e263X6fTdcXIy7XnF7Q==}

  unified@11.0.5:
    resolution: {integrity: sha512-xKvGhPWw3k84Qjh8bI3ZeJjqnyadK+GEFtazSfZv/rKeTkTjOJho6mFqh2SM96iIcZokxiOpg78GazTSg8+KHA==}

  unist-util-generated@2.0.1:
    resolution: {integrity: sha512-qF72kLmPxAw0oN2fwpWIqbXAVyEqUzDHMsbtPvOudIlUzXYFIeQIuxXQCRCFh22B7cixvU0MG7m3MW8FTq/S+A==}

  unist-util-is@5.2.1:
    resolution: {integrity: sha512-u9njyyfEh43npf1M+yGKDGVPbY/JWEemg5nH05ncKPfi+kBbKBJoTdsogMu33uhytuLlv9y0O7GH7fEdwLdLQw==}

  unist-util-is@6.0.0:
    resolution: {integrity: sha512-2qCTHimwdxLfz+YzdGfkqNlH0tLi9xjTnHddPmJwtIG9MGsdbutfTc4P+haPD7l7Cjxf/WZj+we5qfVPvvxfYw==}

  unist-util-position-from-estree@1.1.2:
    resolution: {integrity: sha512-poZa0eXpS+/XpoQwGwl79UUdea4ol2ZuCYguVaJS4qzIOMDzbqz8a3erUCOmubSZkaOuGamb3tX790iwOIROww==}

  unist-util-position-from-estree@2.0.0:
    resolution: {integrity: sha512-KaFVRjoqLyF6YXCbVLNad/eS4+OfPQQn2yOd7zF/h5T/CSL2v8NpN6a5TPvtbXthAGw5nG+PuTtq+DdIZr+cRQ==}

  unist-util-position@4.0.4:
    resolution: {integrity: sha512-kUBE91efOWfIVBo8xzh/uZQ7p9ffYRtUbMRZBNFYwf0RK8koUMx6dGUfwylLOKmaT2cs4wSW96QoYUSXAyEtpg==}

  unist-util-position@5.0.0:
    resolution: {integrity: sha512-fucsC7HjXvkB5R3kTCO7kUjRdrS0BJt3M/FPxmHMBOm8JQi2BsHAHFsy27E0EolP8rp0NzXsJ+jNPyDWvOJZPA==}

  unist-util-remove-position@4.0.2:
    resolution: {integrity: sha512-TkBb0HABNmxzAcfLf4qsIbFbaPDvMO6wa3b3j4VcEzFVaw1LBKwnW4/sRJ/atSLSzoIg41JWEdnE7N6DIhGDGQ==}

  unist-util-stringify-position@3.0.3:
    resolution: {integrity: sha512-k5GzIBZ/QatR8N5X2y+drfpWG8IDBzdnVj6OInRNWm1oXrzydiaAT2OQiA8DPRRZyAKb9b6I2a6PxYklZD0gKg==}

  unist-util-stringify-position@4.0.0:
    resolution: {integrity: sha512-0ASV06AAoKCDkS2+xw5RXJywruurpbC4JZSm7nr7MOt1ojAzvyyaO+UxZf18j8FCF6kmzCZKcAgN/yu2gm2XgQ==}

  unist-util-visit-parents@5.1.3:
    resolution: {integrity: sha512-x6+y8g7wWMyQhL1iZfhIPhDAs7Xwbn9nRosDXl7qoPTSCy0yNxnKc+hWokFifWQIDGi154rdUqKvbCa4+1kLhg==}

  unist-util-visit-parents@6.0.1:
    resolution: {integrity: sha512-L/PqWzfTP9lzzEa6CKs0k2nARxTdZduw3zyh8d2NVBnsyvHjSX4TWse388YrrQKbvI8w20fGjGlhgT96WwKykw==}

  unist-util-visit@4.1.2:
    resolution: {integrity: sha512-MSd8OUGISqHdVvfY9TPhyK2VdUrPgxkUtWSuMHF6XAAFuL4LokseigBnZtPnJMu+FbynTkFNnFlyjxpVKujMRg==}

  unist-util-visit@5.0.0:
    resolution: {integrity: sha512-MR04uvD+07cwl/yhVuVWAtw+3GOR/knlL55Nd/wAdblk27GCVt3lqpTivy/tkJcZoNPzTwS1Y+KMojlLDhoTzg==}

  unpipe@1.0.0:
    resolution: {integrity: sha512-pjy2bYhSsufwWlKwPc+l3cN7+wuJlK6uz0YdJEOlQDbl6jo/YlPi4mb8agUkVC8BF7V8NuzeyPNqRksA3hztKQ==}
    engines: {node: '>= 0.8'}

  update-browserslist-db@1.1.3:
    resolution: {integrity: sha512-UxhIZQ+QInVdunkDAaiazvvT/+fXL5Osr0JZlJulepYu6Jd7qJtDZjlur0emRlT71EN3ScPoE7gvsuIKKNavKw==}
    hasBin: true
    peerDependencies:
      browserslist: '>= 4.21.0'

  use-callback-ref@1.3.3:
    resolution: {integrity: sha512-jQL3lRnocaFtu3V00JToYz/4QkNWswxijDaCVNZRiRTO3HQDLsdu1ZtmIUvV4yPp+rvWm5j0y0TG/S61cuijTg==}
    engines: {node: '>=10'}
    peerDependencies:
      '@types/react': '*'
      react: ^16.8.0 || ^17.0.0 || ^18.0.0 || ^19.0.0 || ^19.0.0-rc
    peerDependenciesMeta:
      '@types/react':
        optional: true

  use-sidecar@1.1.3:
    resolution: {integrity: sha512-Fedw0aZvkhynoPYlA5WXrMCAMm+nSWdZt6lzJQ7Ok8S6Q+VsHmHpRWndVRJ8Be0ZbkfPc5LRYH+5XrzXcEeLRQ==}
    engines: {node: '>=10'}
    peerDependencies:
      '@types/react': '*'
      react: ^16.8.0 || ^17.0.0 || ^18.0.0 || ^19.0.0 || ^19.0.0-rc
    peerDependenciesMeta:
      '@types/react':
        optional: true

  use-sync-external-store@1.5.0:
    resolution: {integrity: sha512-Rb46I4cGGVBmjamjphe8L/UnvJD+uPPtTkNvX5mZgqdbavhI4EbgIWJiIHXJ8bc/i9EQGPRh4DwEURJ552Do0A==}
    peerDependencies:
      react: ^16.8.0 || ^17.0.0 || ^18.0.0 || ^19.0.0

  util-deprecate@1.0.2:
    resolution: {integrity: sha512-EPD5q1uXyFxJpCrLnCc1nHnq3gOa6DZBocAIiI2TaSCA7VCJ1UJDMagCzIkXNsUYfD1daK//LTEQ8xiIbrHtcw==}

  utils-merge@1.0.1:
    resolution: {integrity: sha512-pMZTvIkT1d+TFGvDOqodOclx0QWkkgi6Tdoa8gC8ffGAAqz9pzPTZWAybbsHHoED/ztMtkv/VoYTYyShUn81hA==}
    engines: {node: '>= 0.4.0'}

  uuid@9.0.1:
    resolution: {integrity: sha512-b+1eJOlsR9K8HJpow9Ok3fiWOWSIcIzXodvv0rQjVoOVNpWMpxf1wZNpt4y9h10odCNrqnYp1OBzRktckBe3sA==}
    hasBin: true

  uvu@0.5.6:
    resolution: {integrity: sha512-+g8ENReyr8YsOc6fv/NVJs2vFdHBnBNdfE49rshrTzDWOlUx4Gq7KOS2GD8eqhy2j+Ejq29+SbKH8yjkAqXqoA==}
    engines: {node: '>=8'}
    hasBin: true

  vfile-message@3.1.4:
    resolution: {integrity: sha512-fa0Z6P8HUrQN4BZaX05SIVXic+7kE3b05PWAtPuYP9QLHsLKYR7/AlLW3NtOrpXRLeawpDLMsVkmk5DG0NXgWw==}

  vfile-message@4.0.3:
    resolution: {integrity: sha512-QTHzsGd1EhbZs4AsQ20JX1rC3cOlt/IWJruk893DfLRr57lcnOeMaWG4K0JrRta4mIJZKth2Au3mM3u03/JWKw==}

  vfile@5.3.7:
    resolution: {integrity: sha512-r7qlzkgErKjobAmyNIkkSpizsFPYiUPuJb5pNW1RB4JcYVZhs4lIbVqk8XPk033CV/1z8ss5pkax8SuhGpcG8g==}

  vfile@6.0.3:
    resolution: {integrity: sha512-KzIbH/9tXat2u30jf+smMwFCsno4wHVdNmzFyL+T/L3UGqqk6JKfVqOFOZEpZSHADH1k40ab6NUIXZq422ov3Q==}

  vite-node@3.2.4:
    resolution: {integrity: sha512-EbKSKh+bh1E1IFxeO0pg1n4dvoOTt0UDiXMd/qn++r98+jPO1xtJilvXldeuQ8giIB5IkpjCgMleHMNEsGH6pg==}
    engines: {node: ^18.0.0 || ^20.0.0 || >=22.0.0}
    hasBin: true

  vite@7.1.4:
    resolution: {integrity: sha512-X5QFK4SGynAeeIt+A7ZWnApdUyHYm+pzv/8/A57LqSGcI88U6R6ipOs3uCesdc6yl7nl+zNO0t8LmqAdXcQihw==}
    engines: {node: ^20.19.0 || >=22.12.0}
    hasBin: true
    peerDependencies:
      '@types/node': ^20.19.0 || >=22.12.0
      jiti: '>=1.21.0'
      less: ^4.0.0
      lightningcss: ^1.21.0
      sass: ^1.70.0
      sass-embedded: ^1.70.0
      stylus: '>=0.54.8'
      sugarss: ^5.0.0
      terser: ^5.16.0
      tsx: ^4.8.1
      yaml: ^2.4.2
    peerDependenciesMeta:
      '@types/node':
        optional: true
      jiti:
        optional: true
      less:
        optional: true
      lightningcss:
        optional: true
      sass:
        optional: true
      sass-embedded:
        optional: true
      stylus:
        optional: true
      sugarss:
        optional: true
      terser:
        optional: true
      tsx:
        optional: true
      yaml:
        optional: true

  vitest@3.2.4:
    resolution: {integrity: sha512-LUCP5ev3GURDysTWiP47wRRUpLKMOfPh+yKTx3kVIEiu5KOMeqzpnYNsKyOoVrULivR8tLcks4+lga33Whn90A==}
    engines: {node: ^18.0.0 || ^20.0.0 || >=22.0.0}
    hasBin: true
    peerDependencies:
      '@edge-runtime/vm': '*'
      '@types/debug': ^4.1.12
      '@types/node': ^18.0.0 || ^20.0.0 || >=22.0.0
      '@vitest/browser': 3.2.4
      '@vitest/ui': 3.2.4
      happy-dom: '*'
      jsdom: '*'
    peerDependenciesMeta:
      '@edge-runtime/vm':
        optional: true
      '@types/debug':
        optional: true
      '@types/node':
        optional: true
      '@vitest/browser':
        optional: true
      '@vitest/ui':
        optional: true
      happy-dom:
        optional: true
      jsdom:
        optional: true

  vlq@1.0.1:
    resolution: {integrity: sha512-gQpnTgkubC6hQgdIcRdYGDSDc+SaujOdyesZQMv6JlfQee/9Mp0Qhnys6WxDWvQnL5WZdT7o2Ul187aSt0Rq+w==}

  vscode-oniguruma@1.7.0:
    resolution: {integrity: sha512-L9WMGRfrjOhgHSdOYgCt/yRMsXzLDJSL7BPrOZt73gU0iWO4mpqzqQzOz5srxqTvMBaR0XZTSrVWo4j55Rc6cA==}

  vscode-textmate@5.2.0:
    resolution: {integrity: sha512-Uw5ooOQxRASHgu6C7GVvUxisKXfSgW4oFlO+aa+PAkgmH89O3CXxEEzNRNtHSqtXFTl0nAC1uYj0GMSH27uwtQ==}

  vscode-textmate@8.0.0:
    resolution: {integrity: sha512-AFbieoL7a5LMqcnOF04ji+rpXadgOXnZsxQr//r83kLPr7biP7am3g9zbaZIaBGwBRWeSvoMD4mgPdX3e4NWBg==}

  walker@1.0.8:
    resolution: {integrity: sha512-ts/8E8l5b7kY0vlWLewOkDXMmPdLcVV4GmOQLyxuSswIJsweeFZtAsMF7k1Nszz+TYBQrlYRmzOnr398y1JemQ==}

  watchpack@2.4.4:
    resolution: {integrity: sha512-c5EGNOiyxxV5qmTtAB7rbiXxi1ooX1pQKMLX/MIabJjRA0SJBQOjKF+KSVfHkr9U1cADPon0mRiVe/riyaiDUA==}
    engines: {node: '>=10.13.0'}

  webpack-sources@3.3.3:
    resolution: {integrity: sha512-yd1RBzSGanHkitROoPFd6qsrxt+oFhg/129YzheDGqeustzX0vTZJZsSsQjVQC4yzBQ56K55XU8gaNCtIzOnTg==}
    engines: {node: '>=10.13.0'}

  webpack@5.101.3:
    resolution: {integrity: sha512-7b0dTKR3Ed//AD/6kkx/o7duS8H3f1a4w3BYpIriX4BzIhjkn4teo05cptsxvLesHFKK5KObnadmCHBwGc+51A==}
    engines: {node: '>=10.13.0'}
    hasBin: true
    peerDependencies:
      webpack-cli: '*'
    peerDependenciesMeta:
      webpack-cli:
        optional: true

  whatwg-fetch@3.6.20:
    resolution: {integrity: sha512-EqhiFU6daOA8kpjOWTL0olhVOF3i7OrFzSYiGsEMB8GcXS+RrzauAERX65xMeNWVqxA6HXH2m69Z9LaKKdisfg==}

  which-module@2.0.1:
    resolution: {integrity: sha512-iBdZ57RDvnOR9AGBhML2vFZf7h8vmBjhoaZqODJBFWHVtKkDmKuHai3cx5PgVMrX5YDNp27AofYbAwctSS+vhQ==}

  which@2.0.2:
    resolution: {integrity: sha512-BLI3Tl1TW3Pvl70l3yq3Y64i+awpwXqsGBYWkkqMtnbXgrMD+yj7rhW0kuEDxzJaYXGjEW5ogapKNMEKNMjibA==}
    engines: {node: '>= 8'}
    hasBin: true

  why-is-node-running@2.3.0:
    resolution: {integrity: sha512-hUrmaWBdVDcxvYqnyh09zunKzROWjbZTiNy8dBEjkS7ehEDQibXJ7XvlmtbwuTclUiIyN+CyXQD4Vmko8fNm8w==}
    engines: {node: '>=8'}
    hasBin: true

  wrap-ansi@6.2.0:
    resolution: {integrity: sha512-r6lPcBGxZXlIcymEu7InxDMhdW0KDxpLgoFLcguasxCaJ/SOIZwINatK9KY/tf+ZrlywOKU0UDj3ATXUBfxJXA==}
    engines: {node: '>=8'}

  wrap-ansi@7.0.0:
    resolution: {integrity: sha512-YVGIj2kamLSTxw6NsZjoBxfSwsn0ycdesmc4p+Q21c5zPuZ1pl+NfxVdxPtdHvmNVOQ6XSYG4AUtyt/Fi7D16Q==}
    engines: {node: '>=10'}

  wrap-ansi@8.1.0:
    resolution: {integrity: sha512-si7QWI6zUMq56bESFvagtmzMdGOtoxfR+Sez11Mobfc7tm+VkUckk9bW2UeffTGVUbOksxmSw0AA2gs8g71NCQ==}
    engines: {node: '>=12'}

  wrappy@1.0.2:
    resolution: {integrity: sha512-l4Sp/DRseor9wL6EvV2+TuQn63dMkPjZ/sp9XkghTEbV9KlPS1xUsZ3u7/IQO4wxtcFB4bgpQPRcR3QCvezPcQ==}

  write-file-atomic@4.0.2:
    resolution: {integrity: sha512-7KxauUdBmSdWnmpaGFg+ppNjKF8uNLry8LyzjauQDOVONfFLNKrKvQOxZ/VuTIcS/gge/YNahf5RIIQWTSarlg==}
    engines: {node: ^12.13.0 || ^14.15.0 || >=16.0.0}

  ws@6.2.3:
    resolution: {integrity: sha512-jmTjYU0j60B+vHey6TfR3Z7RD61z/hmxBS3VMSGIrroOWXQEneK1zNuotOUrGyBHQj0yrpsLHPWtigEFd13ndA==}
    peerDependencies:
      bufferutil: ^4.0.1
      utf-8-validate: ^5.0.2
    peerDependenciesMeta:
      bufferutil:
        optional: true
      utf-8-validate:
        optional: true

  ws@7.5.10:
    resolution: {integrity: sha512-+dbF1tHwZpXcbOJdVOkzLDxZP1ailvSxM6ZweXTegylPny803bFhA+vqBYw4s31NSAk4S2Qz+AKXK9a4wkdjcQ==}
    engines: {node: '>=8.3.0'}
    peerDependencies:
      bufferutil: ^4.0.1
      utf-8-validate: ^5.0.2
    peerDependenciesMeta:
      bufferutil:
        optional: true
      utf-8-validate:
        optional: true

  xml-js@1.6.11:
    resolution: {integrity: sha512-7rVi2KMfwfWFl+GpPg6m80IVMWXLRjO+PxTq7V2CDhoGak0wzYzFgUY2m4XJ47OGdXd8eLE8EmwfAmdjw7lC1g==}
    hasBin: true

  y18n@4.0.3:
    resolution: {integrity: sha512-JKhqTOwSrqNA1NY5lSztJ1GrBiUodLMmIZuLiDaMRJ+itFd+ABVE8XBjOvIWL+rSqNDC74LCSFmlb/U4UZ4hJQ==}

  y18n@5.0.8:
    resolution: {integrity: sha512-0pfFzegeDWJHJIAmTLRP2DwHjdF5s7jo9tuztdQxAhINCdvS+3nGINqPd00AphqJR/0LhANUS6/+7SCb98YOfA==}
    engines: {node: '>=10'}

  yallist@3.1.1:
    resolution: {integrity: sha512-a4UGQaWPH59mOXUYnAG2ewncQS4i4F43Tv3JoAM+s2VDAmS9NsK8GpDMLrCHPksFT7h3K6TOoUNn2pb7RoXx4g==}

  yaml@2.8.1:
    resolution: {integrity: sha512-lcYcMxX2PO9XMGvAJkJ3OsNMw+/7FKes7/hgerGUYWIoWu5j/+YQqcZr5JnPZWzOsEBgMbSbiSTn/dv/69Mkpw==}
    engines: {node: '>= 14.6'}
    hasBin: true

  yargs-parser@18.1.3:
    resolution: {integrity: sha512-o50j0JeToy/4K6OZcaQmW6lyXXKhq7csREXcDwk2omFPJEwUNOVtJKvmDr9EI1fAJZUyZcRF7kxGBWmRXudrCQ==}
    engines: {node: '>=6'}

  yargs-parser@21.1.1:
    resolution: {integrity: sha512-tVpsJW7DdjecAiFpbIB1e3qxIQsE6NoPc5/eTdrbbIC4h0LVsWhnoa3g+m2HclBIujHzsxZ4VJVA+GUuc2/LBw==}
    engines: {node: '>=12'}

  yargs@15.4.1:
    resolution: {integrity: sha512-aePbxDmcYW++PaqBsJ+HYUFwCdv4LVvdnhBy78E57PIor8/OVvhMrADFFEDh8DHDFRv/O9i3lPhsENjO7QX0+A==}
    engines: {node: '>=8'}

  yargs@17.7.2:
    resolution: {integrity: sha512-7dSzzRQ++CKnNI/krKnYRV7JKKPUXMEh61soaHKg9mrWEhzFWhFnxPxGl+69cD1Ou63C13NUPCnmIcrvqCuM6w==}
    engines: {node: '>=12'}

  zod@4.1.5:
    resolution: {integrity: sha512-rcUUZqlLJgBC33IT3PNMgsCq6TzLQEG/Ei/KTCU0PedSWRMAXoOUN+4t/0H+Q8bdnLPdqUYnvboJT0bn/229qg==}

  zwitch@2.0.4:
    resolution: {integrity: sha512-bXE4cR/kVZhKZX/RjPEflHaKVhUVl85noU3v6b8apfQEc1x4A+zBxjZ4lN8LqGd6WZ3dl98pY4o717VFmoPp+A==}

snapshots:

  '@alloc/quick-lru@5.2.0': {}

  '@babel/code-frame@7.27.1':
    dependencies:
      '@babel/helper-validator-identifier': 7.27.1
      js-tokens: 4.0.0
      picocolors: 1.1.1

  '@babel/compat-data@7.28.4': {}

  '@babel/core@7.28.4':
    dependencies:
      '@babel/code-frame': 7.27.1
      '@babel/generator': 7.28.3
      '@babel/helper-compilation-targets': 7.27.2
      '@babel/helper-module-transforms': 7.28.3(@babel/core@7.28.4)
      '@babel/helpers': 7.28.4
      '@babel/parser': 7.28.4
      '@babel/template': 7.27.2
      '@babel/traverse': 7.28.4
      '@babel/types': 7.28.4
      '@jridgewell/remapping': 2.3.5
      convert-source-map: 2.0.0
      debug: 4.4.1
      gensync: 1.0.0-beta.2
      json5: 2.2.3
      semver: 6.3.1
    transitivePeerDependencies:
      - supports-color

  '@babel/generator@7.28.3':
    dependencies:
      '@babel/parser': 7.28.4
      '@babel/types': 7.28.4
      '@jridgewell/gen-mapping': 0.3.13
      '@jridgewell/trace-mapping': 0.3.30
      jsesc: 3.1.0

  '@babel/helper-compilation-targets@7.27.2':
    dependencies:
      '@babel/compat-data': 7.28.4
      '@babel/helper-validator-option': 7.27.1
      browserslist: 4.25.4
      lru-cache: 5.1.1
      semver: 6.3.1

  '@babel/helper-globals@7.28.0': {}

  '@babel/helper-module-imports@7.27.1':
    dependencies:
      '@babel/traverse': 7.28.4
      '@babel/types': 7.28.4
    transitivePeerDependencies:
      - supports-color

  '@babel/helper-module-transforms@7.28.3(@babel/core@7.28.4)':
    dependencies:
      '@babel/core': 7.28.4
      '@babel/helper-module-imports': 7.27.1
      '@babel/helper-validator-identifier': 7.27.1
      '@babel/traverse': 7.28.4
    transitivePeerDependencies:
      - supports-color

  '@babel/helper-plugin-utils@7.27.1': {}

  '@babel/helper-string-parser@7.27.1': {}

  '@babel/helper-validator-identifier@7.27.1': {}

  '@babel/helper-validator-option@7.27.1': {}

  '@babel/helpers@7.28.4':
    dependencies:
      '@babel/template': 7.27.2
      '@babel/types': 7.28.4

  '@babel/parser@7.28.4':
    dependencies:
      '@babel/types': 7.28.4

  '@babel/plugin-syntax-async-generators@7.8.4(@babel/core@7.28.4)':
    dependencies:
      '@babel/core': 7.28.4
      '@babel/helper-plugin-utils': 7.27.1

  '@babel/plugin-syntax-bigint@7.8.3(@babel/core@7.28.4)':
    dependencies:
      '@babel/core': 7.28.4
      '@babel/helper-plugin-utils': 7.27.1

  '@babel/plugin-syntax-class-properties@7.12.13(@babel/core@7.28.4)':
    dependencies:
      '@babel/core': 7.28.4
      '@babel/helper-plugin-utils': 7.27.1

  '@babel/plugin-syntax-class-static-block@7.14.5(@babel/core@7.28.4)':
    dependencies:
      '@babel/core': 7.28.4
      '@babel/helper-plugin-utils': 7.27.1

  '@babel/plugin-syntax-import-attributes@7.27.1(@babel/core@7.28.4)':
    dependencies:
      '@babel/core': 7.28.4
      '@babel/helper-plugin-utils': 7.27.1

  '@babel/plugin-syntax-import-meta@7.10.4(@babel/core@7.28.4)':
    dependencies:
      '@babel/core': 7.28.4
      '@babel/helper-plugin-utils': 7.27.1

  '@babel/plugin-syntax-json-strings@7.8.3(@babel/core@7.28.4)':
    dependencies:
      '@babel/core': 7.28.4
      '@babel/helper-plugin-utils': 7.27.1

  '@babel/plugin-syntax-logical-assignment-operators@7.10.4(@babel/core@7.28.4)':
    dependencies:
      '@babel/core': 7.28.4
      '@babel/helper-plugin-utils': 7.27.1

  '@babel/plugin-syntax-nullish-coalescing-operator@7.8.3(@babel/core@7.28.4)':
    dependencies:
      '@babel/core': 7.28.4
      '@babel/helper-plugin-utils': 7.27.1

  '@babel/plugin-syntax-numeric-separator@7.10.4(@babel/core@7.28.4)':
    dependencies:
      '@babel/core': 7.28.4
      '@babel/helper-plugin-utils': 7.27.1

  '@babel/plugin-syntax-object-rest-spread@7.8.3(@babel/core@7.28.4)':
    dependencies:
      '@babel/core': 7.28.4
      '@babel/helper-plugin-utils': 7.27.1

  '@babel/plugin-syntax-optional-catch-binding@7.8.3(@babel/core@7.28.4)':
    dependencies:
      '@babel/core': 7.28.4
      '@babel/helper-plugin-utils': 7.27.1

  '@babel/plugin-syntax-optional-chaining@7.8.3(@babel/core@7.28.4)':
    dependencies:
      '@babel/core': 7.28.4
      '@babel/helper-plugin-utils': 7.27.1

  '@babel/plugin-syntax-private-property-in-object@7.14.5(@babel/core@7.28.4)':
    dependencies:
      '@babel/core': 7.28.4
      '@babel/helper-plugin-utils': 7.27.1

  '@babel/plugin-syntax-top-level-await@7.14.5(@babel/core@7.28.4)':
    dependencies:
      '@babel/core': 7.28.4
      '@babel/helper-plugin-utils': 7.27.1

  '@babel/runtime@7.28.4': {}

  '@babel/template@7.27.2':
    dependencies:
      '@babel/code-frame': 7.27.1
      '@babel/parser': 7.28.4
      '@babel/types': 7.28.4

  '@babel/traverse@7.28.4':
    dependencies:
      '@babel/code-frame': 7.27.1
      '@babel/generator': 7.28.3
      '@babel/helper-globals': 7.28.0
      '@babel/parser': 7.28.4
      '@babel/template': 7.27.2
      '@babel/types': 7.28.4
      debug: 4.4.1
    transitivePeerDependencies:
      - supports-color

  '@babel/types@7.28.4':
    dependencies:
      '@babel/helper-string-parser': 7.27.1
      '@babel/helper-validator-identifier': 7.27.1

  '@better-auth/expo@1.3.8(better-auth@1.3.8(react-dom@19.1.0(react@19.1.0))(react@19.1.0))':
    dependencies:
      '@better-fetch/fetch': 1.1.18
      better-auth: 1.3.8(react-dom@19.1.0(react@19.1.0))(react@19.1.0)

  '@better-auth/utils@0.2.6':
    dependencies:
      uncrypto: 0.1.3

  '@better-fetch/fetch@1.1.18': {}

  '@biomejs/biome@2.1.3':
    optionalDependencies:
      '@biomejs/cli-darwin-arm64': 2.1.3
      '@biomejs/cli-darwin-x64': 2.1.3
      '@biomejs/cli-linux-arm64': 2.1.3
      '@biomejs/cli-linux-arm64-musl': 2.1.3
      '@biomejs/cli-linux-x64': 2.1.3
      '@biomejs/cli-linux-x64-musl': 2.1.3
      '@biomejs/cli-win32-arm64': 2.1.3
      '@biomejs/cli-win32-x64': 2.1.3

  '@biomejs/cli-darwin-arm64@2.1.3':
    optional: true

  '@biomejs/cli-darwin-x64@2.1.3':
    optional: true

  '@biomejs/cli-linux-arm64-musl@2.1.3':
    optional: true

  '@biomejs/cli-linux-arm64@2.1.3':
    optional: true

  '@biomejs/cli-linux-x64-musl@2.1.3':
    optional: true

  '@biomejs/cli-linux-x64@2.1.3':
    optional: true

  '@biomejs/cli-win32-arm64@2.1.3':
    optional: true

  '@biomejs/cli-win32-x64@2.1.3':
    optional: true

  '@csstools/color-helpers@4.2.1': {}

  '@csstools/css-calc@1.2.4(@csstools/css-parser-algorithms@2.7.1(@csstools/css-tokenizer@2.4.1))(@csstools/css-tokenizer@2.4.1)':
    dependencies:
      '@csstools/css-parser-algorithms': 2.7.1(@csstools/css-tokenizer@2.4.1)
      '@csstools/css-tokenizer': 2.4.1

  '@csstools/css-color-parser@2.0.5(@csstools/css-parser-algorithms@2.7.1(@csstools/css-tokenizer@2.4.1))(@csstools/css-tokenizer@2.4.1)':
    dependencies:
      '@csstools/color-helpers': 4.2.1
      '@csstools/css-calc': 1.2.4(@csstools/css-parser-algorithms@2.7.1(@csstools/css-tokenizer@2.4.1))(@csstools/css-tokenizer@2.4.1)
      '@csstools/css-parser-algorithms': 2.7.1(@csstools/css-tokenizer@2.4.1)
      '@csstools/css-tokenizer': 2.4.1

  '@csstools/css-parser-algorithms@2.7.1(@csstools/css-tokenizer@2.4.1)':
    dependencies:
      '@csstools/css-tokenizer': 2.4.1

  '@csstools/css-tokenizer@2.4.1': {}

  '@csstools/postcss-oklab-function@3.0.19(postcss@8.5.6)':
    dependencies:
      '@csstools/css-color-parser': 2.0.5(@csstools/css-parser-algorithms@2.7.1(@csstools/css-tokenizer@2.4.1))(@csstools/css-tokenizer@2.4.1)
      '@csstools/css-parser-algorithms': 2.7.1(@csstools/css-tokenizer@2.4.1)
      '@csstools/css-tokenizer': 2.4.1
      '@csstools/postcss-progressive-custom-properties': 3.3.0(postcss@8.5.6)
      '@csstools/utilities': 1.0.0(postcss@8.5.6)
      postcss: 8.5.6

  '@csstools/postcss-progressive-custom-properties@3.3.0(postcss@8.5.6)':
    dependencies:
      postcss: 8.5.6
      postcss-value-parser: 4.2.0

  '@csstools/utilities@1.0.0(postcss@8.5.6)':
    dependencies:
      postcss: 8.5.6

  '@emnapi/runtime@1.5.0':
    dependencies:
      tslib: 2.8.1
    optional: true

  '@esbuild-plugins/node-resolve@0.2.2(esbuild@0.25.9)':
    dependencies:
      '@types/resolve': 1.20.6
      debug: 4.4.1
      esbuild: 0.25.9
      escape-string-regexp: 4.0.0
      resolve: 1.22.10
    transitivePeerDependencies:
      - supports-color

  '@esbuild/aix-ppc64@0.25.9':
    optional: true

  '@esbuild/android-arm64@0.25.9':
    optional: true

  '@esbuild/android-arm@0.25.9':
    optional: true

  '@esbuild/android-x64@0.25.9':
    optional: true

  '@esbuild/darwin-arm64@0.25.9':
    optional: true

  '@esbuild/darwin-x64@0.25.9':
    optional: true

  '@esbuild/freebsd-arm64@0.25.9':
    optional: true

  '@esbuild/freebsd-x64@0.25.9':
    optional: true

  '@esbuild/linux-arm64@0.25.9':
    optional: true

  '@esbuild/linux-arm@0.25.9':
    optional: true

  '@esbuild/linux-ia32@0.25.9':
    optional: true

  '@esbuild/linux-loong64@0.25.9':
    optional: true

  '@esbuild/linux-mips64el@0.25.9':
    optional: true

  '@esbuild/linux-ppc64@0.25.9':
    optional: true

  '@esbuild/linux-riscv64@0.25.9':
    optional: true

  '@esbuild/linux-s390x@0.25.9':
    optional: true

  '@esbuild/linux-x64@0.25.9':
    optional: true

  '@esbuild/netbsd-arm64@0.25.9':
    optional: true

  '@esbuild/netbsd-x64@0.25.9':
    optional: true

  '@esbuild/openbsd-arm64@0.25.9':
    optional: true

  '@esbuild/openbsd-x64@0.25.9':
    optional: true

  '@esbuild/openharmony-arm64@0.25.9':
    optional: true

  '@esbuild/sunos-x64@0.25.9':
    optional: true

  '@esbuild/win32-arm64@0.25.9':
    optional: true

  '@esbuild/win32-ia32@0.25.9':
    optional: true

  '@esbuild/win32-x64@0.25.9':
    optional: true

  '@evilmartians/harmony@1.4.0': {}

  '@fal-works/esbuild-plugin-global-externals@2.1.2': {}

  '@floating-ui/core@1.7.3':
    dependencies:
      '@floating-ui/utils': 0.2.10

  '@floating-ui/dom@1.7.4':
    dependencies:
      '@floating-ui/core': 1.7.3
      '@floating-ui/utils': 0.2.10

  '@floating-ui/react-dom@2.1.6(react-dom@19.1.0(react@19.1.0))(react@19.1.0)':
    dependencies:
      '@floating-ui/dom': 1.7.4
      react: 19.1.0
      react-dom: 19.1.0(react@19.1.0)

  '@floating-ui/react@0.26.28(react-dom@19.1.0(react@19.1.0))(react@19.1.0)':
    dependencies:
      '@floating-ui/react-dom': 2.1.6(react-dom@19.1.0(react@19.1.0))(react@19.1.0)
      '@floating-ui/utils': 0.2.10
      react: 19.1.0
      react-dom: 19.1.0(react@19.1.0)
      tabbable: 6.2.0

  '@floating-ui/utils@0.2.10': {}

  '@headlessui/react@2.2.7(react-dom@19.1.0(react@19.1.0))(react@19.1.0)':
    dependencies:
      '@floating-ui/react': 0.26.28(react-dom@19.1.0(react@19.1.0))(react@19.1.0)
      '@react-aria/focus': 3.21.1(react-dom@19.1.0(react@19.1.0))(react@19.1.0)
      '@react-aria/interactions': 3.25.5(react-dom@19.1.0(react@19.1.0))(react@19.1.0)
      '@tanstack/react-virtual': 3.13.12(react-dom@19.1.0(react@19.1.0))(react@19.1.0)
      react: 19.1.0
      react-dom: 19.1.0(react@19.1.0)
      use-sync-external-store: 1.5.0(react@19.1.0)

  '@hexagon/base64@1.1.28': {}

  '@icons-pack/react-simple-icons@9.7.0(react@19.1.0)':
    dependencies:
      react: 19.1.0

  '@img/sharp-darwin-arm64@0.33.5':
    optionalDependencies:
      '@img/sharp-libvips-darwin-arm64': 1.0.4
    optional: true

  '@img/sharp-darwin-x64@0.33.5':
    optionalDependencies:
      '@img/sharp-libvips-darwin-x64': 1.0.4
    optional: true

  '@img/sharp-libvips-darwin-arm64@1.0.4':
    optional: true

  '@img/sharp-libvips-darwin-x64@1.0.4':
    optional: true

  '@img/sharp-libvips-linux-arm64@1.0.4':
    optional: true

  '@img/sharp-libvips-linux-arm@1.0.5':
    optional: true

  '@img/sharp-libvips-linux-s390x@1.0.4':
    optional: true

  '@img/sharp-libvips-linux-x64@1.0.4':
    optional: true

  '@img/sharp-libvips-linuxmusl-arm64@1.0.4':
    optional: true

  '@img/sharp-libvips-linuxmusl-x64@1.0.4':
    optional: true

  '@img/sharp-linux-arm64@0.33.5':
    optionalDependencies:
      '@img/sharp-libvips-linux-arm64': 1.0.4
    optional: true

  '@img/sharp-linux-arm@0.33.5':
    optionalDependencies:
      '@img/sharp-libvips-linux-arm': 1.0.5
    optional: true

  '@img/sharp-linux-s390x@0.33.5':
    optionalDependencies:
      '@img/sharp-libvips-linux-s390x': 1.0.4
    optional: true

  '@img/sharp-linux-x64@0.33.5':
    optionalDependencies:
      '@img/sharp-libvips-linux-x64': 1.0.4
    optional: true

  '@img/sharp-linuxmusl-arm64@0.33.5':
    optionalDependencies:
      '@img/sharp-libvips-linuxmusl-arm64': 1.0.4
    optional: true

  '@img/sharp-linuxmusl-x64@0.33.5':
    optionalDependencies:
      '@img/sharp-libvips-linuxmusl-x64': 1.0.4
    optional: true

  '@img/sharp-wasm32@0.33.5':
    dependencies:
      '@emnapi/runtime': 1.5.0
    optional: true

  '@img/sharp-win32-ia32@0.33.5':
    optional: true

  '@img/sharp-win32-x64@0.33.5':
    optional: true

  '@isaacs/cliui@8.0.2':
    dependencies:
      string-width: 5.1.2
      string-width-cjs: string-width@4.2.3
      strip-ansi: 7.1.0
      strip-ansi-cjs: strip-ansi@6.0.1
      wrap-ansi: 8.1.0
      wrap-ansi-cjs: wrap-ansi@7.0.0

  '@isaacs/ttlcache@1.4.1': {}

  '@istanbuljs/load-nyc-config@1.1.0':
    dependencies:
      camelcase: 5.3.1
      find-up: 4.1.0
      get-package-type: 0.1.0
      js-yaml: 3.14.1
      resolve-from: 5.0.0

  '@istanbuljs/schema@0.1.3': {}

  '@jest/create-cache-key-function@29.7.0':
    dependencies:
      '@jest/types': 29.6.3

  '@jest/environment@29.7.0':
    dependencies:
      '@jest/fake-timers': 29.7.0
      '@jest/types': 29.6.3
      '@types/node': 20.19.13
      jest-mock: 29.7.0

  '@jest/fake-timers@29.7.0':
    dependencies:
      '@jest/types': 29.6.3
      '@sinonjs/fake-timers': 10.3.0
      '@types/node': 20.19.13
      jest-message-util: 29.7.0
      jest-mock: 29.7.0
      jest-util: 29.7.0

  '@jest/schemas@29.6.3':
    dependencies:
      '@sinclair/typebox': 0.27.8

  '@jest/transform@29.7.0':
    dependencies:
      '@babel/core': 7.28.4
      '@jest/types': 29.6.3
      '@jridgewell/trace-mapping': 0.3.30
      babel-plugin-istanbul: 6.1.1
      chalk: 4.1.2
      convert-source-map: 2.0.0
      fast-json-stable-stringify: 2.1.0
      graceful-fs: 4.2.11
      jest-haste-map: 29.7.0
      jest-regex-util: 29.6.3
      jest-util: 29.7.0
      micromatch: 4.0.8
      pirates: 4.0.7
      slash: 3.0.0
      write-file-atomic: 4.0.2
    transitivePeerDependencies:
      - supports-color

  '@jest/types@29.6.3':
    dependencies:
      '@jest/schemas': 29.6.3
      '@types/istanbul-lib-coverage': 2.0.6
      '@types/istanbul-reports': 3.0.4
      '@types/node': 20.19.13
      '@types/yargs': 17.0.33
      chalk: 4.1.2

  '@jridgewell/gen-mapping@0.3.13':
    dependencies:
      '@jridgewell/sourcemap-codec': 1.5.5
      '@jridgewell/trace-mapping': 0.3.30

  '@jridgewell/remapping@2.3.5':
    dependencies:
      '@jridgewell/gen-mapping': 0.3.13
      '@jridgewell/trace-mapping': 0.3.30

  '@jridgewell/resolve-uri@3.1.2': {}

  '@jridgewell/source-map@0.3.11':
    dependencies:
      '@jridgewell/gen-mapping': 0.3.13
      '@jridgewell/trace-mapping': 0.3.30

  '@jridgewell/sourcemap-codec@1.5.5': {}

  '@jridgewell/trace-mapping@0.3.30':
    dependencies:
      '@jridgewell/resolve-uri': 3.1.2
      '@jridgewell/sourcemap-codec': 1.5.5

  '@levischuck/tiny-cbor@0.2.11': {}

  '@mdx-js/esbuild@3.1.1(esbuild@0.25.9)':
    dependencies:
      '@mdx-js/mdx': 3.1.1
      '@types/unist': 3.0.3
      esbuild: 0.25.9
      source-map: 0.7.6
      vfile: 6.0.3
      vfile-message: 4.0.3
    transitivePeerDependencies:
      - supports-color

  '@mdx-js/loader@2.3.0(webpack@5.101.3(esbuild@0.25.9))':
    dependencies:
      '@mdx-js/mdx': 2.3.0
      source-map: 0.7.6
      webpack: 5.101.3(esbuild@0.25.9)
    transitivePeerDependencies:
      - supports-color

  '@mdx-js/loader@2.3.0(webpack@5.101.3)':
    dependencies:
      '@mdx-js/mdx': 2.3.0
      source-map: 0.7.6
      webpack: 5.101.3
    transitivePeerDependencies:
      - supports-color

  '@mdx-js/mdx@2.3.0':
    dependencies:
      '@types/estree-jsx': 1.0.5
      '@types/mdx': 2.0.13
      estree-util-build-jsx: 2.2.2
      estree-util-is-identifier-name: 2.1.0
      estree-util-to-js: 1.2.0
      estree-walker: 3.0.3
      hast-util-to-estree: 2.3.3
      markdown-extensions: 1.1.1
      periscopic: 3.1.0
      remark-mdx: 2.3.0
      remark-parse: 10.0.2
      remark-rehype: 10.1.0
      unified: 10.1.2
      unist-util-position-from-estree: 1.1.2
      unist-util-stringify-position: 3.0.3
      unist-util-visit: 4.1.2
      vfile: 5.3.7
    transitivePeerDependencies:
      - supports-color

  '@mdx-js/mdx@3.1.1':
    dependencies:
      '@types/estree': 1.0.8
      '@types/estree-jsx': 1.0.5
      '@types/hast': 3.0.4
      '@types/mdx': 2.0.13
      acorn: 8.15.0
      collapse-white-space: 2.1.0
      devlop: 1.1.0
      estree-util-is-identifier-name: 3.0.0
      estree-util-scope: 1.0.0
      estree-walker: 3.0.3
      hast-util-to-jsx-runtime: 2.3.6
      markdown-extensions: 2.0.0
      recma-build-jsx: 1.0.0
      recma-jsx: 1.0.1(acorn@8.15.0)
      recma-stringify: 1.0.0
      rehype-recma: 1.0.0
      remark-mdx: 3.1.1
      remark-parse: 11.0.0
      remark-rehype: 11.1.2
      source-map: 0.7.6
      unified: 11.0.5
      unist-util-position-from-estree: 2.0.0
      unist-util-stringify-position: 4.0.0
      unist-util-visit: 5.0.0
      vfile: 6.0.3
    transitivePeerDependencies:
      - supports-color

  '@mdx-js/react@2.3.0(react@19.1.0)':
    dependencies:
      '@types/mdx': 2.0.13
      '@types/react': 19.1.0
      react: 19.1.0

  '@next/env@15.2.1': {}

  '@next/mdx@13.5.11(@mdx-js/loader@2.3.0(webpack@5.101.3))(@mdx-js/react@2.3.0(react@19.1.0))':
    dependencies:
      source-map: 0.7.6
    optionalDependencies:
      '@mdx-js/loader': 2.3.0(webpack@5.101.3)
      '@mdx-js/react': 2.3.0(react@19.1.0)

  '@next/mdx@15.5.2(@mdx-js/loader@2.3.0(webpack@5.101.3(esbuild@0.25.9)))(@mdx-js/react@2.3.0(react@19.1.0))':
    dependencies:
      source-map: 0.7.6
    optionalDependencies:
      '@mdx-js/loader': 2.3.0(webpack@5.101.3(esbuild@0.25.9))
      '@mdx-js/react': 2.3.0(react@19.1.0)

  '@next/swc-darwin-arm64@15.2.1':
    optional: true

  '@next/swc-darwin-x64@15.2.1':
    optional: true

  '@next/swc-linux-arm64-gnu@15.2.1':
    optional: true

  '@next/swc-linux-arm64-musl@15.2.1':
    optional: true

  '@next/swc-linux-x64-gnu@15.2.1':
    optional: true

  '@next/swc-linux-x64-musl@15.2.1':
    optional: true

  '@next/swc-win32-arm64-msvc@15.2.1':
    optional: true

  '@next/swc-win32-x64-msvc@15.2.1':
    optional: true

  '@noble/ciphers@0.6.0': {}

  '@noble/hashes@1.8.0': {}

  '@nodelib/fs.scandir@2.1.5':
    dependencies:
      '@nodelib/fs.stat': 2.0.5
      run-parallel: 1.2.0

  '@nodelib/fs.stat@2.0.5': {}

  '@nodelib/fs.walk@1.2.8':
    dependencies:
      '@nodelib/fs.scandir': 2.1.5
      fastq: 1.19.1

  '@pagefind/darwin-arm64@1.3.0':
    optional: true

  '@pagefind/darwin-x64@1.3.0':
    optional: true

  '@pagefind/linux-arm64@1.3.0':
    optional: true

  '@pagefind/linux-x64@1.3.0':
    optional: true

  '@pagefind/windows-x64@1.3.0':
    optional: true

  '@peculiar/asn1-android@2.4.0':
    dependencies:
      '@peculiar/asn1-schema': 2.4.0
      asn1js: 3.0.6
      tslib: 2.8.1

  '@peculiar/asn1-ecc@2.4.0':
    dependencies:
      '@peculiar/asn1-schema': 2.4.0
      '@peculiar/asn1-x509': 2.4.0
      asn1js: 3.0.6
      tslib: 2.8.1

  '@peculiar/asn1-rsa@2.4.0':
    dependencies:
      '@peculiar/asn1-schema': 2.4.0
      '@peculiar/asn1-x509': 2.4.0
      asn1js: 3.0.6
      tslib: 2.8.1

  '@peculiar/asn1-schema@2.4.0':
    dependencies:
      asn1js: 3.0.6
      pvtsutils: 1.3.6
      tslib: 2.8.1

  '@peculiar/asn1-x509@2.4.0':
    dependencies:
      '@peculiar/asn1-schema': 2.4.0
      asn1js: 3.0.6
      pvtsutils: 1.3.6
      tslib: 2.8.1

  '@pkgjs/parseargs@0.11.0':
    optional: true

  '@playwright/test@1.55.0':
    dependencies:
      playwright: 1.55.0

  '@polka/url@1.0.0-next.29': {}

  '@radix-ui/number@1.1.1': {}

  '@radix-ui/primitive@1.1.3': {}

  '@radix-ui/react-accessible-icon@1.1.7(@types/react-dom@19.1.0(@types/react@19.1.0))(@types/react@19.1.0)(react-dom@19.1.0(react@19.1.0))(react@19.1.0)':
    dependencies:
      '@radix-ui/react-visually-hidden': 1.2.3(@types/react-dom@19.1.0(@types/react@19.1.0))(@types/react@19.1.0)(react-dom@19.1.0(react@19.1.0))(react@19.1.0)
      react: 19.1.0
      react-dom: 19.1.0(react@19.1.0)
    optionalDependencies:
      '@types/react': 19.1.0
      '@types/react-dom': 19.1.0(@types/react@19.1.0)

  '@radix-ui/react-accordion@1.2.12(@types/react-dom@19.1.0(@types/react@19.1.0))(@types/react@19.1.0)(react-dom@19.1.0(react@19.1.0))(react@19.1.0)':
    dependencies:
      '@radix-ui/primitive': 1.1.3
      '@radix-ui/react-collapsible': 1.1.12(@types/react-dom@19.1.0(@types/react@19.1.0))(@types/react@19.1.0)(react-dom@19.1.0(react@19.1.0))(react@19.1.0)
      '@radix-ui/react-collection': 1.1.7(@types/react-dom@19.1.0(@types/react@19.1.0))(@types/react@19.1.0)(react-dom@19.1.0(react@19.1.0))(react@19.1.0)
      '@radix-ui/react-compose-refs': 1.1.2(@types/react@19.1.0)(react@19.1.0)
      '@radix-ui/react-context': 1.1.2(@types/react@19.1.0)(react@19.1.0)
      '@radix-ui/react-direction': 1.1.1(@types/react@19.1.0)(react@19.1.0)
      '@radix-ui/react-id': 1.1.1(@types/react@19.1.0)(react@19.1.0)
      '@radix-ui/react-primitive': 2.1.3(@types/react-dom@19.1.0(@types/react@19.1.0))(@types/react@19.1.0)(react-dom@19.1.0(react@19.1.0))(react@19.1.0)
      '@radix-ui/react-use-controllable-state': 1.2.2(@types/react@19.1.0)(react@19.1.0)
      react: 19.1.0
      react-dom: 19.1.0(react@19.1.0)
    optionalDependencies:
      '@types/react': 19.1.0
      '@types/react-dom': 19.1.0(@types/react@19.1.0)

  '@radix-ui/react-alert-dialog@1.1.15(@types/react-dom@19.1.0(@types/react@19.1.0))(@types/react@19.1.0)(react-dom@19.1.0(react@19.1.0))(react@19.1.0)':
    dependencies:
      '@radix-ui/primitive': 1.1.3
      '@radix-ui/react-compose-refs': 1.1.2(@types/react@19.1.0)(react@19.1.0)
      '@radix-ui/react-context': 1.1.2(@types/react@19.1.0)(react@19.1.0)
      '@radix-ui/react-dialog': 1.1.15(@types/react-dom@19.1.0(@types/react@19.1.0))(@types/react@19.1.0)(react-dom@19.1.0(react@19.1.0))(react@19.1.0)
      '@radix-ui/react-primitive': 2.1.3(@types/react-dom@19.1.0(@types/react@19.1.0))(@types/react@19.1.0)(react-dom@19.1.0(react@19.1.0))(react@19.1.0)
      '@radix-ui/react-slot': 1.2.3(@types/react@19.1.0)(react@19.1.0)
      react: 19.1.0
      react-dom: 19.1.0(react@19.1.0)
    optionalDependencies:
      '@types/react': 19.1.0
      '@types/react-dom': 19.1.0(@types/react@19.1.0)

  '@radix-ui/react-arrow@1.1.7(@types/react-dom@19.1.0(@types/react@19.1.0))(@types/react@19.1.0)(react-dom@19.1.0(react@19.1.0))(react@19.1.0)':
    dependencies:
      '@radix-ui/react-primitive': 2.1.3(@types/react-dom@19.1.0(@types/react@19.1.0))(@types/react@19.1.0)(react-dom@19.1.0(react@19.1.0))(react@19.1.0)
      react: 19.1.0
      react-dom: 19.1.0(react@19.1.0)
    optionalDependencies:
      '@types/react': 19.1.0
      '@types/react-dom': 19.1.0(@types/react@19.1.0)

  '@radix-ui/react-aspect-ratio@1.1.7(@types/react-dom@19.1.0(@types/react@19.1.0))(@types/react@19.1.0)(react-dom@19.1.0(react@19.1.0))(react@19.1.0)':
    dependencies:
      '@radix-ui/react-primitive': 2.1.3(@types/react-dom@19.1.0(@types/react@19.1.0))(@types/react@19.1.0)(react-dom@19.1.0(react@19.1.0))(react@19.1.0)
      react: 19.1.0
      react-dom: 19.1.0(react@19.1.0)
    optionalDependencies:
      '@types/react': 19.1.0
      '@types/react-dom': 19.1.0(@types/react@19.1.0)

  '@radix-ui/react-avatar@1.1.10(@types/react-dom@19.1.0(@types/react@19.1.0))(@types/react@19.1.0)(react-dom@19.1.0(react@19.1.0))(react@19.1.0)':
    dependencies:
      '@radix-ui/react-context': 1.1.2(@types/react@19.1.0)(react@19.1.0)
      '@radix-ui/react-primitive': 2.1.3(@types/react-dom@19.1.0(@types/react@19.1.0))(@types/react@19.1.0)(react-dom@19.1.0(react@19.1.0))(react@19.1.0)
      '@radix-ui/react-use-callback-ref': 1.1.1(@types/react@19.1.0)(react@19.1.0)
      '@radix-ui/react-use-is-hydrated': 0.1.0(@types/react@19.1.0)(react@19.1.0)
      '@radix-ui/react-use-layout-effect': 1.1.1(@types/react@19.1.0)(react@19.1.0)
      react: 19.1.0
      react-dom: 19.1.0(react@19.1.0)
    optionalDependencies:
      '@types/react': 19.1.0
      '@types/react-dom': 19.1.0(@types/react@19.1.0)

  '@radix-ui/react-checkbox@1.3.3(@types/react-dom@19.1.0(@types/react@19.1.0))(@types/react@19.1.0)(react-dom@19.1.0(react@19.1.0))(react@19.1.0)':
    dependencies:
      '@radix-ui/primitive': 1.1.3
      '@radix-ui/react-compose-refs': 1.1.2(@types/react@19.1.0)(react@19.1.0)
      '@radix-ui/react-context': 1.1.2(@types/react@19.1.0)(react@19.1.0)
      '@radix-ui/react-presence': 1.1.5(@types/react-dom@19.1.0(@types/react@19.1.0))(@types/react@19.1.0)(react-dom@19.1.0(react@19.1.0))(react@19.1.0)
      '@radix-ui/react-primitive': 2.1.3(@types/react-dom@19.1.0(@types/react@19.1.0))(@types/react@19.1.0)(react-dom@19.1.0(react@19.1.0))(react@19.1.0)
      '@radix-ui/react-use-controllable-state': 1.2.2(@types/react@19.1.0)(react@19.1.0)
      '@radix-ui/react-use-previous': 1.1.1(@types/react@19.1.0)(react@19.1.0)
      '@radix-ui/react-use-size': 1.1.1(@types/react@19.1.0)(react@19.1.0)
      react: 19.1.0
      react-dom: 19.1.0(react@19.1.0)
    optionalDependencies:
      '@types/react': 19.1.0
      '@types/react-dom': 19.1.0(@types/react@19.1.0)

  '@radix-ui/react-collapsible@1.1.12(@types/react-dom@19.1.0(@types/react@19.1.0))(@types/react@19.1.0)(react-dom@19.1.0(react@19.1.0))(react@19.1.0)':
    dependencies:
      '@radix-ui/primitive': 1.1.3
      '@radix-ui/react-compose-refs': 1.1.2(@types/react@19.1.0)(react@19.1.0)
      '@radix-ui/react-context': 1.1.2(@types/react@19.1.0)(react@19.1.0)
      '@radix-ui/react-id': 1.1.1(@types/react@19.1.0)(react@19.1.0)
      '@radix-ui/react-presence': 1.1.5(@types/react-dom@19.1.0(@types/react@19.1.0))(@types/react@19.1.0)(react-dom@19.1.0(react@19.1.0))(react@19.1.0)
      '@radix-ui/react-primitive': 2.1.3(@types/react-dom@19.1.0(@types/react@19.1.0))(@types/react@19.1.0)(react-dom@19.1.0(react@19.1.0))(react@19.1.0)
      '@radix-ui/react-use-controllable-state': 1.2.2(@types/react@19.1.0)(react@19.1.0)
      '@radix-ui/react-use-layout-effect': 1.1.1(@types/react@19.1.0)(react@19.1.0)
      react: 19.1.0
      react-dom: 19.1.0(react@19.1.0)
    optionalDependencies:
      '@types/react': 19.1.0
      '@types/react-dom': 19.1.0(@types/react@19.1.0)

  '@radix-ui/react-collection@1.1.7(@types/react-dom@19.1.0(@types/react@19.1.0))(@types/react@19.1.0)(react-dom@19.1.0(react@19.1.0))(react@19.1.0)':
    dependencies:
      '@radix-ui/react-compose-refs': 1.1.2(@types/react@19.1.0)(react@19.1.0)
      '@radix-ui/react-context': 1.1.2(@types/react@19.1.0)(react@19.1.0)
      '@radix-ui/react-primitive': 2.1.3(@types/react-dom@19.1.0(@types/react@19.1.0))(@types/react@19.1.0)(react-dom@19.1.0(react@19.1.0))(react@19.1.0)
      '@radix-ui/react-slot': 1.2.3(@types/react@19.1.0)(react@19.1.0)
      react: 19.1.0
      react-dom: 19.1.0(react@19.1.0)
    optionalDependencies:
      '@types/react': 19.1.0
      '@types/react-dom': 19.1.0(@types/react@19.1.0)

  '@radix-ui/react-compose-refs@1.1.2(@types/react@19.1.0)(react@19.1.0)':
    dependencies:
      react: 19.1.0
    optionalDependencies:
      '@types/react': 19.1.0

  '@radix-ui/react-context-menu@2.2.16(@types/react-dom@19.1.0(@types/react@19.1.0))(@types/react@19.1.0)(react-dom@19.1.0(react@19.1.0))(react@19.1.0)':
    dependencies:
      '@radix-ui/primitive': 1.1.3
      '@radix-ui/react-context': 1.1.2(@types/react@19.1.0)(react@19.1.0)
      '@radix-ui/react-menu': 2.1.16(@types/react-dom@19.1.0(@types/react@19.1.0))(@types/react@19.1.0)(react-dom@19.1.0(react@19.1.0))(react@19.1.0)
      '@radix-ui/react-primitive': 2.1.3(@types/react-dom@19.1.0(@types/react@19.1.0))(@types/react@19.1.0)(react-dom@19.1.0(react@19.1.0))(react@19.1.0)
      '@radix-ui/react-use-callback-ref': 1.1.1(@types/react@19.1.0)(react@19.1.0)
      '@radix-ui/react-use-controllable-state': 1.2.2(@types/react@19.1.0)(react@19.1.0)
      react: 19.1.0
      react-dom: 19.1.0(react@19.1.0)
    optionalDependencies:
      '@types/react': 19.1.0
      '@types/react-dom': 19.1.0(@types/react@19.1.0)

  '@radix-ui/react-context@1.1.2(@types/react@19.1.0)(react@19.1.0)':
    dependencies:
      react: 19.1.0
    optionalDependencies:
      '@types/react': 19.1.0

  '@radix-ui/react-dialog@1.1.15(@types/react-dom@19.1.0(@types/react@19.1.0))(@types/react@19.1.0)(react-dom@19.1.0(react@19.1.0))(react@19.1.0)':
    dependencies:
      '@radix-ui/primitive': 1.1.3
      '@radix-ui/react-compose-refs': 1.1.2(@types/react@19.1.0)(react@19.1.0)
      '@radix-ui/react-context': 1.1.2(@types/react@19.1.0)(react@19.1.0)
      '@radix-ui/react-dismissable-layer': 1.1.11(@types/react-dom@19.1.0(@types/react@19.1.0))(@types/react@19.1.0)(react-dom@19.1.0(react@19.1.0))(react@19.1.0)
      '@radix-ui/react-focus-guards': 1.1.3(@types/react@19.1.0)(react@19.1.0)
      '@radix-ui/react-focus-scope': 1.1.7(@types/react-dom@19.1.0(@types/react@19.1.0))(@types/react@19.1.0)(react-dom@19.1.0(react@19.1.0))(react@19.1.0)
      '@radix-ui/react-id': 1.1.1(@types/react@19.1.0)(react@19.1.0)
      '@radix-ui/react-portal': 1.1.9(@types/react-dom@19.1.0(@types/react@19.1.0))(@types/react@19.1.0)(react-dom@19.1.0(react@19.1.0))(react@19.1.0)
      '@radix-ui/react-presence': 1.1.5(@types/react-dom@19.1.0(@types/react@19.1.0))(@types/react@19.1.0)(react-dom@19.1.0(react@19.1.0))(react@19.1.0)
      '@radix-ui/react-primitive': 2.1.3(@types/react-dom@19.1.0(@types/react@19.1.0))(@types/react@19.1.0)(react-dom@19.1.0(react@19.1.0))(react@19.1.0)
      '@radix-ui/react-slot': 1.2.3(@types/react@19.1.0)(react@19.1.0)
      '@radix-ui/react-use-controllable-state': 1.2.2(@types/react@19.1.0)(react@19.1.0)
      aria-hidden: 1.2.6
      react: 19.1.0
      react-dom: 19.1.0(react@19.1.0)
      react-remove-scroll: 2.7.1(@types/react@19.1.0)(react@19.1.0)
    optionalDependencies:
      '@types/react': 19.1.0
      '@types/react-dom': 19.1.0(@types/react@19.1.0)

  '@radix-ui/react-direction@1.1.1(@types/react@19.1.0)(react@19.1.0)':
    dependencies:
      react: 19.1.0
    optionalDependencies:
      '@types/react': 19.1.0

  '@radix-ui/react-dismissable-layer@1.1.11(@types/react-dom@19.1.0(@types/react@19.1.0))(@types/react@19.1.0)(react-dom@19.1.0(react@19.1.0))(react@19.1.0)':
    dependencies:
      '@radix-ui/primitive': 1.1.3
      '@radix-ui/react-compose-refs': 1.1.2(@types/react@19.1.0)(react@19.1.0)
      '@radix-ui/react-primitive': 2.1.3(@types/react-dom@19.1.0(@types/react@19.1.0))(@types/react@19.1.0)(react-dom@19.1.0(react@19.1.0))(react@19.1.0)
      '@radix-ui/react-use-callback-ref': 1.1.1(@types/react@19.1.0)(react@19.1.0)
      '@radix-ui/react-use-escape-keydown': 1.1.1(@types/react@19.1.0)(react@19.1.0)
      react: 19.1.0
      react-dom: 19.1.0(react@19.1.0)
    optionalDependencies:
      '@types/react': 19.1.0
      '@types/react-dom': 19.1.0(@types/react@19.1.0)

  '@radix-ui/react-dropdown-menu@2.1.16(@types/react-dom@19.1.0(@types/react@19.1.0))(@types/react@19.1.0)(react-dom@19.1.0(react@19.1.0))(react@19.1.0)':
    dependencies:
      '@radix-ui/primitive': 1.1.3
      '@radix-ui/react-compose-refs': 1.1.2(@types/react@19.1.0)(react@19.1.0)
      '@radix-ui/react-context': 1.1.2(@types/react@19.1.0)(react@19.1.0)
      '@radix-ui/react-id': 1.1.1(@types/react@19.1.0)(react@19.1.0)
      '@radix-ui/react-menu': 2.1.16(@types/react-dom@19.1.0(@types/react@19.1.0))(@types/react@19.1.0)(react-dom@19.1.0(react@19.1.0))(react@19.1.0)
      '@radix-ui/react-primitive': 2.1.3(@types/react-dom@19.1.0(@types/react@19.1.0))(@types/react@19.1.0)(react-dom@19.1.0(react@19.1.0))(react@19.1.0)
      '@radix-ui/react-use-controllable-state': 1.2.2(@types/react@19.1.0)(react@19.1.0)
      react: 19.1.0
      react-dom: 19.1.0(react@19.1.0)
    optionalDependencies:
      '@types/react': 19.1.0
      '@types/react-dom': 19.1.0(@types/react@19.1.0)

  '@radix-ui/react-focus-guards@1.1.3(@types/react@19.1.0)(react@19.1.0)':
    dependencies:
      react: 19.1.0
    optionalDependencies:
      '@types/react': 19.1.0

  '@radix-ui/react-focus-scope@1.1.7(@types/react-dom@19.1.0(@types/react@19.1.0))(@types/react@19.1.0)(react-dom@19.1.0(react@19.1.0))(react@19.1.0)':
    dependencies:
      '@radix-ui/react-compose-refs': 1.1.2(@types/react@19.1.0)(react@19.1.0)
      '@radix-ui/react-primitive': 2.1.3(@types/react-dom@19.1.0(@types/react@19.1.0))(@types/react@19.1.0)(react-dom@19.1.0(react@19.1.0))(react@19.1.0)
      '@radix-ui/react-use-callback-ref': 1.1.1(@types/react@19.1.0)(react@19.1.0)
      react: 19.1.0
      react-dom: 19.1.0(react@19.1.0)
    optionalDependencies:
      '@types/react': 19.1.0
      '@types/react-dom': 19.1.0(@types/react@19.1.0)

  '@radix-ui/react-form@0.1.8(@types/react-dom@19.1.0(@types/react@19.1.0))(@types/react@19.1.0)(react-dom@19.1.0(react@19.1.0))(react@19.1.0)':
    dependencies:
      '@radix-ui/primitive': 1.1.3
      '@radix-ui/react-compose-refs': 1.1.2(@types/react@19.1.0)(react@19.1.0)
      '@radix-ui/react-context': 1.1.2(@types/react@19.1.0)(react@19.1.0)
      '@radix-ui/react-id': 1.1.1(@types/react@19.1.0)(react@19.1.0)
      '@radix-ui/react-label': 2.1.7(@types/react-dom@19.1.0(@types/react@19.1.0))(@types/react@19.1.0)(react-dom@19.1.0(react@19.1.0))(react@19.1.0)
      '@radix-ui/react-primitive': 2.1.3(@types/react-dom@19.1.0(@types/react@19.1.0))(@types/react@19.1.0)(react-dom@19.1.0(react@19.1.0))(react@19.1.0)
      react: 19.1.0
      react-dom: 19.1.0(react@19.1.0)
    optionalDependencies:
      '@types/react': 19.1.0
      '@types/react-dom': 19.1.0(@types/react@19.1.0)

  '@radix-ui/react-hover-card@1.1.15(@types/react-dom@19.1.0(@types/react@19.1.0))(@types/react@19.1.0)(react-dom@19.1.0(react@19.1.0))(react@19.1.0)':
    dependencies:
      '@radix-ui/primitive': 1.1.3
      '@radix-ui/react-compose-refs': 1.1.2(@types/react@19.1.0)(react@19.1.0)
      '@radix-ui/react-context': 1.1.2(@types/react@19.1.0)(react@19.1.0)
      '@radix-ui/react-dismissable-layer': 1.1.11(@types/react-dom@19.1.0(@types/react@19.1.0))(@types/react@19.1.0)(react-dom@19.1.0(react@19.1.0))(react@19.1.0)
      '@radix-ui/react-popper': 1.2.8(@types/react-dom@19.1.0(@types/react@19.1.0))(@types/react@19.1.0)(react-dom@19.1.0(react@19.1.0))(react@19.1.0)
      '@radix-ui/react-portal': 1.1.9(@types/react-dom@19.1.0(@types/react@19.1.0))(@types/react@19.1.0)(react-dom@19.1.0(react@19.1.0))(react@19.1.0)
      '@radix-ui/react-presence': 1.1.5(@types/react-dom@19.1.0(@types/react@19.1.0))(@types/react@19.1.0)(react-dom@19.1.0(react@19.1.0))(react@19.1.0)
      '@radix-ui/react-primitive': 2.1.3(@types/react-dom@19.1.0(@types/react@19.1.0))(@types/react@19.1.0)(react-dom@19.1.0(react@19.1.0))(react@19.1.0)
      '@radix-ui/react-use-controllable-state': 1.2.2(@types/react@19.1.0)(react@19.1.0)
      react: 19.1.0
      react-dom: 19.1.0(react@19.1.0)
    optionalDependencies:
      '@types/react': 19.1.0
      '@types/react-dom': 19.1.0(@types/react@19.1.0)

  '@radix-ui/react-id@1.1.1(@types/react@19.1.0)(react@19.1.0)':
    dependencies:
      '@radix-ui/react-use-layout-effect': 1.1.1(@types/react@19.1.0)(react@19.1.0)
      react: 19.1.0
    optionalDependencies:
      '@types/react': 19.1.0

  '@radix-ui/react-label@2.1.7(@types/react-dom@19.1.0(@types/react@19.1.0))(@types/react@19.1.0)(react-dom@19.1.0(react@19.1.0))(react@19.1.0)':
    dependencies:
      '@radix-ui/react-primitive': 2.1.3(@types/react-dom@19.1.0(@types/react@19.1.0))(@types/react@19.1.0)(react-dom@19.1.0(react@19.1.0))(react@19.1.0)
      react: 19.1.0
      react-dom: 19.1.0(react@19.1.0)
    optionalDependencies:
      '@types/react': 19.1.0
      '@types/react-dom': 19.1.0(@types/react@19.1.0)

  '@radix-ui/react-menu@2.1.16(@types/react-dom@19.1.0(@types/react@19.1.0))(@types/react@19.1.0)(react-dom@19.1.0(react@19.1.0))(react@19.1.0)':
    dependencies:
      '@radix-ui/primitive': 1.1.3
      '@radix-ui/react-collection': 1.1.7(@types/react-dom@19.1.0(@types/react@19.1.0))(@types/react@19.1.0)(react-dom@19.1.0(react@19.1.0))(react@19.1.0)
      '@radix-ui/react-compose-refs': 1.1.2(@types/react@19.1.0)(react@19.1.0)
      '@radix-ui/react-context': 1.1.2(@types/react@19.1.0)(react@19.1.0)
      '@radix-ui/react-direction': 1.1.1(@types/react@19.1.0)(react@19.1.0)
      '@radix-ui/react-dismissable-layer': 1.1.11(@types/react-dom@19.1.0(@types/react@19.1.0))(@types/react@19.1.0)(react-dom@19.1.0(react@19.1.0))(react@19.1.0)
      '@radix-ui/react-focus-guards': 1.1.3(@types/react@19.1.0)(react@19.1.0)
      '@radix-ui/react-focus-scope': 1.1.7(@types/react-dom@19.1.0(@types/react@19.1.0))(@types/react@19.1.0)(react-dom@19.1.0(react@19.1.0))(react@19.1.0)
      '@radix-ui/react-id': 1.1.1(@types/react@19.1.0)(react@19.1.0)
      '@radix-ui/react-popper': 1.2.8(@types/react-dom@19.1.0(@types/react@19.1.0))(@types/react@19.1.0)(react-dom@19.1.0(react@19.1.0))(react@19.1.0)
      '@radix-ui/react-portal': 1.1.9(@types/react-dom@19.1.0(@types/react@19.1.0))(@types/react@19.1.0)(react-dom@19.1.0(react@19.1.0))(react@19.1.0)
      '@radix-ui/react-presence': 1.1.5(@types/react-dom@19.1.0(@types/react@19.1.0))(@types/react@19.1.0)(react-dom@19.1.0(react@19.1.0))(react@19.1.0)
      '@radix-ui/react-primitive': 2.1.3(@types/react-dom@19.1.0(@types/react@19.1.0))(@types/react@19.1.0)(react-dom@19.1.0(react@19.1.0))(react@19.1.0)
      '@radix-ui/react-roving-focus': 1.1.11(@types/react-dom@19.1.0(@types/react@19.1.0))(@types/react@19.1.0)(react-dom@19.1.0(react@19.1.0))(react@19.1.0)
      '@radix-ui/react-slot': 1.2.3(@types/react@19.1.0)(react@19.1.0)
      '@radix-ui/react-use-callback-ref': 1.1.1(@types/react@19.1.0)(react@19.1.0)
      aria-hidden: 1.2.6
      react: 19.1.0
      react-dom: 19.1.0(react@19.1.0)
      react-remove-scroll: 2.7.1(@types/react@19.1.0)(react@19.1.0)
    optionalDependencies:
      '@types/react': 19.1.0
      '@types/react-dom': 19.1.0(@types/react@19.1.0)

  '@radix-ui/react-menubar@1.1.16(@types/react-dom@19.1.0(@types/react@19.1.0))(@types/react@19.1.0)(react-dom@19.1.0(react@19.1.0))(react@19.1.0)':
    dependencies:
      '@radix-ui/primitive': 1.1.3
      '@radix-ui/react-collection': 1.1.7(@types/react-dom@19.1.0(@types/react@19.1.0))(@types/react@19.1.0)(react-dom@19.1.0(react@19.1.0))(react@19.1.0)
      '@radix-ui/react-compose-refs': 1.1.2(@types/react@19.1.0)(react@19.1.0)
      '@radix-ui/react-context': 1.1.2(@types/react@19.1.0)(react@19.1.0)
      '@radix-ui/react-direction': 1.1.1(@types/react@19.1.0)(react@19.1.0)
      '@radix-ui/react-id': 1.1.1(@types/react@19.1.0)(react@19.1.0)
      '@radix-ui/react-menu': 2.1.16(@types/react-dom@19.1.0(@types/react@19.1.0))(@types/react@19.1.0)(react-dom@19.1.0(react@19.1.0))(react@19.1.0)
      '@radix-ui/react-primitive': 2.1.3(@types/react-dom@19.1.0(@types/react@19.1.0))(@types/react@19.1.0)(react-dom@19.1.0(react@19.1.0))(react@19.1.0)
      '@radix-ui/react-roving-focus': 1.1.11(@types/react-dom@19.1.0(@types/react@19.1.0))(@types/react@19.1.0)(react-dom@19.1.0(react@19.1.0))(react@19.1.0)
      '@radix-ui/react-use-controllable-state': 1.2.2(@types/react@19.1.0)(react@19.1.0)
      react: 19.1.0
      react-dom: 19.1.0(react@19.1.0)
    optionalDependencies:
      '@types/react': 19.1.0
      '@types/react-dom': 19.1.0(@types/react@19.1.0)

  '@radix-ui/react-navigation-menu@1.2.14(@types/react-dom@19.1.0(@types/react@19.1.0))(@types/react@19.1.0)(react-dom@19.1.0(react@19.1.0))(react@19.1.0)':
    dependencies:
      '@radix-ui/primitive': 1.1.3
      '@radix-ui/react-collection': 1.1.7(@types/react-dom@19.1.0(@types/react@19.1.0))(@types/react@19.1.0)(react-dom@19.1.0(react@19.1.0))(react@19.1.0)
      '@radix-ui/react-compose-refs': 1.1.2(@types/react@19.1.0)(react@19.1.0)
      '@radix-ui/react-context': 1.1.2(@types/react@19.1.0)(react@19.1.0)
      '@radix-ui/react-direction': 1.1.1(@types/react@19.1.0)(react@19.1.0)
      '@radix-ui/react-dismissable-layer': 1.1.11(@types/react-dom@19.1.0(@types/react@19.1.0))(@types/react@19.1.0)(react-dom@19.1.0(react@19.1.0))(react@19.1.0)
      '@radix-ui/react-id': 1.1.1(@types/react@19.1.0)(react@19.1.0)
      '@radix-ui/react-presence': 1.1.5(@types/react-dom@19.1.0(@types/react@19.1.0))(@types/react@19.1.0)(react-dom@19.1.0(react@19.1.0))(react@19.1.0)
      '@radix-ui/react-primitive': 2.1.3(@types/react-dom@19.1.0(@types/react@19.1.0))(@types/react@19.1.0)(react-dom@19.1.0(react@19.1.0))(react@19.1.0)
      '@radix-ui/react-use-callback-ref': 1.1.1(@types/react@19.1.0)(react@19.1.0)
      '@radix-ui/react-use-controllable-state': 1.2.2(@types/react@19.1.0)(react@19.1.0)
      '@radix-ui/react-use-layout-effect': 1.1.1(@types/react@19.1.0)(react@19.1.0)
      '@radix-ui/react-use-previous': 1.1.1(@types/react@19.1.0)(react@19.1.0)
      '@radix-ui/react-visually-hidden': 1.2.3(@types/react-dom@19.1.0(@types/react@19.1.0))(@types/react@19.1.0)(react-dom@19.1.0(react@19.1.0))(react@19.1.0)
      react: 19.1.0
      react-dom: 19.1.0(react@19.1.0)
    optionalDependencies:
      '@types/react': 19.1.0
      '@types/react-dom': 19.1.0(@types/react@19.1.0)

  '@radix-ui/react-one-time-password-field@0.1.8(@types/react-dom@19.1.0(@types/react@19.1.0))(@types/react@19.1.0)(react-dom@19.1.0(react@19.1.0))(react@19.1.0)':
    dependencies:
      '@radix-ui/number': 1.1.1
      '@radix-ui/primitive': 1.1.3
      '@radix-ui/react-collection': 1.1.7(@types/react-dom@19.1.0(@types/react@19.1.0))(@types/react@19.1.0)(react-dom@19.1.0(react@19.1.0))(react@19.1.0)
      '@radix-ui/react-compose-refs': 1.1.2(@types/react@19.1.0)(react@19.1.0)
      '@radix-ui/react-context': 1.1.2(@types/react@19.1.0)(react@19.1.0)
      '@radix-ui/react-direction': 1.1.1(@types/react@19.1.0)(react@19.1.0)
      '@radix-ui/react-primitive': 2.1.3(@types/react-dom@19.1.0(@types/react@19.1.0))(@types/react@19.1.0)(react-dom@19.1.0(react@19.1.0))(react@19.1.0)
      '@radix-ui/react-roving-focus': 1.1.11(@types/react-dom@19.1.0(@types/react@19.1.0))(@types/react@19.1.0)(react-dom@19.1.0(react@19.1.0))(react@19.1.0)
      '@radix-ui/react-use-controllable-state': 1.2.2(@types/react@19.1.0)(react@19.1.0)
      '@radix-ui/react-use-effect-event': 0.0.2(@types/react@19.1.0)(react@19.1.0)
      '@radix-ui/react-use-is-hydrated': 0.1.0(@types/react@19.1.0)(react@19.1.0)
      '@radix-ui/react-use-layout-effect': 1.1.1(@types/react@19.1.0)(react@19.1.0)
      react: 19.1.0
      react-dom: 19.1.0(react@19.1.0)
    optionalDependencies:
      '@types/react': 19.1.0
      '@types/react-dom': 19.1.0(@types/react@19.1.0)

  '@radix-ui/react-password-toggle-field@0.1.3(@types/react-dom@19.1.0(@types/react@19.1.0))(@types/react@19.1.0)(react-dom@19.1.0(react@19.1.0))(react@19.1.0)':
    dependencies:
      '@radix-ui/primitive': 1.1.3
      '@radix-ui/react-compose-refs': 1.1.2(@types/react@19.1.0)(react@19.1.0)
      '@radix-ui/react-context': 1.1.2(@types/react@19.1.0)(react@19.1.0)
      '@radix-ui/react-id': 1.1.1(@types/react@19.1.0)(react@19.1.0)
      '@radix-ui/react-primitive': 2.1.3(@types/react-dom@19.1.0(@types/react@19.1.0))(@types/react@19.1.0)(react-dom@19.1.0(react@19.1.0))(react@19.1.0)
      '@radix-ui/react-use-controllable-state': 1.2.2(@types/react@19.1.0)(react@19.1.0)
      '@radix-ui/react-use-effect-event': 0.0.2(@types/react@19.1.0)(react@19.1.0)
      '@radix-ui/react-use-is-hydrated': 0.1.0(@types/react@19.1.0)(react@19.1.0)
      react: 19.1.0
      react-dom: 19.1.0(react@19.1.0)
    optionalDependencies:
      '@types/react': 19.1.0
      '@types/react-dom': 19.1.0(@types/react@19.1.0)

  '@radix-ui/react-popover@1.1.15(@types/react-dom@19.1.0(@types/react@19.1.0))(@types/react@19.1.0)(react-dom@19.1.0(react@19.1.0))(react@19.1.0)':
    dependencies:
      '@radix-ui/primitive': 1.1.3
      '@radix-ui/react-compose-refs': 1.1.2(@types/react@19.1.0)(react@19.1.0)
      '@radix-ui/react-context': 1.1.2(@types/react@19.1.0)(react@19.1.0)
      '@radix-ui/react-dismissable-layer': 1.1.11(@types/react-dom@19.1.0(@types/react@19.1.0))(@types/react@19.1.0)(react-dom@19.1.0(react@19.1.0))(react@19.1.0)
      '@radix-ui/react-focus-guards': 1.1.3(@types/react@19.1.0)(react@19.1.0)
      '@radix-ui/react-focus-scope': 1.1.7(@types/react-dom@19.1.0(@types/react@19.1.0))(@types/react@19.1.0)(react-dom@19.1.0(react@19.1.0))(react@19.1.0)
      '@radix-ui/react-id': 1.1.1(@types/react@19.1.0)(react@19.1.0)
      '@radix-ui/react-popper': 1.2.8(@types/react-dom@19.1.0(@types/react@19.1.0))(@types/react@19.1.0)(react-dom@19.1.0(react@19.1.0))(react@19.1.0)
      '@radix-ui/react-portal': 1.1.9(@types/react-dom@19.1.0(@types/react@19.1.0))(@types/react@19.1.0)(react-dom@19.1.0(react@19.1.0))(react@19.1.0)
      '@radix-ui/react-presence': 1.1.5(@types/react-dom@19.1.0(@types/react@19.1.0))(@types/react@19.1.0)(react-dom@19.1.0(react@19.1.0))(react@19.1.0)
      '@radix-ui/react-primitive': 2.1.3(@types/react-dom@19.1.0(@types/react@19.1.0))(@types/react@19.1.0)(react-dom@19.1.0(react@19.1.0))(react@19.1.0)
      '@radix-ui/react-slot': 1.2.3(@types/react@19.1.0)(react@19.1.0)
      '@radix-ui/react-use-controllable-state': 1.2.2(@types/react@19.1.0)(react@19.1.0)
      aria-hidden: 1.2.6
      react: 19.1.0
      react-dom: 19.1.0(react@19.1.0)
      react-remove-scroll: 2.7.1(@types/react@19.1.0)(react@19.1.0)
    optionalDependencies:
      '@types/react': 19.1.0
      '@types/react-dom': 19.1.0(@types/react@19.1.0)

  '@radix-ui/react-popper@1.2.8(@types/react-dom@19.1.0(@types/react@19.1.0))(@types/react@19.1.0)(react-dom@19.1.0(react@19.1.0))(react@19.1.0)':
    dependencies:
      '@floating-ui/react-dom': 2.1.6(react-dom@19.1.0(react@19.1.0))(react@19.1.0)
      '@radix-ui/react-arrow': 1.1.7(@types/react-dom@19.1.0(@types/react@19.1.0))(@types/react@19.1.0)(react-dom@19.1.0(react@19.1.0))(react@19.1.0)
      '@radix-ui/react-compose-refs': 1.1.2(@types/react@19.1.0)(react@19.1.0)
      '@radix-ui/react-context': 1.1.2(@types/react@19.1.0)(react@19.1.0)
      '@radix-ui/react-primitive': 2.1.3(@types/react-dom@19.1.0(@types/react@19.1.0))(@types/react@19.1.0)(react-dom@19.1.0(react@19.1.0))(react@19.1.0)
      '@radix-ui/react-use-callback-ref': 1.1.1(@types/react@19.1.0)(react@19.1.0)
      '@radix-ui/react-use-layout-effect': 1.1.1(@types/react@19.1.0)(react@19.1.0)
      '@radix-ui/react-use-rect': 1.1.1(@types/react@19.1.0)(react@19.1.0)
      '@radix-ui/react-use-size': 1.1.1(@types/react@19.1.0)(react@19.1.0)
      '@radix-ui/rect': 1.1.1
      react: 19.1.0
      react-dom: 19.1.0(react@19.1.0)
    optionalDependencies:
      '@types/react': 19.1.0
      '@types/react-dom': 19.1.0(@types/react@19.1.0)

  '@radix-ui/react-portal@1.1.9(@types/react-dom@19.1.0(@types/react@19.1.0))(@types/react@19.1.0)(react-dom@19.1.0(react@19.1.0))(react@19.1.0)':
    dependencies:
      '@radix-ui/react-primitive': 2.1.3(@types/react-dom@19.1.0(@types/react@19.1.0))(@types/react@19.1.0)(react-dom@19.1.0(react@19.1.0))(react@19.1.0)
      '@radix-ui/react-use-layout-effect': 1.1.1(@types/react@19.1.0)(react@19.1.0)
      react: 19.1.0
      react-dom: 19.1.0(react@19.1.0)
    optionalDependencies:
      '@types/react': 19.1.0
      '@types/react-dom': 19.1.0(@types/react@19.1.0)

  '@radix-ui/react-presence@1.1.5(@types/react-dom@19.1.0(@types/react@19.1.0))(@types/react@19.1.0)(react-dom@19.1.0(react@19.1.0))(react@19.1.0)':
    dependencies:
      '@radix-ui/react-compose-refs': 1.1.2(@types/react@19.1.0)(react@19.1.0)
      '@radix-ui/react-use-layout-effect': 1.1.1(@types/react@19.1.0)(react@19.1.0)
      react: 19.1.0
      react-dom: 19.1.0(react@19.1.0)
    optionalDependencies:
      '@types/react': 19.1.0
      '@types/react-dom': 19.1.0(@types/react@19.1.0)

  '@radix-ui/react-primitive@2.1.3(@types/react-dom@19.1.0(@types/react@19.1.0))(@types/react@19.1.0)(react-dom@19.1.0(react@19.1.0))(react@19.1.0)':
    dependencies:
      '@radix-ui/react-slot': 1.2.3(@types/react@19.1.0)(react@19.1.0)
      react: 19.1.0
      react-dom: 19.1.0(react@19.1.0)
    optionalDependencies:
      '@types/react': 19.1.0
      '@types/react-dom': 19.1.0(@types/react@19.1.0)

  '@radix-ui/react-progress@1.1.7(@types/react-dom@19.1.0(@types/react@19.1.0))(@types/react@19.1.0)(react-dom@19.1.0(react@19.1.0))(react@19.1.0)':
    dependencies:
      '@radix-ui/react-context': 1.1.2(@types/react@19.1.0)(react@19.1.0)
      '@radix-ui/react-primitive': 2.1.3(@types/react-dom@19.1.0(@types/react@19.1.0))(@types/react@19.1.0)(react-dom@19.1.0(react@19.1.0))(react@19.1.0)
      react: 19.1.0
      react-dom: 19.1.0(react@19.1.0)
    optionalDependencies:
      '@types/react': 19.1.0
      '@types/react-dom': 19.1.0(@types/react@19.1.0)

  '@radix-ui/react-radio-group@1.3.8(@types/react-dom@19.1.0(@types/react@19.1.0))(@types/react@19.1.0)(react-dom@19.1.0(react@19.1.0))(react@19.1.0)':
    dependencies:
      '@radix-ui/primitive': 1.1.3
      '@radix-ui/react-compose-refs': 1.1.2(@types/react@19.1.0)(react@19.1.0)
      '@radix-ui/react-context': 1.1.2(@types/react@19.1.0)(react@19.1.0)
      '@radix-ui/react-direction': 1.1.1(@types/react@19.1.0)(react@19.1.0)
      '@radix-ui/react-presence': 1.1.5(@types/react-dom@19.1.0(@types/react@19.1.0))(@types/react@19.1.0)(react-dom@19.1.0(react@19.1.0))(react@19.1.0)
      '@radix-ui/react-primitive': 2.1.3(@types/react-dom@19.1.0(@types/react@19.1.0))(@types/react@19.1.0)(react-dom@19.1.0(react@19.1.0))(react@19.1.0)
      '@radix-ui/react-roving-focus': 1.1.11(@types/react-dom@19.1.0(@types/react@19.1.0))(@types/react@19.1.0)(react-dom@19.1.0(react@19.1.0))(react@19.1.0)
      '@radix-ui/react-use-controllable-state': 1.2.2(@types/react@19.1.0)(react@19.1.0)
      '@radix-ui/react-use-previous': 1.1.1(@types/react@19.1.0)(react@19.1.0)
      '@radix-ui/react-use-size': 1.1.1(@types/react@19.1.0)(react@19.1.0)
      react: 19.1.0
      react-dom: 19.1.0(react@19.1.0)
    optionalDependencies:
      '@types/react': 19.1.0
      '@types/react-dom': 19.1.0(@types/react@19.1.0)

  '@radix-ui/react-roving-focus@1.1.11(@types/react-dom@19.1.0(@types/react@19.1.0))(@types/react@19.1.0)(react-dom@19.1.0(react@19.1.0))(react@19.1.0)':
    dependencies:
      '@radix-ui/primitive': 1.1.3
      '@radix-ui/react-collection': 1.1.7(@types/react-dom@19.1.0(@types/react@19.1.0))(@types/react@19.1.0)(react-dom@19.1.0(react@19.1.0))(react@19.1.0)
      '@radix-ui/react-compose-refs': 1.1.2(@types/react@19.1.0)(react@19.1.0)
      '@radix-ui/react-context': 1.1.2(@types/react@19.1.0)(react@19.1.0)
      '@radix-ui/react-direction': 1.1.1(@types/react@19.1.0)(react@19.1.0)
      '@radix-ui/react-id': 1.1.1(@types/react@19.1.0)(react@19.1.0)
      '@radix-ui/react-primitive': 2.1.3(@types/react-dom@19.1.0(@types/react@19.1.0))(@types/react@19.1.0)(react-dom@19.1.0(react@19.1.0))(react@19.1.0)
      '@radix-ui/react-use-callback-ref': 1.1.1(@types/react@19.1.0)(react@19.1.0)
      '@radix-ui/react-use-controllable-state': 1.2.2(@types/react@19.1.0)(react@19.1.0)
      react: 19.1.0
      react-dom: 19.1.0(react@19.1.0)
    optionalDependencies:
      '@types/react': 19.1.0
      '@types/react-dom': 19.1.0(@types/react@19.1.0)

  '@radix-ui/react-scroll-area@1.2.10(@types/react-dom@19.1.0(@types/react@19.1.0))(@types/react@19.1.0)(react-dom@19.1.0(react@19.1.0))(react@19.1.0)':
    dependencies:
      '@radix-ui/number': 1.1.1
      '@radix-ui/primitive': 1.1.3
      '@radix-ui/react-compose-refs': 1.1.2(@types/react@19.1.0)(react@19.1.0)
      '@radix-ui/react-context': 1.1.2(@types/react@19.1.0)(react@19.1.0)
      '@radix-ui/react-direction': 1.1.1(@types/react@19.1.0)(react@19.1.0)
      '@radix-ui/react-presence': 1.1.5(@types/react-dom@19.1.0(@types/react@19.1.0))(@types/react@19.1.0)(react-dom@19.1.0(react@19.1.0))(react@19.1.0)
      '@radix-ui/react-primitive': 2.1.3(@types/react-dom@19.1.0(@types/react@19.1.0))(@types/react@19.1.0)(react-dom@19.1.0(react@19.1.0))(react@19.1.0)
      '@radix-ui/react-use-callback-ref': 1.1.1(@types/react@19.1.0)(react@19.1.0)
      '@radix-ui/react-use-layout-effect': 1.1.1(@types/react@19.1.0)(react@19.1.0)
      react: 19.1.0
      react-dom: 19.1.0(react@19.1.0)
    optionalDependencies:
      '@types/react': 19.1.0
      '@types/react-dom': 19.1.0(@types/react@19.1.0)

  '@radix-ui/react-select@2.2.6(@types/react-dom@19.1.0(@types/react@19.1.0))(@types/react@19.1.0)(react-dom@19.1.0(react@19.1.0))(react@19.1.0)':
    dependencies:
      '@radix-ui/number': 1.1.1
      '@radix-ui/primitive': 1.1.3
      '@radix-ui/react-collection': 1.1.7(@types/react-dom@19.1.0(@types/react@19.1.0))(@types/react@19.1.0)(react-dom@19.1.0(react@19.1.0))(react@19.1.0)
      '@radix-ui/react-compose-refs': 1.1.2(@types/react@19.1.0)(react@19.1.0)
      '@radix-ui/react-context': 1.1.2(@types/react@19.1.0)(react@19.1.0)
      '@radix-ui/react-direction': 1.1.1(@types/react@19.1.0)(react@19.1.0)
      '@radix-ui/react-dismissable-layer': 1.1.11(@types/react-dom@19.1.0(@types/react@19.1.0))(@types/react@19.1.0)(react-dom@19.1.0(react@19.1.0))(react@19.1.0)
      '@radix-ui/react-focus-guards': 1.1.3(@types/react@19.1.0)(react@19.1.0)
      '@radix-ui/react-focus-scope': 1.1.7(@types/react-dom@19.1.0(@types/react@19.1.0))(@types/react@19.1.0)(react-dom@19.1.0(react@19.1.0))(react@19.1.0)
      '@radix-ui/react-id': 1.1.1(@types/react@19.1.0)(react@19.1.0)
      '@radix-ui/react-popper': 1.2.8(@types/react-dom@19.1.0(@types/react@19.1.0))(@types/react@19.1.0)(react-dom@19.1.0(react@19.1.0))(react@19.1.0)
      '@radix-ui/react-portal': 1.1.9(@types/react-dom@19.1.0(@types/react@19.1.0))(@types/react@19.1.0)(react-dom@19.1.0(react@19.1.0))(react@19.1.0)
      '@radix-ui/react-primitive': 2.1.3(@types/react-dom@19.1.0(@types/react@19.1.0))(@types/react@19.1.0)(react-dom@19.1.0(react@19.1.0))(react@19.1.0)
      '@radix-ui/react-slot': 1.2.3(@types/react@19.1.0)(react@19.1.0)
      '@radix-ui/react-use-callback-ref': 1.1.1(@types/react@19.1.0)(react@19.1.0)
      '@radix-ui/react-use-controllable-state': 1.2.2(@types/react@19.1.0)(react@19.1.0)
      '@radix-ui/react-use-layout-effect': 1.1.1(@types/react@19.1.0)(react@19.1.0)
      '@radix-ui/react-use-previous': 1.1.1(@types/react@19.1.0)(react@19.1.0)
      '@radix-ui/react-visually-hidden': 1.2.3(@types/react-dom@19.1.0(@types/react@19.1.0))(@types/react@19.1.0)(react-dom@19.1.0(react@19.1.0))(react@19.1.0)
      aria-hidden: 1.2.6
      react: 19.1.0
      react-dom: 19.1.0(react@19.1.0)
      react-remove-scroll: 2.7.1(@types/react@19.1.0)(react@19.1.0)
    optionalDependencies:
      '@types/react': 19.1.0
      '@types/react-dom': 19.1.0(@types/react@19.1.0)

  '@radix-ui/react-separator@1.1.7(@types/react-dom@19.1.0(@types/react@19.1.0))(@types/react@19.1.0)(react-dom@19.1.0(react@19.1.0))(react@19.1.0)':
    dependencies:
      '@radix-ui/react-primitive': 2.1.3(@types/react-dom@19.1.0(@types/react@19.1.0))(@types/react@19.1.0)(react-dom@19.1.0(react@19.1.0))(react@19.1.0)
      react: 19.1.0
      react-dom: 19.1.0(react@19.1.0)
    optionalDependencies:
      '@types/react': 19.1.0
      '@types/react-dom': 19.1.0(@types/react@19.1.0)

  '@radix-ui/react-slider@1.3.6(@types/react-dom@19.1.0(@types/react@19.1.0))(@types/react@19.1.0)(react-dom@19.1.0(react@19.1.0))(react@19.1.0)':
    dependencies:
      '@radix-ui/number': 1.1.1
      '@radix-ui/primitive': 1.1.3
      '@radix-ui/react-collection': 1.1.7(@types/react-dom@19.1.0(@types/react@19.1.0))(@types/react@19.1.0)(react-dom@19.1.0(react@19.1.0))(react@19.1.0)
      '@radix-ui/react-compose-refs': 1.1.2(@types/react@19.1.0)(react@19.1.0)
      '@radix-ui/react-context': 1.1.2(@types/react@19.1.0)(react@19.1.0)
      '@radix-ui/react-direction': 1.1.1(@types/react@19.1.0)(react@19.1.0)
      '@radix-ui/react-primitive': 2.1.3(@types/react-dom@19.1.0(@types/react@19.1.0))(@types/react@19.1.0)(react-dom@19.1.0(react@19.1.0))(react@19.1.0)
      '@radix-ui/react-use-controllable-state': 1.2.2(@types/react@19.1.0)(react@19.1.0)
      '@radix-ui/react-use-layout-effect': 1.1.1(@types/react@19.1.0)(react@19.1.0)
      '@radix-ui/react-use-previous': 1.1.1(@types/react@19.1.0)(react@19.1.0)
      '@radix-ui/react-use-size': 1.1.1(@types/react@19.1.0)(react@19.1.0)
      react: 19.1.0
      react-dom: 19.1.0(react@19.1.0)
    optionalDependencies:
      '@types/react': 19.1.0
      '@types/react-dom': 19.1.0(@types/react@19.1.0)

  '@radix-ui/react-slot@1.2.3(@types/react@19.1.0)(react@19.1.0)':
    dependencies:
      '@radix-ui/react-compose-refs': 1.1.2(@types/react@19.1.0)(react@19.1.0)
      react: 19.1.0
    optionalDependencies:
      '@types/react': 19.1.0

  '@radix-ui/react-switch@1.2.6(@types/react-dom@19.1.0(@types/react@19.1.0))(@types/react@19.1.0)(react-dom@19.1.0(react@19.1.0))(react@19.1.0)':
    dependencies:
      '@radix-ui/primitive': 1.1.3
      '@radix-ui/react-compose-refs': 1.1.2(@types/react@19.1.0)(react@19.1.0)
      '@radix-ui/react-context': 1.1.2(@types/react@19.1.0)(react@19.1.0)
      '@radix-ui/react-primitive': 2.1.3(@types/react-dom@19.1.0(@types/react@19.1.0))(@types/react@19.1.0)(react-dom@19.1.0(react@19.1.0))(react@19.1.0)
      '@radix-ui/react-use-controllable-state': 1.2.2(@types/react@19.1.0)(react@19.1.0)
      '@radix-ui/react-use-previous': 1.1.1(@types/react@19.1.0)(react@19.1.0)
      '@radix-ui/react-use-size': 1.1.1(@types/react@19.1.0)(react@19.1.0)
      react: 19.1.0
      react-dom: 19.1.0(react@19.1.0)
    optionalDependencies:
      '@types/react': 19.1.0
      '@types/react-dom': 19.1.0(@types/react@19.1.0)

  '@radix-ui/react-tabs@1.1.13(@types/react-dom@19.1.0(@types/react@19.1.0))(@types/react@19.1.0)(react-dom@19.1.0(react@19.1.0))(react@19.1.0)':
    dependencies:
      '@radix-ui/primitive': 1.1.3
      '@radix-ui/react-context': 1.1.2(@types/react@19.1.0)(react@19.1.0)
      '@radix-ui/react-direction': 1.1.1(@types/react@19.1.0)(react@19.1.0)
      '@radix-ui/react-id': 1.1.1(@types/react@19.1.0)(react@19.1.0)
      '@radix-ui/react-presence': 1.1.5(@types/react-dom@19.1.0(@types/react@19.1.0))(@types/react@19.1.0)(react-dom@19.1.0(react@19.1.0))(react@19.1.0)
      '@radix-ui/react-primitive': 2.1.3(@types/react-dom@19.1.0(@types/react@19.1.0))(@types/react@19.1.0)(react-dom@19.1.0(react@19.1.0))(react@19.1.0)
      '@radix-ui/react-roving-focus': 1.1.11(@types/react-dom@19.1.0(@types/react@19.1.0))(@types/react@19.1.0)(react-dom@19.1.0(react@19.1.0))(react@19.1.0)
      '@radix-ui/react-use-controllable-state': 1.2.2(@types/react@19.1.0)(react@19.1.0)
      react: 19.1.0
      react-dom: 19.1.0(react@19.1.0)
    optionalDependencies:
      '@types/react': 19.1.0
      '@types/react-dom': 19.1.0(@types/react@19.1.0)

  '@radix-ui/react-toast@1.2.15(@types/react-dom@19.1.0(@types/react@19.1.0))(@types/react@19.1.0)(react-dom@19.1.0(react@19.1.0))(react@19.1.0)':
    dependencies:
      '@radix-ui/primitive': 1.1.3
      '@radix-ui/react-collection': 1.1.7(@types/react-dom@19.1.0(@types/react@19.1.0))(@types/react@19.1.0)(react-dom@19.1.0(react@19.1.0))(react@19.1.0)
      '@radix-ui/react-compose-refs': 1.1.2(@types/react@19.1.0)(react@19.1.0)
      '@radix-ui/react-context': 1.1.2(@types/react@19.1.0)(react@19.1.0)
      '@radix-ui/react-dismissable-layer': 1.1.11(@types/react-dom@19.1.0(@types/react@19.1.0))(@types/react@19.1.0)(react-dom@19.1.0(react@19.1.0))(react@19.1.0)
      '@radix-ui/react-portal': 1.1.9(@types/react-dom@19.1.0(@types/react@19.1.0))(@types/react@19.1.0)(react-dom@19.1.0(react@19.1.0))(react@19.1.0)
      '@radix-ui/react-presence': 1.1.5(@types/react-dom@19.1.0(@types/react@19.1.0))(@types/react@19.1.0)(react-dom@19.1.0(react@19.1.0))(react@19.1.0)
      '@radix-ui/react-primitive': 2.1.3(@types/react-dom@19.1.0(@types/react@19.1.0))(@types/react@19.1.0)(react-dom@19.1.0(react@19.1.0))(react@19.1.0)
      '@radix-ui/react-use-callback-ref': 1.1.1(@types/react@19.1.0)(react@19.1.0)
      '@radix-ui/react-use-controllable-state': 1.2.2(@types/react@19.1.0)(react@19.1.0)
      '@radix-ui/react-use-layout-effect': 1.1.1(@types/react@19.1.0)(react@19.1.0)
      '@radix-ui/react-visually-hidden': 1.2.3(@types/react-dom@19.1.0(@types/react@19.1.0))(@types/react@19.1.0)(react-dom@19.1.0(react@19.1.0))(react@19.1.0)
      react: 19.1.0
      react-dom: 19.1.0(react@19.1.0)
    optionalDependencies:
      '@types/react': 19.1.0
      '@types/react-dom': 19.1.0(@types/react@19.1.0)

  '@radix-ui/react-toggle-group@1.1.11(@types/react-dom@19.1.0(@types/react@19.1.0))(@types/react@19.1.0)(react-dom@19.1.0(react@19.1.0))(react@19.1.0)':
    dependencies:
      '@radix-ui/primitive': 1.1.3
      '@radix-ui/react-context': 1.1.2(@types/react@19.1.0)(react@19.1.0)
      '@radix-ui/react-direction': 1.1.1(@types/react@19.1.0)(react@19.1.0)
      '@radix-ui/react-primitive': 2.1.3(@types/react-dom@19.1.0(@types/react@19.1.0))(@types/react@19.1.0)(react-dom@19.1.0(react@19.1.0))(react@19.1.0)
      '@radix-ui/react-roving-focus': 1.1.11(@types/react-dom@19.1.0(@types/react@19.1.0))(@types/react@19.1.0)(react-dom@19.1.0(react@19.1.0))(react@19.1.0)
      '@radix-ui/react-toggle': 1.1.10(@types/react-dom@19.1.0(@types/react@19.1.0))(@types/react@19.1.0)(react-dom@19.1.0(react@19.1.0))(react@19.1.0)
      '@radix-ui/react-use-controllable-state': 1.2.2(@types/react@19.1.0)(react@19.1.0)
      react: 19.1.0
      react-dom: 19.1.0(react@19.1.0)
    optionalDependencies:
      '@types/react': 19.1.0
      '@types/react-dom': 19.1.0(@types/react@19.1.0)

  '@radix-ui/react-toggle@1.1.10(@types/react-dom@19.1.0(@types/react@19.1.0))(@types/react@19.1.0)(react-dom@19.1.0(react@19.1.0))(react@19.1.0)':
    dependencies:
      '@radix-ui/primitive': 1.1.3
      '@radix-ui/react-primitive': 2.1.3(@types/react-dom@19.1.0(@types/react@19.1.0))(@types/react@19.1.0)(react-dom@19.1.0(react@19.1.0))(react@19.1.0)
      '@radix-ui/react-use-controllable-state': 1.2.2(@types/react@19.1.0)(react@19.1.0)
      react: 19.1.0
      react-dom: 19.1.0(react@19.1.0)
    optionalDependencies:
      '@types/react': 19.1.0
      '@types/react-dom': 19.1.0(@types/react@19.1.0)

  '@radix-ui/react-toolbar@1.1.11(@types/react-dom@19.1.0(@types/react@19.1.0))(@types/react@19.1.0)(react-dom@19.1.0(react@19.1.0))(react@19.1.0)':
    dependencies:
      '@radix-ui/primitive': 1.1.3
      '@radix-ui/react-context': 1.1.2(@types/react@19.1.0)(react@19.1.0)
      '@radix-ui/react-direction': 1.1.1(@types/react@19.1.0)(react@19.1.0)
      '@radix-ui/react-primitive': 2.1.3(@types/react-dom@19.1.0(@types/react@19.1.0))(@types/react@19.1.0)(react-dom@19.1.0(react@19.1.0))(react@19.1.0)
      '@radix-ui/react-roving-focus': 1.1.11(@types/react-dom@19.1.0(@types/react@19.1.0))(@types/react@19.1.0)(react-dom@19.1.0(react@19.1.0))(react@19.1.0)
      '@radix-ui/react-separator': 1.1.7(@types/react-dom@19.1.0(@types/react@19.1.0))(@types/react@19.1.0)(react-dom@19.1.0(react@19.1.0))(react@19.1.0)
      '@radix-ui/react-toggle-group': 1.1.11(@types/react-dom@19.1.0(@types/react@19.1.0))(@types/react@19.1.0)(react-dom@19.1.0(react@19.1.0))(react@19.1.0)
      react: 19.1.0
      react-dom: 19.1.0(react@19.1.0)
    optionalDependencies:
      '@types/react': 19.1.0
      '@types/react-dom': 19.1.0(@types/react@19.1.0)

  '@radix-ui/react-tooltip@1.2.8(@types/react-dom@19.1.0(@types/react@19.1.0))(@types/react@19.1.0)(react-dom@19.1.0(react@19.1.0))(react@19.1.0)':
    dependencies:
      '@radix-ui/primitive': 1.1.3
      '@radix-ui/react-compose-refs': 1.1.2(@types/react@19.1.0)(react@19.1.0)
      '@radix-ui/react-context': 1.1.2(@types/react@19.1.0)(react@19.1.0)
      '@radix-ui/react-dismissable-layer': 1.1.11(@types/react-dom@19.1.0(@types/react@19.1.0))(@types/react@19.1.0)(react-dom@19.1.0(react@19.1.0))(react@19.1.0)
      '@radix-ui/react-id': 1.1.1(@types/react@19.1.0)(react@19.1.0)
      '@radix-ui/react-popper': 1.2.8(@types/react-dom@19.1.0(@types/react@19.1.0))(@types/react@19.1.0)(react-dom@19.1.0(react@19.1.0))(react@19.1.0)
      '@radix-ui/react-portal': 1.1.9(@types/react-dom@19.1.0(@types/react@19.1.0))(@types/react@19.1.0)(react-dom@19.1.0(react@19.1.0))(react@19.1.0)
      '@radix-ui/react-presence': 1.1.5(@types/react-dom@19.1.0(@types/react@19.1.0))(@types/react@19.1.0)(react-dom@19.1.0(react@19.1.0))(react@19.1.0)
      '@radix-ui/react-primitive': 2.1.3(@types/react-dom@19.1.0(@types/react@19.1.0))(@types/react@19.1.0)(react-dom@19.1.0(react@19.1.0))(react@19.1.0)
      '@radix-ui/react-slot': 1.2.3(@types/react@19.1.0)(react@19.1.0)
      '@radix-ui/react-use-controllable-state': 1.2.2(@types/react@19.1.0)(react@19.1.0)
      '@radix-ui/react-visually-hidden': 1.2.3(@types/react-dom@19.1.0(@types/react@19.1.0))(@types/react@19.1.0)(react-dom@19.1.0(react@19.1.0))(react@19.1.0)
      react: 19.1.0
      react-dom: 19.1.0(react@19.1.0)
    optionalDependencies:
      '@types/react': 19.1.0
      '@types/react-dom': 19.1.0(@types/react@19.1.0)

  '@radix-ui/react-use-callback-ref@1.1.1(@types/react@19.1.0)(react@19.1.0)':
    dependencies:
      react: 19.1.0
    optionalDependencies:
      '@types/react': 19.1.0

  '@radix-ui/react-use-controllable-state@1.2.2(@types/react@19.1.0)(react@19.1.0)':
    dependencies:
      '@radix-ui/react-use-effect-event': 0.0.2(@types/react@19.1.0)(react@19.1.0)
      '@radix-ui/react-use-layout-effect': 1.1.1(@types/react@19.1.0)(react@19.1.0)
      react: 19.1.0
    optionalDependencies:
      '@types/react': 19.1.0

  '@radix-ui/react-use-effect-event@0.0.2(@types/react@19.1.0)(react@19.1.0)':
    dependencies:
      '@radix-ui/react-use-layout-effect': 1.1.1(@types/react@19.1.0)(react@19.1.0)
      react: 19.1.0
    optionalDependencies:
      '@types/react': 19.1.0

  '@radix-ui/react-use-escape-keydown@1.1.1(@types/react@19.1.0)(react@19.1.0)':
    dependencies:
      '@radix-ui/react-use-callback-ref': 1.1.1(@types/react@19.1.0)(react@19.1.0)
      react: 19.1.0
    optionalDependencies:
      '@types/react': 19.1.0

  '@radix-ui/react-use-is-hydrated@0.1.0(@types/react@19.1.0)(react@19.1.0)':
    dependencies:
      react: 19.1.0
      use-sync-external-store: 1.5.0(react@19.1.0)
    optionalDependencies:
      '@types/react': 19.1.0

  '@radix-ui/react-use-layout-effect@1.1.1(@types/react@19.1.0)(react@19.1.0)':
    dependencies:
      react: 19.1.0
    optionalDependencies:
      '@types/react': 19.1.0

  '@radix-ui/react-use-previous@1.1.1(@types/react@19.1.0)(react@19.1.0)':
    dependencies:
      react: 19.1.0
    optionalDependencies:
      '@types/react': 19.1.0

  '@radix-ui/react-use-rect@1.1.1(@types/react@19.1.0)(react@19.1.0)':
    dependencies:
      '@radix-ui/rect': 1.1.1
      react: 19.1.0
    optionalDependencies:
      '@types/react': 19.1.0

  '@radix-ui/react-use-size@1.1.1(@types/react@19.1.0)(react@19.1.0)':
    dependencies:
      '@radix-ui/react-use-layout-effect': 1.1.1(@types/react@19.1.0)(react@19.1.0)
      react: 19.1.0
    optionalDependencies:
      '@types/react': 19.1.0

  '@radix-ui/react-visually-hidden@1.2.3(@types/react-dom@19.1.0(@types/react@19.1.0))(@types/react@19.1.0)(react-dom@19.1.0(react@19.1.0))(react@19.1.0)':
    dependencies:
      '@radix-ui/react-primitive': 2.1.3(@types/react-dom@19.1.0(@types/react@19.1.0))(@types/react@19.1.0)(react-dom@19.1.0(react@19.1.0))(react@19.1.0)
      react: 19.1.0
      react-dom: 19.1.0(react@19.1.0)
    optionalDependencies:
      '@types/react': 19.1.0
      '@types/react-dom': 19.1.0(@types/react@19.1.0)

  '@radix-ui/rect@1.1.1': {}

  '@react-aria/focus@3.21.1(react-dom@19.1.0(react@19.1.0))(react@19.1.0)':
    dependencies:
      '@react-aria/interactions': 3.25.5(react-dom@19.1.0(react@19.1.0))(react@19.1.0)
      '@react-aria/utils': 3.30.1(react-dom@19.1.0(react@19.1.0))(react@19.1.0)
      '@react-types/shared': 3.32.0(react@19.1.0)
      '@swc/helpers': 0.5.17
      clsx: 2.1.1
      react: 19.1.0
      react-dom: 19.1.0(react@19.1.0)

  '@react-aria/interactions@3.25.5(react-dom@19.1.0(react@19.1.0))(react@19.1.0)':
    dependencies:
      '@react-aria/ssr': 3.9.10(react@19.1.0)
      '@react-aria/utils': 3.30.1(react-dom@19.1.0(react@19.1.0))(react@19.1.0)
      '@react-stately/flags': 3.1.2
      '@react-types/shared': 3.32.0(react@19.1.0)
      '@swc/helpers': 0.5.17
      react: 19.1.0
      react-dom: 19.1.0(react@19.1.0)

  '@react-aria/ssr@3.9.10(react@19.1.0)':
    dependencies:
      '@swc/helpers': 0.5.17
      react: 19.1.0

  '@react-aria/utils@3.30.1(react-dom@19.1.0(react@19.1.0))(react@19.1.0)':
    dependencies:
      '@react-aria/ssr': 3.9.10(react@19.1.0)
      '@react-stately/flags': 3.1.2
      '@react-stately/utils': 3.10.8(react@19.1.0)
      '@react-types/shared': 3.32.0(react@19.1.0)
      '@swc/helpers': 0.5.17
      clsx: 2.1.1
      react: 19.1.0
      react-dom: 19.1.0(react@19.1.0)

  '@react-email/render@1.1.2(react-dom@19.1.0(react@19.1.0))(react@19.1.0)':
    dependencies:
      html-to-text: 9.0.5
      prettier: 3.6.2
      react: 19.1.0
      react-dom: 19.1.0(react@19.1.0)
      react-promise-suspense: 0.3.4

  '@react-native/assets-registry@0.81.1': {}

  '@react-native/codegen@0.81.1(@babel/core@7.28.4)':
    dependencies:
      '@babel/core': 7.28.4
      '@babel/parser': 7.28.4
      glob: 7.2.3
      hermes-parser: 0.29.1
      invariant: 2.2.4
      nullthrows: 1.1.1
      yargs: 17.7.2

  '@react-native/community-cli-plugin@0.81.1':
    dependencies:
      '@react-native/dev-middleware': 0.81.1
      debug: 4.4.1
      invariant: 2.2.4
      metro: 0.83.1
      metro-config: 0.83.1
      metro-core: 0.83.1
      semver: 7.7.2
    transitivePeerDependencies:
      - bufferutil
      - supports-color
      - utf-8-validate

  '@react-native/debugger-frontend@0.81.1': {}

  '@react-native/dev-middleware@0.81.1':
    dependencies:
      '@isaacs/ttlcache': 1.4.1
      '@react-native/debugger-frontend': 0.81.1
      chrome-launcher: 0.15.2
      chromium-edge-launcher: 0.2.0
      connect: 3.7.0
      debug: 4.4.1
      invariant: 2.2.4
      nullthrows: 1.1.1
      open: 7.4.2
      serve-static: 1.16.2
      ws: 6.2.3
    transitivePeerDependencies:
      - bufferutil
      - supports-color
      - utf-8-validate

  '@react-native/gradle-plugin@0.81.1': {}

  '@react-native/js-polyfills@0.81.1': {}

  '@react-native/normalize-colors@0.81.1': {}

  '@react-native/virtualized-lists@0.81.1(@types/react@19.1.0)(react-native@0.81.1(@babel/core@7.28.4)(@types/react@19.1.0)(react@19.1.0))(react@19.1.0)':
    dependencies:
      invariant: 2.2.4
      nullthrows: 1.1.1
      react: 19.1.0
      react-native: 0.81.1(@babel/core@7.28.4)(@types/react@19.1.0)(react@19.1.0)
    optionalDependencies:
      '@types/react': 19.1.0

  '@react-stately/flags@3.1.2':
    dependencies:
      '@swc/helpers': 0.5.17

  '@react-stately/utils@3.10.8(react@19.1.0)':
    dependencies:
      '@swc/helpers': 0.5.17
      react: 19.1.0

  '@react-types/shared@3.32.0(react@19.1.0)':
    dependencies:
      react: 19.1.0

  '@rollup/rollup-android-arm-eabi@4.50.0':
    optional: true

  '@rollup/rollup-android-arm64@4.50.0':
    optional: true

  '@rollup/rollup-darwin-arm64@4.50.0':
    optional: true

  '@rollup/rollup-darwin-x64@4.50.0':
    optional: true

  '@rollup/rollup-freebsd-arm64@4.50.0':
    optional: true

  '@rollup/rollup-freebsd-x64@4.50.0':
    optional: true

  '@rollup/rollup-linux-arm-gnueabihf@4.50.0':
    optional: true

  '@rollup/rollup-linux-arm-musleabihf@4.50.0':
    optional: true

  '@rollup/rollup-linux-arm64-gnu@4.50.0':
    optional: true

  '@rollup/rollup-linux-arm64-musl@4.50.0':
    optional: true

  '@rollup/rollup-linux-loongarch64-gnu@4.50.0':
    optional: true

  '@rollup/rollup-linux-ppc64-gnu@4.50.0':
    optional: true

  '@rollup/rollup-linux-riscv64-gnu@4.50.0':
    optional: true

  '@rollup/rollup-linux-riscv64-musl@4.50.0':
    optional: true

  '@rollup/rollup-linux-s390x-gnu@4.50.0':
    optional: true

  '@rollup/rollup-linux-x64-gnu@4.50.0':
    optional: true

  '@rollup/rollup-linux-x64-musl@4.50.0':
    optional: true

  '@rollup/rollup-openharmony-arm64@4.50.0':
    optional: true

  '@rollup/rollup-win32-arm64-msvc@4.50.0':
    optional: true

  '@rollup/rollup-win32-ia32-msvc@4.50.0':
    optional: true

  '@rollup/rollup-win32-x64-msvc@4.50.0':
    optional: true

  '@selderee/plugin-htmlparser2@0.11.0':
    dependencies:
      domhandler: 5.0.3
      selderee: 0.11.0

  '@shikijs/core@3.12.2':
    dependencies:
      '@shikijs/types': 3.12.2
      '@shikijs/vscode-textmate': 10.0.2
      '@types/hast': 3.0.4
      hast-util-to-html: 9.0.5

  '@shikijs/engine-javascript@3.12.2':
    dependencies:
      '@shikijs/types': 3.12.2
      '@shikijs/vscode-textmate': 10.0.2
      oniguruma-to-es: 4.3.3

  '@shikijs/engine-oniguruma@3.12.2':
    dependencies:
      '@shikijs/types': 3.12.2
      '@shikijs/vscode-textmate': 10.0.2

  '@shikijs/langs@3.12.2':
    dependencies:
      '@shikijs/types': 3.12.2

  '@shikijs/themes@3.12.2':
    dependencies:
      '@shikijs/types': 3.12.2

  '@shikijs/transformers@3.12.2':
    dependencies:
      '@shikijs/core': 3.12.2
      '@shikijs/types': 3.12.2

  '@shikijs/twoslash@3.12.2(typescript@5.6.2)':
    dependencies:
      '@shikijs/core': 3.12.2
      '@shikijs/types': 3.12.2
      twoslash: 0.3.4(typescript@5.6.2)
      typescript: 5.6.2
    transitivePeerDependencies:
      - supports-color

  '@shikijs/types@3.12.2':
    dependencies:
      '@shikijs/vscode-textmate': 10.0.2
      '@types/hast': 3.0.4

  '@shikijs/vscode-textmate@10.0.2': {}

  '@simplewebauthn/browser@13.1.2': {}

  '@simplewebauthn/server@13.1.2':
    dependencies:
      '@hexagon/base64': 1.1.28
      '@levischuck/tiny-cbor': 0.2.11
      '@peculiar/asn1-android': 2.4.0
      '@peculiar/asn1-ecc': 2.4.0
      '@peculiar/asn1-rsa': 2.4.0
      '@peculiar/asn1-schema': 2.4.0
      '@peculiar/asn1-x509': 2.4.0

  '@sinclair/typebox@0.27.8': {}

  '@sinonjs/commons@3.0.1':
    dependencies:
      type-detect: 4.0.8

  '@sinonjs/fake-timers@10.3.0':
    dependencies:
      '@sinonjs/commons': 3.0.1

  '@stefanprobst/rehype-extract-toc@3.0.0':
    dependencies:
      estree-util-is-identifier-name: 3.0.0
      estree-util-value-to-estree: 3.4.0
      hast-util-heading-rank: 3.0.0
      hast-util-to-string: 3.0.1
      unist-util-visit: 5.0.0

  '@swc/counter@0.1.3': {}

  '@swc/helpers@0.5.15':
    dependencies:
      tslib: 2.8.1

  '@swc/helpers@0.5.17':
    dependencies:
      tslib: 2.8.1

  '@tailwindcss/typography@0.5.16(tailwindcss@3.4.17)':
    dependencies:
      lodash.castarray: 4.4.0
      lodash.isplainobject: 4.0.6
      lodash.merge: 4.6.2
      postcss-selector-parser: 6.0.10
      tailwindcss: 3.4.17

  '@tanstack/react-virtual@3.13.12(react-dom@19.1.0(react@19.1.0))(react@19.1.0)':
    dependencies:
      '@tanstack/virtual-core': 3.13.12
      react: 19.1.0
      react-dom: 19.1.0(react@19.1.0)

  '@tanstack/virtual-core@3.13.12': {}

  '@turf/along@7.2.0':
    dependencies:
      '@turf/bearing': 7.2.0
      '@turf/destination': 7.2.0
      '@turf/distance': 7.2.0
      '@turf/helpers': 7.2.0
      '@turf/invariant': 7.2.0
      '@types/geojson': 7946.0.16
      tslib: 2.8.1

  '@turf/angle@7.2.0':
    dependencies:
      '@turf/bearing': 7.2.0
      '@turf/helpers': 7.2.0
      '@turf/invariant': 7.2.0
      '@turf/rhumb-bearing': 7.2.0
      '@types/geojson': 7946.0.16
      tslib: 2.8.1

  '@turf/area@7.2.0':
    dependencies:
      '@turf/helpers': 7.2.0
      '@turf/meta': 7.2.0
      '@types/geojson': 7946.0.16
      tslib: 2.8.1

  '@turf/bbox-clip@7.2.0':
    dependencies:
      '@turf/helpers': 7.2.0
      '@turf/invariant': 7.2.0
      '@types/geojson': 7946.0.16
      tslib: 2.8.1

  '@turf/bbox-polygon@7.2.0':
    dependencies:
      '@turf/helpers': 7.2.0
      '@types/geojson': 7946.0.16
      tslib: 2.8.1

  '@turf/bbox@7.2.0':
    dependencies:
      '@turf/helpers': 7.2.0
      '@turf/meta': 7.2.0
      '@types/geojson': 7946.0.16
      tslib: 2.8.1

  '@turf/bearing@7.2.0':
    dependencies:
      '@turf/helpers': 7.2.0
      '@turf/invariant': 7.2.0
      '@types/geojson': 7946.0.16
      tslib: 2.8.1

  '@turf/bezier-spline@7.2.0':
    dependencies:
      '@turf/helpers': 7.2.0
      '@turf/invariant': 7.2.0
      '@types/geojson': 7946.0.16
      tslib: 2.8.1

  '@turf/boolean-clockwise@7.2.0':
    dependencies:
      '@turf/helpers': 7.2.0
      '@turf/invariant': 7.2.0
      '@types/geojson': 7946.0.16
      tslib: 2.8.1

  '@turf/boolean-concave@7.2.0':
    dependencies:
      '@turf/helpers': 7.2.0
      '@turf/invariant': 7.2.0
      '@types/geojson': 7946.0.16
      tslib: 2.8.1

  '@turf/boolean-contains@7.2.0':
    dependencies:
      '@turf/bbox': 7.2.0
      '@turf/boolean-point-in-polygon': 7.2.0
      '@turf/boolean-point-on-line': 7.2.0
      '@turf/helpers': 7.2.0
      '@turf/invariant': 7.2.0
      '@types/geojson': 7946.0.16
      tslib: 2.8.1

  '@turf/boolean-crosses@7.2.0':
    dependencies:
      '@turf/boolean-point-in-polygon': 7.2.0
      '@turf/helpers': 7.2.0
      '@turf/invariant': 7.2.0
      '@turf/line-intersect': 7.2.0
      '@turf/polygon-to-line': 7.2.0
      '@types/geojson': 7946.0.16
      tslib: 2.8.1

  '@turf/boolean-disjoint@7.2.0':
    dependencies:
      '@turf/boolean-point-in-polygon': 7.2.0
      '@turf/helpers': 7.2.0
      '@turf/line-intersect': 7.2.0
      '@turf/meta': 7.2.0
      '@turf/polygon-to-line': 7.2.0
      '@types/geojson': 7946.0.16
      tslib: 2.8.1

  '@turf/boolean-equal@7.2.0':
    dependencies:
      '@turf/clean-coords': 7.2.0
      '@turf/helpers': 7.2.0
      '@turf/invariant': 7.2.0
      '@types/geojson': 7946.0.16
      geojson-equality-ts: 1.0.2
      tslib: 2.8.1

  '@turf/boolean-intersects@7.2.0':
    dependencies:
      '@turf/boolean-disjoint': 7.2.0
      '@turf/helpers': 7.2.0
      '@turf/meta': 7.2.0
      '@types/geojson': 7946.0.16
      tslib: 2.8.1

  '@turf/boolean-overlap@7.2.0':
    dependencies:
      '@turf/helpers': 7.2.0
      '@turf/invariant': 7.2.0
      '@turf/line-intersect': 7.2.0
      '@turf/line-overlap': 7.2.0
      '@turf/meta': 7.2.0
      '@types/geojson': 7946.0.16
      geojson-equality-ts: 1.0.2
      tslib: 2.8.1

  '@turf/boolean-parallel@7.2.0':
    dependencies:
      '@turf/clean-coords': 7.2.0
      '@turf/helpers': 7.2.0
      '@turf/line-segment': 7.2.0
      '@turf/rhumb-bearing': 7.2.0
      '@types/geojson': 7946.0.16
      tslib: 2.8.1

  '@turf/boolean-point-in-polygon@7.2.0':
    dependencies:
      '@turf/helpers': 7.2.0
      '@turf/invariant': 7.2.0
      '@types/geojson': 7946.0.16
      point-in-polygon-hao: 1.2.4
      tslib: 2.8.1

  '@turf/boolean-point-on-line@7.2.0':
    dependencies:
      '@turf/helpers': 7.2.0
      '@turf/invariant': 7.2.0
      '@types/geojson': 7946.0.16
      tslib: 2.8.1

  '@turf/boolean-touches@7.2.0':
    dependencies:
      '@turf/boolean-point-in-polygon': 7.2.0
      '@turf/boolean-point-on-line': 7.2.0
      '@turf/helpers': 7.2.0
      '@turf/invariant': 7.2.0
      '@types/geojson': 7946.0.16
      tslib: 2.8.1

  '@turf/boolean-valid@7.2.0':
    dependencies:
      '@turf/bbox': 7.2.0
      '@turf/boolean-crosses': 7.2.0
      '@turf/boolean-disjoint': 7.2.0
      '@turf/boolean-overlap': 7.2.0
      '@turf/boolean-point-in-polygon': 7.2.0
      '@turf/boolean-point-on-line': 7.2.0
      '@turf/helpers': 7.2.0
      '@turf/invariant': 7.2.0
      '@turf/line-intersect': 7.2.0
      '@types/geojson': 7946.0.16
      geojson-polygon-self-intersections: 1.2.1
      tslib: 2.8.1

  '@turf/boolean-within@7.2.0':
    dependencies:
      '@turf/bbox': 7.2.0
      '@turf/boolean-point-in-polygon': 7.2.0
      '@turf/boolean-point-on-line': 7.2.0
      '@turf/helpers': 7.2.0
      '@turf/invariant': 7.2.0
      '@types/geojson': 7946.0.16
      tslib: 2.8.1

  '@turf/buffer@7.2.0':
    dependencies:
      '@turf/bbox': 7.2.0
      '@turf/center': 7.2.0
      '@turf/helpers': 7.2.0
      '@turf/jsts': 2.7.2
      '@turf/meta': 7.2.0
      '@turf/projection': 7.2.0
      '@types/geojson': 7946.0.16
      d3-geo: 1.7.1

  '@turf/center-mean@7.2.0':
    dependencies:
      '@turf/bbox': 7.2.0
      '@turf/helpers': 7.2.0
      '@turf/meta': 7.2.0
      '@types/geojson': 7946.0.16
      tslib: 2.8.1

  '@turf/center-median@7.2.0':
    dependencies:
      '@turf/center-mean': 7.2.0
      '@turf/centroid': 7.2.0
      '@turf/distance': 7.2.0
      '@turf/helpers': 7.2.0
      '@turf/meta': 7.2.0
      '@types/geojson': 7946.0.16
      tslib: 2.8.1

  '@turf/center-of-mass@7.2.0':
    dependencies:
      '@turf/centroid': 7.2.0
      '@turf/convex': 7.2.0
      '@turf/helpers': 7.2.0
      '@turf/invariant': 7.2.0
      '@turf/meta': 7.2.0
      '@types/geojson': 7946.0.16
      tslib: 2.8.1

  '@turf/center@7.2.0':
    dependencies:
      '@turf/bbox': 7.2.0
      '@turf/helpers': 7.2.0
      '@types/geojson': 7946.0.16
      tslib: 2.8.1

  '@turf/centroid@7.2.0':
    dependencies:
      '@turf/helpers': 7.2.0
      '@turf/meta': 7.2.0
      '@types/geojson': 7946.0.16
      tslib: 2.8.1

  '@turf/circle@7.2.0':
    dependencies:
      '@turf/destination': 7.2.0
      '@turf/helpers': 7.2.0
      '@types/geojson': 7946.0.16
      tslib: 2.8.1

  '@turf/clean-coords@7.2.0':
    dependencies:
      '@turf/helpers': 7.2.0
      '@turf/invariant': 7.2.0
      '@types/geojson': 7946.0.16
      tslib: 2.8.1

  '@turf/clone@7.2.0':
    dependencies:
      '@turf/helpers': 7.2.0
      '@types/geojson': 7946.0.16
      tslib: 2.8.1

  '@turf/clusters-dbscan@7.2.0':
    dependencies:
      '@turf/clone': 7.2.0
      '@turf/distance': 7.2.0
      '@turf/helpers': 7.2.0
      '@turf/meta': 7.2.0
      '@types/geojson': 7946.0.16
      rbush: 3.0.1
      tslib: 2.8.1

  '@turf/clusters-kmeans@7.2.0':
    dependencies:
      '@turf/clone': 7.2.0
      '@turf/helpers': 7.2.0
      '@turf/invariant': 7.2.0
      '@turf/meta': 7.2.0
      '@types/geojson': 7946.0.16
      skmeans: 0.9.7
      tslib: 2.8.1

  '@turf/clusters@7.2.0':
    dependencies:
      '@turf/helpers': 7.2.0
      '@turf/meta': 7.2.0
      '@types/geojson': 7946.0.16
      tslib: 2.8.1

  '@turf/collect@7.2.0':
    dependencies:
      '@turf/bbox': 7.2.0
      '@turf/boolean-point-in-polygon': 7.2.0
      '@turf/helpers': 7.2.0
      '@types/geojson': 7946.0.16
      rbush: 3.0.1
      tslib: 2.8.1

  '@turf/combine@7.2.0':
    dependencies:
      '@turf/helpers': 7.2.0
      '@turf/meta': 7.2.0
      '@types/geojson': 7946.0.16
      tslib: 2.8.1

  '@turf/concave@7.2.0':
    dependencies:
      '@turf/clone': 7.2.0
      '@turf/distance': 7.2.0
      '@turf/helpers': 7.2.0
      '@turf/invariant': 7.2.0
      '@turf/meta': 7.2.0
      '@turf/tin': 7.2.0
      '@types/geojson': 7946.0.16
      topojson-client: 3.1.0
      topojson-server: 3.0.1
      tslib: 2.8.1

  '@turf/convex@7.2.0':
    dependencies:
      '@turf/helpers': 7.2.0
      '@turf/meta': 7.2.0
      '@types/geojson': 7946.0.16
      concaveman: 1.2.1
      tslib: 2.8.1

  '@turf/destination@7.2.0':
    dependencies:
      '@turf/helpers': 7.2.0
      '@turf/invariant': 7.2.0
      '@types/geojson': 7946.0.16
      tslib: 2.8.1

  '@turf/difference@7.2.0':
    dependencies:
      '@turf/helpers': 7.2.0
      '@turf/meta': 7.2.0
      '@types/geojson': 7946.0.16
      polyclip-ts: 0.16.8
      tslib: 2.8.1

  '@turf/dissolve@7.2.0':
    dependencies:
      '@turf/flatten': 7.2.0
      '@turf/helpers': 7.2.0
      '@turf/invariant': 7.2.0
      '@turf/meta': 7.2.0
      '@types/geojson': 7946.0.16
      polyclip-ts: 0.16.8
      tslib: 2.8.1

  '@turf/distance-weight@7.2.0':
    dependencies:
      '@turf/centroid': 7.2.0
      '@turf/helpers': 7.2.0
      '@turf/invariant': 7.2.0
      '@turf/meta': 7.2.0
      '@types/geojson': 7946.0.16
      tslib: 2.8.1

  '@turf/distance@7.2.0':
    dependencies:
      '@turf/helpers': 7.2.0
      '@turf/invariant': 7.2.0
      '@types/geojson': 7946.0.16
      tslib: 2.8.1

  '@turf/ellipse@7.2.0':
    dependencies:
      '@turf/helpers': 7.2.0
      '@turf/invariant': 7.2.0
      '@turf/rhumb-destination': 7.2.0
      '@turf/transform-rotate': 7.2.0
      '@types/geojson': 7946.0.16
      tslib: 2.8.1

  '@turf/envelope@7.2.0':
    dependencies:
      '@turf/bbox': 7.2.0
      '@turf/bbox-polygon': 7.2.0
      '@turf/helpers': 7.2.0
      '@types/geojson': 7946.0.16
      tslib: 2.8.1

  '@turf/explode@7.2.0':
    dependencies:
      '@turf/helpers': 7.2.0
      '@turf/meta': 7.2.0
      '@types/geojson': 7946.0.16
      tslib: 2.8.1

  '@turf/flatten@7.2.0':
    dependencies:
      '@turf/helpers': 7.2.0
      '@turf/meta': 7.2.0
      '@types/geojson': 7946.0.16
      tslib: 2.8.1

  '@turf/flip@7.2.0':
    dependencies:
      '@turf/clone': 7.2.0
      '@turf/helpers': 7.2.0
      '@turf/meta': 7.2.0
      '@types/geojson': 7946.0.16
      tslib: 2.8.1

  '@turf/geojson-rbush@7.2.0':
    dependencies:
      '@turf/bbox': 7.2.0
      '@turf/helpers': 7.2.0
      '@turf/meta': 7.2.0
      '@types/geojson': 7946.0.16
      rbush: 3.0.1

  '@turf/great-circle@7.2.0':
    dependencies:
      '@turf/helpers': 7.2.0
      '@turf/invariant': 7.2.0
      '@types/geojson': 7946.0.16

  '@turf/helpers@7.2.0':
    dependencies:
      '@types/geojson': 7946.0.16
      tslib: 2.8.1

  '@turf/hex-grid@7.2.0':
    dependencies:
      '@turf/distance': 7.2.0
      '@turf/helpers': 7.2.0
      '@turf/intersect': 7.2.0
      '@turf/invariant': 7.2.0
      '@types/geojson': 7946.0.16
      tslib: 2.8.1

  '@turf/interpolate@7.2.0':
    dependencies:
      '@turf/bbox': 7.2.0
      '@turf/centroid': 7.2.0
      '@turf/clone': 7.2.0
      '@turf/distance': 7.2.0
      '@turf/helpers': 7.2.0
      '@turf/hex-grid': 7.2.0
      '@turf/invariant': 7.2.0
      '@turf/meta': 7.2.0
      '@turf/point-grid': 7.2.0
      '@turf/square-grid': 7.2.0
      '@turf/triangle-grid': 7.2.0
      '@types/geojson': 7946.0.16

  '@turf/intersect@7.2.0':
    dependencies:
      '@turf/helpers': 7.2.0
      '@turf/meta': 7.2.0
      '@types/geojson': 7946.0.16
      polyclip-ts: 0.16.8
      tslib: 2.8.1

  '@turf/invariant@7.2.0':
    dependencies:
      '@turf/helpers': 7.2.0
      '@types/geojson': 7946.0.16
      tslib: 2.8.1

  '@turf/isobands@7.2.0':
    dependencies:
      '@turf/area': 7.2.0
      '@turf/bbox': 7.2.0
      '@turf/boolean-point-in-polygon': 7.2.0
      '@turf/explode': 7.2.0
      '@turf/helpers': 7.2.0
      '@turf/invariant': 7.2.0
      '@turf/meta': 7.2.0
      '@types/geojson': 7946.0.16
      marchingsquares: 1.3.3
      tslib: 2.8.1

  '@turf/isolines@7.2.0':
    dependencies:
      '@turf/bbox': 7.2.0
      '@turf/helpers': 7.2.0
      '@turf/invariant': 7.2.0
      '@turf/meta': 7.2.0
      '@types/geojson': 7946.0.16
      marchingsquares: 1.3.3
      tslib: 2.8.1

  '@turf/jsts@2.7.2':
    dependencies:
      jsts: 2.7.1

  '@turf/kinks@7.2.0':
    dependencies:
      '@turf/helpers': 7.2.0
      '@types/geojson': 7946.0.16
      tslib: 2.8.1

  '@turf/length@7.2.0':
    dependencies:
      '@turf/distance': 7.2.0
      '@turf/helpers': 7.2.0
      '@turf/meta': 7.2.0
      '@types/geojson': 7946.0.16
      tslib: 2.8.1

  '@turf/line-arc@7.2.0':
    dependencies:
      '@turf/circle': 7.2.0
      '@turf/destination': 7.2.0
      '@turf/helpers': 7.2.0
      '@types/geojson': 7946.0.16
      tslib: 2.8.1

  '@turf/line-chunk@7.2.0':
    dependencies:
      '@turf/helpers': 7.2.0
      '@turf/length': 7.2.0
      '@turf/line-slice-along': 7.2.0
      '@turf/meta': 7.2.0
      '@types/geojson': 7946.0.16

  '@turf/line-intersect@7.2.0':
    dependencies:
      '@turf/helpers': 7.2.0
      '@types/geojson': 7946.0.16
      sweepline-intersections: 1.5.0
      tslib: 2.8.1

  '@turf/line-offset@7.2.0':
    dependencies:
      '@turf/helpers': 7.2.0
      '@turf/invariant': 7.2.0
      '@turf/meta': 7.2.0
      '@types/geojson': 7946.0.16

  '@turf/line-overlap@7.2.0':
    dependencies:
      '@turf/boolean-point-on-line': 7.2.0
      '@turf/geojson-rbush': 7.2.0
      '@turf/helpers': 7.2.0
      '@turf/invariant': 7.2.0
      '@turf/line-segment': 7.2.0
      '@turf/meta': 7.2.0
      '@turf/nearest-point-on-line': 7.2.0
      '@types/geojson': 7946.0.16
      fast-deep-equal: 3.1.3
      tslib: 2.8.1

  '@turf/line-segment@7.2.0':
    dependencies:
      '@turf/helpers': 7.2.0
      '@turf/invariant': 7.2.0
      '@turf/meta': 7.2.0
      '@types/geojson': 7946.0.16
      tslib: 2.8.1

  '@turf/line-slice-along@7.2.0':
    dependencies:
      '@turf/bearing': 7.2.0
      '@turf/destination': 7.2.0
      '@turf/distance': 7.2.0
      '@turf/helpers': 7.2.0
      '@types/geojson': 7946.0.16

  '@turf/line-slice@7.2.0':
    dependencies:
      '@turf/helpers': 7.2.0
      '@turf/invariant': 7.2.0
      '@turf/nearest-point-on-line': 7.2.0
      '@types/geojson': 7946.0.16

  '@turf/line-split@7.2.0':
    dependencies:
      '@turf/bbox': 7.2.0
      '@turf/geojson-rbush': 7.2.0
      '@turf/helpers': 7.2.0
      '@turf/invariant': 7.2.0
      '@turf/line-intersect': 7.2.0
      '@turf/line-segment': 7.2.0
      '@turf/meta': 7.2.0
      '@turf/nearest-point-on-line': 7.2.0
      '@turf/square': 7.2.0
      '@turf/truncate': 7.2.0
      '@types/geojson': 7946.0.16

  '@turf/line-to-polygon@7.2.0':
    dependencies:
      '@turf/bbox': 7.2.0
      '@turf/clone': 7.2.0
      '@turf/helpers': 7.2.0
      '@turf/invariant': 7.2.0
      '@types/geojson': 7946.0.16
      tslib: 2.8.1

  '@turf/mask@7.2.0':
    dependencies:
      '@turf/clone': 7.2.0
      '@turf/helpers': 7.2.0
      '@types/geojson': 7946.0.16
      polyclip-ts: 0.16.8
      tslib: 2.8.1

  '@turf/meta@7.2.0':
    dependencies:
      '@turf/helpers': 7.2.0
      '@types/geojson': 7946.0.16

  '@turf/midpoint@7.2.0':
    dependencies:
      '@turf/bearing': 7.2.0
      '@turf/destination': 7.2.0
      '@turf/distance': 7.2.0
      '@turf/helpers': 7.2.0
      '@types/geojson': 7946.0.16
      tslib: 2.8.1

  '@turf/moran-index@7.2.0':
    dependencies:
      '@turf/distance-weight': 7.2.0
      '@turf/helpers': 7.2.0
      '@turf/meta': 7.2.0
      '@types/geojson': 7946.0.16
      tslib: 2.8.1

  '@turf/nearest-neighbor-analysis@7.2.0':
    dependencies:
      '@turf/area': 7.2.0
      '@turf/bbox': 7.2.0
      '@turf/bbox-polygon': 7.2.0
      '@turf/centroid': 7.2.0
      '@turf/distance': 7.2.0
      '@turf/helpers': 7.2.0
      '@turf/meta': 7.2.0
      '@turf/nearest-point': 7.2.0
      '@types/geojson': 7946.0.16
      tslib: 2.8.1

  '@turf/nearest-point-on-line@7.2.0':
    dependencies:
      '@turf/distance': 7.2.0
      '@turf/helpers': 7.2.0
      '@turf/invariant': 7.2.0
      '@turf/meta': 7.2.0
      '@types/geojson': 7946.0.16
      tslib: 2.8.1

  '@turf/nearest-point-to-line@7.2.0':
    dependencies:
      '@turf/helpers': 7.2.0
      '@turf/invariant': 7.2.0
      '@turf/meta': 7.2.0
      '@turf/point-to-line-distance': 7.2.0
      '@types/geojson': 7946.0.16
      tslib: 2.8.1

  '@turf/nearest-point@7.2.0':
    dependencies:
      '@turf/clone': 7.2.0
      '@turf/distance': 7.2.0
      '@turf/helpers': 7.2.0
      '@turf/meta': 7.2.0
      '@types/geojson': 7946.0.16
      tslib: 2.8.1

  '@turf/planepoint@7.2.0':
    dependencies:
      '@turf/helpers': 7.2.0
      '@turf/invariant': 7.2.0
      '@types/geojson': 7946.0.16
      tslib: 2.8.1

  '@turf/point-grid@7.2.0':
    dependencies:
      '@turf/boolean-within': 7.2.0
      '@turf/distance': 7.2.0
      '@turf/helpers': 7.2.0
      '@turf/invariant': 7.2.0
      '@types/geojson': 7946.0.16
      tslib: 2.8.1

  '@turf/point-on-feature@7.2.0':
    dependencies:
      '@turf/boolean-point-in-polygon': 7.2.0
      '@turf/center': 7.2.0
      '@turf/explode': 7.2.0
      '@turf/helpers': 7.2.0
      '@turf/nearest-point': 7.2.0
      '@types/geojson': 7946.0.16
      tslib: 2.8.1

  '@turf/point-to-line-distance@7.2.0':
    dependencies:
      '@turf/bearing': 7.2.0
      '@turf/distance': 7.2.0
      '@turf/helpers': 7.2.0
      '@turf/invariant': 7.2.0
      '@turf/meta': 7.2.0
      '@turf/nearest-point-on-line': 7.2.0
      '@turf/projection': 7.2.0
      '@turf/rhumb-bearing': 7.2.0
      '@turf/rhumb-distance': 7.2.0
      '@types/geojson': 7946.0.16
      tslib: 2.8.1

  '@turf/point-to-polygon-distance@7.2.0':
    dependencies:
      '@turf/boolean-point-in-polygon': 7.2.0
      '@turf/helpers': 7.2.0
      '@turf/invariant': 7.2.0
      '@turf/meta': 7.2.0
      '@turf/point-to-line-distance': 7.2.0
      '@turf/polygon-to-line': 7.2.0
      '@types/geojson': 7946.0.16
      tslib: 2.8.1

  '@turf/points-within-polygon@7.2.0':
    dependencies:
      '@turf/boolean-point-in-polygon': 7.2.0
      '@turf/helpers': 7.2.0
      '@turf/meta': 7.2.0
      '@types/geojson': 7946.0.16
      tslib: 2.8.1

  '@turf/polygon-smooth@7.2.0':
    dependencies:
      '@turf/helpers': 7.2.0
      '@turf/meta': 7.2.0
      '@types/geojson': 7946.0.16
      tslib: 2.8.1

  '@turf/polygon-tangents@7.2.0':
    dependencies:
      '@turf/bbox': 7.2.0
      '@turf/boolean-within': 7.2.0
      '@turf/explode': 7.2.0
      '@turf/helpers': 7.2.0
      '@turf/invariant': 7.2.0
      '@turf/nearest-point': 7.2.0
      '@types/geojson': 7946.0.16
      tslib: 2.8.1

  '@turf/polygon-to-line@7.2.0':
    dependencies:
      '@turf/helpers': 7.2.0
      '@turf/invariant': 7.2.0
      '@types/geojson': 7946.0.16
      tslib: 2.8.1

  '@turf/polygonize@7.2.0':
    dependencies:
      '@turf/boolean-point-in-polygon': 7.2.0
      '@turf/envelope': 7.2.0
      '@turf/helpers': 7.2.0
      '@turf/invariant': 7.2.0
      '@turf/meta': 7.2.0
      '@types/geojson': 7946.0.16
      tslib: 2.8.1

  '@turf/projection@7.2.0':
    dependencies:
      '@turf/clone': 7.2.0
      '@turf/helpers': 7.2.0
      '@turf/meta': 7.2.0
      '@types/geojson': 7946.0.16
      tslib: 2.8.1

  '@turf/quadrat-analysis@7.2.0':
    dependencies:
      '@turf/area': 7.2.0
      '@turf/bbox': 7.2.0
      '@turf/bbox-polygon': 7.2.0
      '@turf/centroid': 7.2.0
      '@turf/helpers': 7.2.0
      '@turf/invariant': 7.2.0
      '@turf/point-grid': 7.2.0
      '@turf/random': 7.2.0
      '@turf/square-grid': 7.2.0
      '@types/geojson': 7946.0.16
      tslib: 2.8.1

  '@turf/random@7.2.0':
    dependencies:
      '@turf/helpers': 7.2.0
      '@types/geojson': 7946.0.16
      tslib: 2.8.1

  '@turf/rectangle-grid@7.2.0':
    dependencies:
      '@turf/boolean-intersects': 7.2.0
      '@turf/distance': 7.2.0
      '@turf/helpers': 7.2.0
      '@types/geojson': 7946.0.16
      tslib: 2.8.1

  '@turf/rewind@7.2.0':
    dependencies:
      '@turf/boolean-clockwise': 7.2.0
      '@turf/clone': 7.2.0
      '@turf/helpers': 7.2.0
      '@turf/invariant': 7.2.0
      '@turf/meta': 7.2.0
      '@types/geojson': 7946.0.16
      tslib: 2.8.1

  '@turf/rhumb-bearing@7.2.0':
    dependencies:
      '@turf/helpers': 7.2.0
      '@turf/invariant': 7.2.0
      '@types/geojson': 7946.0.16
      tslib: 2.8.1

  '@turf/rhumb-destination@7.2.0':
    dependencies:
      '@turf/helpers': 7.2.0
      '@turf/invariant': 7.2.0
      '@types/geojson': 7946.0.16
      tslib: 2.8.1

  '@turf/rhumb-distance@7.2.0':
    dependencies:
      '@turf/helpers': 7.2.0
      '@turf/invariant': 7.2.0
      '@types/geojson': 7946.0.16
      tslib: 2.8.1

  '@turf/sample@7.2.0':
    dependencies:
      '@turf/helpers': 7.2.0
      '@types/geojson': 7946.0.16
      tslib: 2.8.1

  '@turf/sector@7.2.0':
    dependencies:
      '@turf/circle': 7.2.0
      '@turf/helpers': 7.2.0
      '@turf/invariant': 7.2.0
      '@turf/line-arc': 7.2.0
      '@turf/meta': 7.2.0
      '@types/geojson': 7946.0.16
      tslib: 2.8.1

  '@turf/shortest-path@7.2.0':
    dependencies:
      '@turf/bbox': 7.2.0
      '@turf/bbox-polygon': 7.2.0
      '@turf/boolean-point-in-polygon': 7.2.0
      '@turf/clean-coords': 7.2.0
      '@turf/distance': 7.2.0
      '@turf/helpers': 7.2.0
      '@turf/invariant': 7.2.0
      '@turf/meta': 7.2.0
      '@turf/transform-scale': 7.2.0
      '@types/geojson': 7946.0.16
      tslib: 2.8.1

  '@turf/simplify@7.2.0':
    dependencies:
      '@turf/clean-coords': 7.2.0
      '@turf/clone': 7.2.0
      '@turf/helpers': 7.2.0
      '@turf/meta': 7.2.0
      '@types/geojson': 7946.0.16
      tslib: 2.8.1

  '@turf/square-grid@7.2.0':
    dependencies:
      '@turf/helpers': 7.2.0
      '@turf/rectangle-grid': 7.2.0
      '@types/geojson': 7946.0.16
      tslib: 2.8.1

  '@turf/square@7.2.0':
    dependencies:
      '@turf/distance': 7.2.0
      '@turf/helpers': 7.2.0
      '@types/geojson': 7946.0.16
      tslib: 2.8.1

  '@turf/standard-deviational-ellipse@7.2.0':
    dependencies:
      '@turf/center-mean': 7.2.0
      '@turf/ellipse': 7.2.0
      '@turf/helpers': 7.2.0
      '@turf/invariant': 7.2.0
      '@turf/meta': 7.2.0
      '@turf/points-within-polygon': 7.2.0
      '@types/geojson': 7946.0.16
      tslib: 2.8.1

  '@turf/tag@7.2.0':
    dependencies:
      '@turf/boolean-point-in-polygon': 7.2.0
      '@turf/clone': 7.2.0
      '@turf/helpers': 7.2.0
      '@turf/meta': 7.2.0
      '@types/geojson': 7946.0.16
      tslib: 2.8.1

  '@turf/tesselate@7.2.0':
    dependencies:
      '@turf/helpers': 7.2.0
      '@types/geojson': 7946.0.16
      earcut: 2.2.4
      tslib: 2.8.1

  '@turf/tin@7.2.0':
    dependencies:
      '@turf/helpers': 7.2.0
      '@types/geojson': 7946.0.16
      tslib: 2.8.1

  '@turf/transform-rotate@7.2.0':
    dependencies:
      '@turf/centroid': 7.2.0
      '@turf/clone': 7.2.0
      '@turf/helpers': 7.2.0
      '@turf/invariant': 7.2.0
      '@turf/meta': 7.2.0
      '@turf/rhumb-bearing': 7.2.0
      '@turf/rhumb-destination': 7.2.0
      '@turf/rhumb-distance': 7.2.0
      '@types/geojson': 7946.0.16
      tslib: 2.8.1

  '@turf/transform-scale@7.2.0':
    dependencies:
      '@turf/bbox': 7.2.0
      '@turf/center': 7.2.0
      '@turf/centroid': 7.2.0
      '@turf/clone': 7.2.0
      '@turf/helpers': 7.2.0
      '@turf/invariant': 7.2.0
      '@turf/meta': 7.2.0
      '@turf/rhumb-bearing': 7.2.0
      '@turf/rhumb-destination': 7.2.0
      '@turf/rhumb-distance': 7.2.0
      '@types/geojson': 7946.0.16
      tslib: 2.8.1

  '@turf/transform-translate@7.2.0':
    dependencies:
      '@turf/clone': 7.2.0
      '@turf/helpers': 7.2.0
      '@turf/invariant': 7.2.0
      '@turf/meta': 7.2.0
      '@turf/rhumb-destination': 7.2.0
      '@types/geojson': 7946.0.16
      tslib: 2.8.1

  '@turf/triangle-grid@7.2.0':
    dependencies:
      '@turf/distance': 7.2.0
      '@turf/helpers': 7.2.0
      '@turf/intersect': 7.2.0
      '@types/geojson': 7946.0.16
      tslib: 2.8.1

  '@turf/truncate@7.2.0':
    dependencies:
      '@turf/helpers': 7.2.0
      '@turf/meta': 7.2.0
      '@types/geojson': 7946.0.16
      tslib: 2.8.1

  '@turf/turf@7.2.0':
    dependencies:
      '@turf/along': 7.2.0
      '@turf/angle': 7.2.0
      '@turf/area': 7.2.0
      '@turf/bbox': 7.2.0
      '@turf/bbox-clip': 7.2.0
      '@turf/bbox-polygon': 7.2.0
      '@turf/bearing': 7.2.0
      '@turf/bezier-spline': 7.2.0
      '@turf/boolean-clockwise': 7.2.0
      '@turf/boolean-concave': 7.2.0
      '@turf/boolean-contains': 7.2.0
      '@turf/boolean-crosses': 7.2.0
      '@turf/boolean-disjoint': 7.2.0
      '@turf/boolean-equal': 7.2.0
      '@turf/boolean-intersects': 7.2.0
      '@turf/boolean-overlap': 7.2.0
      '@turf/boolean-parallel': 7.2.0
      '@turf/boolean-point-in-polygon': 7.2.0
      '@turf/boolean-point-on-line': 7.2.0
      '@turf/boolean-touches': 7.2.0
      '@turf/boolean-valid': 7.2.0
      '@turf/boolean-within': 7.2.0
      '@turf/buffer': 7.2.0
      '@turf/center': 7.2.0
      '@turf/center-mean': 7.2.0
      '@turf/center-median': 7.2.0
      '@turf/center-of-mass': 7.2.0
      '@turf/centroid': 7.2.0
      '@turf/circle': 7.2.0
      '@turf/clean-coords': 7.2.0
      '@turf/clone': 7.2.0
      '@turf/clusters': 7.2.0
      '@turf/clusters-dbscan': 7.2.0
      '@turf/clusters-kmeans': 7.2.0
      '@turf/collect': 7.2.0
      '@turf/combine': 7.2.0
      '@turf/concave': 7.2.0
      '@turf/convex': 7.2.0
      '@turf/destination': 7.2.0
      '@turf/difference': 7.2.0
      '@turf/dissolve': 7.2.0
      '@turf/distance': 7.2.0
      '@turf/distance-weight': 7.2.0
      '@turf/ellipse': 7.2.0
      '@turf/envelope': 7.2.0
      '@turf/explode': 7.2.0
      '@turf/flatten': 7.2.0
      '@turf/flip': 7.2.0
      '@turf/geojson-rbush': 7.2.0
      '@turf/great-circle': 7.2.0
      '@turf/helpers': 7.2.0
      '@turf/hex-grid': 7.2.0
      '@turf/interpolate': 7.2.0
      '@turf/intersect': 7.2.0
      '@turf/invariant': 7.2.0
      '@turf/isobands': 7.2.0
      '@turf/isolines': 7.2.0
      '@turf/kinks': 7.2.0
      '@turf/length': 7.2.0
      '@turf/line-arc': 7.2.0
      '@turf/line-chunk': 7.2.0
      '@turf/line-intersect': 7.2.0
      '@turf/line-offset': 7.2.0
      '@turf/line-overlap': 7.2.0
      '@turf/line-segment': 7.2.0
      '@turf/line-slice': 7.2.0
      '@turf/line-slice-along': 7.2.0
      '@turf/line-split': 7.2.0
      '@turf/line-to-polygon': 7.2.0
      '@turf/mask': 7.2.0
      '@turf/meta': 7.2.0
      '@turf/midpoint': 7.2.0
      '@turf/moran-index': 7.2.0
      '@turf/nearest-neighbor-analysis': 7.2.0
      '@turf/nearest-point': 7.2.0
      '@turf/nearest-point-on-line': 7.2.0
      '@turf/nearest-point-to-line': 7.2.0
      '@turf/planepoint': 7.2.0
      '@turf/point-grid': 7.2.0
      '@turf/point-on-feature': 7.2.0
      '@turf/point-to-line-distance': 7.2.0
      '@turf/point-to-polygon-distance': 7.2.0
      '@turf/points-within-polygon': 7.2.0
      '@turf/polygon-smooth': 7.2.0
      '@turf/polygon-tangents': 7.2.0
      '@turf/polygon-to-line': 7.2.0
      '@turf/polygonize': 7.2.0
      '@turf/projection': 7.2.0
      '@turf/quadrat-analysis': 7.2.0
      '@turf/random': 7.2.0
      '@turf/rectangle-grid': 7.2.0
      '@turf/rewind': 7.2.0
      '@turf/rhumb-bearing': 7.2.0
      '@turf/rhumb-destination': 7.2.0
      '@turf/rhumb-distance': 7.2.0
      '@turf/sample': 7.2.0
      '@turf/sector': 7.2.0
      '@turf/shortest-path': 7.2.0
      '@turf/simplify': 7.2.0
      '@turf/square': 7.2.0
      '@turf/square-grid': 7.2.0
      '@turf/standard-deviational-ellipse': 7.2.0
      '@turf/tag': 7.2.0
      '@turf/tesselate': 7.2.0
      '@turf/tin': 7.2.0
      '@turf/transform-rotate': 7.2.0
      '@turf/transform-scale': 7.2.0
      '@turf/transform-translate': 7.2.0
      '@turf/triangle-grid': 7.2.0
      '@turf/truncate': 7.2.0
      '@turf/union': 7.2.0
      '@turf/unkink-polygon': 7.2.0
      '@turf/voronoi': 7.2.0
      '@types/geojson': 7946.0.16
      tslib: 2.8.1

  '@turf/union@7.2.0':
    dependencies:
      '@turf/helpers': 7.2.0
      '@turf/meta': 7.2.0
      '@types/geojson': 7946.0.16
      polyclip-ts: 0.16.8
      tslib: 2.8.1

  '@turf/unkink-polygon@7.2.0':
    dependencies:
      '@turf/area': 7.2.0
      '@turf/boolean-point-in-polygon': 7.2.0
      '@turf/helpers': 7.2.0
      '@turf/meta': 7.2.0
      '@types/geojson': 7946.0.16
      rbush: 3.0.1
      tslib: 2.8.1

  '@turf/voronoi@7.2.0':
    dependencies:
      '@turf/clone': 7.2.0
      '@turf/helpers': 7.2.0
      '@turf/invariant': 7.2.0
      '@types/d3-voronoi': 1.1.12
      '@types/geojson': 7946.0.16
      d3-voronoi: 1.1.2
      tslib: 2.8.1

  '@types/acorn@4.0.6':
    dependencies:
      '@types/estree': 1.0.8

  '@types/babel__core@7.20.5':
    dependencies:
      '@babel/parser': 7.28.4
      '@babel/types': 7.28.4
      '@types/babel__generator': 7.27.0
      '@types/babel__template': 7.4.4
      '@types/babel__traverse': 7.28.0

  '@types/babel__generator@7.27.0':
    dependencies:
      '@babel/types': 7.28.4

  '@types/babel__template@7.4.4':
    dependencies:
      '@babel/parser': 7.28.4
      '@babel/types': 7.28.4

  '@types/babel__traverse@7.28.0':
    dependencies:
      '@babel/types': 7.28.4

  '@types/chai@5.2.2':
    dependencies:
      '@types/deep-eql': 4.0.2

  '@types/d3-voronoi@1.1.12': {}

  '@types/debug@4.1.12':
    dependencies:
      '@types/ms': 2.1.0

  '@types/deep-eql@4.0.2': {}

  '@types/eslint-scope@3.7.7':
    dependencies:
      '@types/eslint': 9.6.1
      '@types/estree': 1.0.8

  '@types/eslint@9.6.1':
    dependencies:
      '@types/estree': 1.0.8
      '@types/json-schema': 7.0.15

  '@types/estree-jsx@1.0.5':
    dependencies:
      '@types/estree': 1.0.8

  '@types/estree@1.0.8': {}

  '@types/geojson@7946.0.16': {}

  '@types/graceful-fs@4.1.9':
    dependencies:
      '@types/node': 20.19.13

  '@types/hast@2.3.10':
    dependencies:
      '@types/unist': 2.0.11

  '@types/hast@3.0.4':
    dependencies:
      '@types/unist': 3.0.3

  '@types/istanbul-lib-coverage@2.0.6': {}

  '@types/istanbul-lib-report@3.0.3':
    dependencies:
      '@types/istanbul-lib-coverage': 2.0.6

  '@types/istanbul-reports@3.0.4':
    dependencies:
      '@types/istanbul-lib-report': 3.0.3

  '@types/json-schema@7.0.15': {}

  '@types/mdast@3.0.15':
    dependencies:
      '@types/unist': 2.0.11

  '@types/mdast@4.0.4':
    dependencies:
      '@types/unist': 3.0.3

  '@types/mdx@2.0.13': {}

  '@types/ms@2.1.0': {}

  '@types/node@20.19.13':
    dependencies:
      undici-types: 6.21.0

  '@types/react-dom@19.1.0(@types/react@19.1.0)':
    dependencies:
      '@types/react': 19.1.0

  '@types/react-native@0.73.0(@babel/core@7.28.4)(@types/react@19.1.0)(react@19.1.0)':
    dependencies:
      react-native: 0.81.1(@babel/core@7.28.4)(@types/react@19.1.0)(react@19.1.0)
    transitivePeerDependencies:
      - '@babel/core'
      - '@react-native-community/cli'
      - '@react-native/metro-config'
      - '@types/react'
      - bufferutil
      - react
      - supports-color
      - utf-8-validate

  '@types/react@19.1.0':
    dependencies:
      csstype: 3.1.3

  '@types/resolve@1.20.6': {}

  '@types/stack-utils@2.0.3': {}

  '@types/topojson-client@3.1.5':
    dependencies:
      '@types/geojson': 7946.0.16
      '@types/topojson-specification': 1.0.5

  '@types/topojson-specification@1.0.5':
    dependencies:
      '@types/geojson': 7946.0.16

  '@types/unist@2.0.11': {}

  '@types/unist@3.0.3': {}

  '@types/yargs-parser@21.0.3': {}

  '@types/yargs@17.0.33':
    dependencies:
      '@types/yargs-parser': 21.0.3

  '@typescript/twoslash@3.1.0':
    dependencies:
      '@typescript/vfs': 1.3.5
      debug: 4.4.1
      lz-string: 1.5.0
    transitivePeerDependencies:
      - supports-color

  '@typescript/vfs@1.3.4':
    dependencies:
      debug: 4.4.1
    transitivePeerDependencies:
      - supports-color

  '@typescript/vfs@1.3.5':
    dependencies:
      debug: 4.4.1
    transitivePeerDependencies:
      - supports-color

  '@typescript/vfs@1.6.1(typescript@5.6.2)':
    dependencies:
      debug: 4.4.1
      typescript: 5.6.2
    transitivePeerDependencies:
      - supports-color

  '@ungap/structured-clone@1.3.0': {}

  '@vercel/analytics@1.5.0(next@15.2.1(@babel/core@7.28.4)(@playwright/test@1.55.0)(react-dom@19.1.0(react@19.1.0))(react@19.1.0))(react@19.1.0)':
    optionalDependencies:
      next: 15.2.1(@babel/core@7.28.4)(@playwright/test@1.55.0)(react-dom@19.1.0(react@19.1.0))(react@19.1.0)
      react: 19.1.0

  '@vercel/speed-insights@1.2.0(next@15.2.1(@babel/core@7.28.4)(@playwright/test@1.55.0)(react-dom@19.1.0(react@19.1.0))(react@19.1.0))(react@19.1.0)':
    optionalDependencies:
      next: 15.2.1(@babel/core@7.28.4)(@playwright/test@1.55.0)(react-dom@19.1.0(react@19.1.0))(react@19.1.0)
      react: 19.1.0

  '@vitest/expect@3.2.4':
    dependencies:
      '@types/chai': 5.2.2
      '@vitest/spy': 3.2.4
      '@vitest/utils': 3.2.4
      chai: 5.3.3
      tinyrainbow: 2.0.0

  '@vitest/mocker@3.2.4(vite@7.1.4(@types/node@20.19.13)(jiti@1.21.7)(terser@5.44.0)(yaml@2.8.1))':
    dependencies:
      '@vitest/spy': 3.2.4
      estree-walker: 3.0.3
      magic-string: 0.30.18
    optionalDependencies:
      vite: 7.1.4(@types/node@20.19.13)(jiti@1.21.7)(terser@5.44.0)(yaml@2.8.1)

  '@vitest/pretty-format@3.2.4':
    dependencies:
      tinyrainbow: 2.0.0

  '@vitest/runner@3.2.4':
    dependencies:
      '@vitest/utils': 3.2.4
      pathe: 2.0.3
      strip-literal: 3.0.0

  '@vitest/snapshot@3.2.4':
    dependencies:
      '@vitest/pretty-format': 3.2.4
      magic-string: 0.30.18
      pathe: 2.0.3

  '@vitest/spy@3.2.4':
    dependencies:
      tinyspy: 4.0.3

  '@vitest/ui@3.2.4(vitest@3.2.4)':
    dependencies:
      '@vitest/utils': 3.2.4
      fflate: 0.8.2
      flatted: 3.3.3
      pathe: 2.0.3
      sirv: 3.0.2
      tinyglobby: 0.2.14
      tinyrainbow: 2.0.0
      vitest: 3.2.4(@types/debug@4.1.12)(@types/node@20.19.13)(@vitest/ui@3.2.4)(jiti@1.21.7)(terser@5.44.0)(yaml@2.8.1)

  '@vitest/utils@3.2.4':
    dependencies:
      '@vitest/pretty-format': 3.2.4
      loupe: 3.2.1
      tinyrainbow: 2.0.0

  '@webassemblyjs/ast@1.14.1':
    dependencies:
      '@webassemblyjs/helper-numbers': 1.13.2
      '@webassemblyjs/helper-wasm-bytecode': 1.13.2

  '@webassemblyjs/floating-point-hex-parser@1.13.2': {}

  '@webassemblyjs/helper-api-error@1.13.2': {}

  '@webassemblyjs/helper-buffer@1.14.1': {}

  '@webassemblyjs/helper-numbers@1.13.2':
    dependencies:
      '@webassemblyjs/floating-point-hex-parser': 1.13.2
      '@webassemblyjs/helper-api-error': 1.13.2
      '@xtuc/long': 4.2.2

  '@webassemblyjs/helper-wasm-bytecode@1.13.2': {}

  '@webassemblyjs/helper-wasm-section@1.14.1':
    dependencies:
      '@webassemblyjs/ast': 1.14.1
      '@webassemblyjs/helper-buffer': 1.14.1
      '@webassemblyjs/helper-wasm-bytecode': 1.13.2
      '@webassemblyjs/wasm-gen': 1.14.1

  '@webassemblyjs/ieee754@1.13.2':
    dependencies:
      '@xtuc/ieee754': 1.2.0

  '@webassemblyjs/leb128@1.13.2':
    dependencies:
      '@xtuc/long': 4.2.2

  '@webassemblyjs/utf8@1.13.2': {}

  '@webassemblyjs/wasm-edit@1.14.1':
    dependencies:
      '@webassemblyjs/ast': 1.14.1
      '@webassemblyjs/helper-buffer': 1.14.1
      '@webassemblyjs/helper-wasm-bytecode': 1.13.2
      '@webassemblyjs/helper-wasm-section': 1.14.1
      '@webassemblyjs/wasm-gen': 1.14.1
      '@webassemblyjs/wasm-opt': 1.14.1
      '@webassemblyjs/wasm-parser': 1.14.1
      '@webassemblyjs/wast-printer': 1.14.1

  '@webassemblyjs/wasm-gen@1.14.1':
    dependencies:
      '@webassemblyjs/ast': 1.14.1
      '@webassemblyjs/helper-wasm-bytecode': 1.13.2
      '@webassemblyjs/ieee754': 1.13.2
      '@webassemblyjs/leb128': 1.13.2
      '@webassemblyjs/utf8': 1.13.2

  '@webassemblyjs/wasm-opt@1.14.1':
    dependencies:
      '@webassemblyjs/ast': 1.14.1
      '@webassemblyjs/helper-buffer': 1.14.1
      '@webassemblyjs/wasm-gen': 1.14.1
      '@webassemblyjs/wasm-parser': 1.14.1

  '@webassemblyjs/wasm-parser@1.14.1':
    dependencies:
      '@webassemblyjs/ast': 1.14.1
      '@webassemblyjs/helper-api-error': 1.13.2
      '@webassemblyjs/helper-wasm-bytecode': 1.13.2
      '@webassemblyjs/ieee754': 1.13.2
      '@webassemblyjs/leb128': 1.13.2
      '@webassemblyjs/utf8': 1.13.2

  '@webassemblyjs/wast-printer@1.14.1':
    dependencies:
      '@webassemblyjs/ast': 1.14.1
      '@xtuc/long': 4.2.2

  '@xtuc/ieee754@1.2.0': {}

  '@xtuc/long@4.2.2': {}

  abort-controller@3.0.0:
    dependencies:
      event-target-shim: 5.0.1

  accepts@1.3.8:
    dependencies:
      mime-types: 2.1.35
      negotiator: 0.6.3

  acorn-import-phases@1.0.4(acorn@8.15.0):
    dependencies:
      acorn: 8.15.0

  acorn-jsx@5.3.2(acorn@8.15.0):
    dependencies:
      acorn: 8.15.0

  acorn@8.15.0: {}

  agent-base@7.1.4: {}

  ajv-formats@2.1.1(ajv@8.17.1):
    optionalDependencies:
      ajv: 8.17.1

  ajv-keywords@5.1.0(ajv@8.17.1):
    dependencies:
      ajv: 8.17.1
      fast-deep-equal: 3.1.3

  ajv@8.17.1:
    dependencies:
      fast-deep-equal: 3.1.3
      fast-uri: 3.1.0
      json-schema-traverse: 1.0.0
      require-from-string: 2.0.2

  anser@1.4.10: {}

  ansi-regex@5.0.1: {}

  ansi-regex@6.2.0: {}

  ansi-sequence-parser@1.1.3: {}

  ansi-styles@4.3.0:
    dependencies:
      color-convert: 2.0.1

  ansi-styles@5.2.0: {}

  ansi-styles@6.2.1: {}

  any-promise@1.3.0: {}

  anymatch@3.1.3:
    dependencies:
      normalize-path: 3.0.0
      picomatch: 2.3.1

  arg@5.0.2: {}

  argparse@1.0.10:
    dependencies:
      sprintf-js: 1.0.3

  args-flags@1.1.1: {}

  aria-hidden@1.2.6:
    dependencies:
      tslib: 2.8.1

  asap@2.0.6: {}

  asn1js@3.0.6:
    dependencies:
      pvtsutils: 1.3.6
      pvutils: 1.1.3
      tslib: 2.8.1

  assertion-error@2.0.1: {}

  astring@1.9.0: {}

  async-limiter@1.0.1: {}

  autoprefixer@10.4.21(postcss@8.5.6):
    dependencies:
      browserslist: 4.25.4
      caniuse-lite: 1.0.30001741
      fraction.js: 4.3.7
      normalize-range: 0.1.2
      picocolors: 1.1.1
      postcss: 8.5.6
      postcss-value-parser: 4.2.0

  babel-jest@29.7.0(@babel/core@7.28.4):
    dependencies:
      '@babel/core': 7.28.4
      '@jest/transform': 29.7.0
      '@types/babel__core': 7.20.5
      babel-plugin-istanbul: 6.1.1
      babel-preset-jest: 29.6.3(@babel/core@7.28.4)
      chalk: 4.1.2
      graceful-fs: 4.2.11
      slash: 3.0.0
    transitivePeerDependencies:
      - supports-color

  babel-plugin-istanbul@6.1.1:
    dependencies:
      '@babel/helper-plugin-utils': 7.27.1
      '@istanbuljs/load-nyc-config': 1.1.0
      '@istanbuljs/schema': 0.1.3
      istanbul-lib-instrument: 5.2.1
      test-exclude: 6.0.0
    transitivePeerDependencies:
      - supports-color

  babel-plugin-jest-hoist@29.6.3:
    dependencies:
      '@babel/template': 7.27.2
      '@babel/types': 7.28.4
      '@types/babel__core': 7.20.5
      '@types/babel__traverse': 7.28.0

  babel-plugin-syntax-hermes-parser@0.29.1:
    dependencies:
      hermes-parser: 0.29.1

  babel-preset-current-node-syntax@1.2.0(@babel/core@7.28.4):
    dependencies:
      '@babel/core': 7.28.4
      '@babel/plugin-syntax-async-generators': 7.8.4(@babel/core@7.28.4)
      '@babel/plugin-syntax-bigint': 7.8.3(@babel/core@7.28.4)
      '@babel/plugin-syntax-class-properties': 7.12.13(@babel/core@7.28.4)
      '@babel/plugin-syntax-class-static-block': 7.14.5(@babel/core@7.28.4)
      '@babel/plugin-syntax-import-attributes': 7.27.1(@babel/core@7.28.4)
      '@babel/plugin-syntax-import-meta': 7.10.4(@babel/core@7.28.4)
      '@babel/plugin-syntax-json-strings': 7.8.3(@babel/core@7.28.4)
      '@babel/plugin-syntax-logical-assignment-operators': 7.10.4(@babel/core@7.28.4)
      '@babel/plugin-syntax-nullish-coalescing-operator': 7.8.3(@babel/core@7.28.4)
      '@babel/plugin-syntax-numeric-separator': 7.10.4(@babel/core@7.28.4)
      '@babel/plugin-syntax-object-rest-spread': 7.8.3(@babel/core@7.28.4)
      '@babel/plugin-syntax-optional-catch-binding': 7.8.3(@babel/core@7.28.4)
      '@babel/plugin-syntax-optional-chaining': 7.8.3(@babel/core@7.28.4)
      '@babel/plugin-syntax-private-property-in-object': 7.14.5(@babel/core@7.28.4)
      '@babel/plugin-syntax-top-level-await': 7.14.5(@babel/core@7.28.4)

  babel-preset-jest@29.6.3(@babel/core@7.28.4):
    dependencies:
      '@babel/core': 7.28.4
      babel-plugin-jest-hoist: 29.6.3
      babel-preset-current-node-syntax: 1.2.0(@babel/core@7.28.4)

  bail@2.0.2: {}

  balanced-match@1.0.2: {}

<<<<<<< HEAD
  base-x@5.0.0: {}
=======
  base64-js@1.5.1: {}

  better-auth@1.3.8(react-dom@19.1.0(react@19.1.0))(react@19.1.0):
    dependencies:
      '@better-auth/utils': 0.2.6
      '@better-fetch/fetch': 1.1.18
      '@noble/ciphers': 0.6.0
      '@noble/hashes': 1.8.0
      '@simplewebauthn/browser': 13.1.2
      '@simplewebauthn/server': 13.1.2
      better-call: 1.0.16
      defu: 6.1.4
      jose: 5.10.0
      kysely: 0.28.5
      nanostores: 0.11.4
      zod: 4.1.5
    optionalDependencies:
      react: 19.1.0
      react-dom: 19.1.0(react@19.1.0)

  better-call@1.0.16:
    dependencies:
      '@better-fetch/fetch': 1.1.18
      rou3: 0.5.1
      set-cookie-parser: 2.7.1
      uncrypto: 0.1.3

  bignumber.js@9.3.1: {}
>>>>>>> 4b2b6463

  binary-extensions@2.3.0: {}

  boolbase@1.0.0: {}

  brace-expansion@1.1.12:
    dependencies:
      balanced-match: 1.0.2
      concat-map: 0.0.1

  brace-expansion@2.0.2:
    dependencies:
      balanced-match: 1.0.2

  braces@3.0.3:
    dependencies:
      fill-range: 7.1.1

  browserslist@4.25.4:
    dependencies:
      caniuse-lite: 1.0.30001741
      electron-to-chromium: 1.5.214
      node-releases: 2.0.19
      update-browserslist-db: 1.1.3(browserslist@4.25.4)

  bser@2.1.1:
    dependencies:
      node-int64: 0.4.0

  bs58@6.0.0:
    dependencies:
      base-x: 5.0.0

  buffer-from@1.1.2: {}

  busboy@1.6.0:
    dependencies:
      streamsearch: 1.1.0

  cac@6.7.14: {}

  caller-callsite@2.0.0:
    dependencies:
      callsites: 2.0.0

  caller-path@2.0.0:
    dependencies:
      caller-callsite: 2.0.0

  callsites@2.0.0: {}

  camelcase-css@2.0.1: {}

  camelcase@5.3.1: {}

  camelcase@6.3.0: {}

  caniuse-lite@1.0.30001741: {}

  ccount@2.0.1: {}

  chai@5.3.3:
    dependencies:
      assertion-error: 2.0.1
      check-error: 2.1.1
      deep-eql: 5.0.2
      loupe: 3.2.1
      pathval: 2.0.1

  chalk@4.1.2:
    dependencies:
      ansi-styles: 4.3.0
      supports-color: 7.2.0

  character-entities-html4@2.1.0: {}

  character-entities-legacy@3.0.0: {}

  character-entities@2.0.2: {}

  character-reference-invalid@2.0.1: {}

  check-error@2.1.1: {}

  chokidar@3.6.0:
    dependencies:
      anymatch: 3.1.3
      braces: 3.0.3
      glob-parent: 5.1.2
      is-binary-path: 2.1.0
      is-glob: 4.0.3
      normalize-path: 3.0.0
      readdirp: 3.6.0
    optionalDependencies:
      fsevents: 2.3.3

  chokidar@4.0.3:
    dependencies:
      readdirp: 4.1.2

  chrome-launcher@0.15.2:
    dependencies:
      '@types/node': 20.19.13
      escape-string-regexp: 4.0.0
      is-wsl: 2.2.0
      lighthouse-logger: 1.4.2
    transitivePeerDependencies:
      - supports-color

  chrome-trace-event@1.0.4: {}

  chromium-edge-launcher@0.2.0:
    dependencies:
      '@types/node': 20.19.13
      escape-string-regexp: 4.0.0
      is-wsl: 2.2.0
      lighthouse-logger: 1.4.2
      mkdirp: 1.0.4
      rimraf: 3.0.2
    transitivePeerDependencies:
      - supports-color

  ci-info@2.0.0: {}

  ci-info@3.9.0: {}

  class-variance-authority@0.7.1:
    dependencies:
      clsx: 2.1.1

  client-only@0.0.1: {}

  cliui@6.0.0:
    dependencies:
      string-width: 4.2.3
      strip-ansi: 6.0.1
      wrap-ansi: 6.2.0

  cliui@8.0.1:
    dependencies:
      string-width: 4.2.3
      strip-ansi: 6.0.1
      wrap-ansi: 7.0.0

  clsx@2.1.1: {}

  collapse-white-space@2.1.0: {}

  color-convert@2.0.1:
    dependencies:
      color-name: 1.1.4

  color-name@1.1.4: {}

  color-string@1.9.1:
    dependencies:
      color-name: 1.1.4
      simple-swizzle: 0.2.2
    optional: true

  color@4.2.3:
    dependencies:
      color-convert: 2.0.1
      color-string: 1.9.1
    optional: true

  comma-separated-tokens@2.0.3: {}

  commander@12.1.0: {}

  commander@2.20.3: {}

  commander@4.1.1: {}

  concat-map@0.0.1: {}

  concaveman@1.2.1:
    dependencies:
      point-in-polygon: 1.1.0
      rbush: 3.0.1
      robust-predicates: 2.0.4
      tinyqueue: 2.0.3

  connect@3.7.0:
    dependencies:
      debug: 2.6.9
      finalhandler: 1.1.2
      parseurl: 1.3.3
      utils-merge: 1.0.1
    transitivePeerDependencies:
      - supports-color

  convert-source-map@2.0.0: {}

  cosmiconfig@5.2.1:
    dependencies:
      import-fresh: 2.0.0
      is-directory: 0.3.1
      js-yaml: 3.14.1
      parse-json: 4.0.0

  cross-spawn@7.0.6:
    dependencies:
      path-key: 3.1.1
      shebang-command: 2.0.0
      which: 2.0.2

  css-select@5.2.2:
    dependencies:
      boolbase: 1.0.0
      css-what: 6.2.2
      domhandler: 5.0.3
      domutils: 3.2.2
      nth-check: 2.1.1

  css-what@6.2.2: {}

  cssesc@3.0.0: {}

  csstype@3.1.3: {}

  d3-array@1.2.4: {}

  d3-geo@1.7.1:
    dependencies:
      d3-array: 1.2.4

  d3-voronoi@1.1.2: {}

  debug@2.6.9:
    dependencies:
      ms: 2.0.0

  debug@4.4.1:
    dependencies:
      ms: 2.1.3

  decamelize@1.2.0: {}

  decode-named-character-reference@1.2.0:
    dependencies:
      character-entities: 2.0.2

  deep-eql@5.0.2: {}

  deepmerge@4.3.1: {}

  defu@6.1.4: {}

  depd@2.0.0: {}

  dequal@2.0.3: {}

  destroy@1.2.0: {}

  detect-libc@2.0.4:
    optional: true

  detect-node-es@1.1.0: {}

  devlop@1.1.0:
    dependencies:
      dequal: 2.0.3

  didyoumean@1.2.2: {}

  diff@5.2.0: {}

  dijkstrajs@1.0.3: {}

  dlv@1.1.3: {}

  dom-serializer@2.0.0:
    dependencies:
      domelementtype: 2.3.0
      domhandler: 5.0.3
      entities: 4.5.0

  domelementtype@2.3.0: {}

  domhandler@5.0.3:
    dependencies:
      domelementtype: 2.3.0

  domutils@3.2.2:
    dependencies:
      dom-serializer: 2.0.0
      domelementtype: 2.3.0
      domhandler: 5.0.3

  earcut@2.2.4: {}

  eastasianwidth@0.2.0: {}

  ee-first@1.1.1: {}

  electron-to-chromium@1.5.214: {}

  embla-carousel-autoplay@8.6.0(embla-carousel@8.6.0):
    dependencies:
      embla-carousel: 8.6.0

  embla-carousel-react@8.6.0(react@19.1.0):
    dependencies:
      embla-carousel: 8.6.0
      embla-carousel-reactive-utils: 8.6.0(embla-carousel@8.6.0)
      react: 19.1.0

  embla-carousel-reactive-utils@8.6.0(embla-carousel@8.6.0):
    dependencies:
      embla-carousel: 8.6.0

  embla-carousel@8.6.0: {}

  emoji-regex@8.0.0: {}

  emoji-regex@9.2.2: {}

  encodeurl@1.0.2: {}

  encodeurl@2.0.0: {}

  enhanced-resolve@5.18.3:
    dependencies:
      graceful-fs: 4.2.11
      tapable: 2.2.3

  entities@4.5.0: {}

  error-ex@1.3.2:
    dependencies:
      is-arrayish: 0.2.1

  error-stack-parser@2.1.4:
    dependencies:
      stackframe: 1.3.4

  es-module-lexer@1.7.0: {}

  esast-util-from-estree@2.0.0:
    dependencies:
      '@types/estree-jsx': 1.0.5
      devlop: 1.1.0
      estree-util-visit: 2.0.0
      unist-util-position-from-estree: 2.0.0

  esast-util-from-js@2.0.1:
    dependencies:
      '@types/estree-jsx': 1.0.5
      acorn: 8.15.0
      esast-util-from-estree: 2.0.0
      vfile-message: 4.0.3

  esbuild@0.25.9:
    optionalDependencies:
      '@esbuild/aix-ppc64': 0.25.9
      '@esbuild/android-arm': 0.25.9
      '@esbuild/android-arm64': 0.25.9
      '@esbuild/android-x64': 0.25.9
      '@esbuild/darwin-arm64': 0.25.9
      '@esbuild/darwin-x64': 0.25.9
      '@esbuild/freebsd-arm64': 0.25.9
      '@esbuild/freebsd-x64': 0.25.9
      '@esbuild/linux-arm': 0.25.9
      '@esbuild/linux-arm64': 0.25.9
      '@esbuild/linux-ia32': 0.25.9
      '@esbuild/linux-loong64': 0.25.9
      '@esbuild/linux-mips64el': 0.25.9
      '@esbuild/linux-ppc64': 0.25.9
      '@esbuild/linux-riscv64': 0.25.9
      '@esbuild/linux-s390x': 0.25.9
      '@esbuild/linux-x64': 0.25.9
      '@esbuild/netbsd-arm64': 0.25.9
      '@esbuild/netbsd-x64': 0.25.9
      '@esbuild/openbsd-arm64': 0.25.9
      '@esbuild/openbsd-x64': 0.25.9
      '@esbuild/openharmony-arm64': 0.25.9
      '@esbuild/sunos-x64': 0.25.9
      '@esbuild/win32-arm64': 0.25.9
      '@esbuild/win32-ia32': 0.25.9
      '@esbuild/win32-x64': 0.25.9

  escalade@3.2.0: {}

  escape-html@1.0.3: {}

  escape-string-regexp@2.0.0: {}

  escape-string-regexp@4.0.0: {}

  escape-string-regexp@5.0.0: {}

  eslint-scope@5.1.1:
    dependencies:
      esrecurse: 4.3.0
      estraverse: 4.3.0

  esprima@4.0.1: {}

  esrecurse@4.3.0:
    dependencies:
      estraverse: 5.3.0

  estraverse@4.3.0: {}

  estraverse@5.3.0: {}

  estree-util-attach-comments@2.1.1:
    dependencies:
      '@types/estree': 1.0.8

  estree-util-attach-comments@3.0.0:
    dependencies:
      '@types/estree': 1.0.8

  estree-util-build-jsx@2.2.2:
    dependencies:
      '@types/estree-jsx': 1.0.5
      estree-util-is-identifier-name: 2.1.0
      estree-walker: 3.0.3

  estree-util-build-jsx@3.0.1:
    dependencies:
      '@types/estree-jsx': 1.0.5
      devlop: 1.1.0
      estree-util-is-identifier-name: 3.0.0
      estree-walker: 3.0.3

  estree-util-is-identifier-name@2.1.0: {}

  estree-util-is-identifier-name@3.0.0: {}

  estree-util-scope@1.0.0:
    dependencies:
      '@types/estree': 1.0.8
      devlop: 1.1.0

  estree-util-to-js@1.2.0:
    dependencies:
      '@types/estree-jsx': 1.0.5
      astring: 1.9.0
      source-map: 0.7.6

  estree-util-to-js@2.0.0:
    dependencies:
      '@types/estree-jsx': 1.0.5
      astring: 1.9.0
      source-map: 0.7.6

  estree-util-value-to-estree@3.4.0:
    dependencies:
      '@types/estree': 1.0.8

  estree-util-visit@1.2.1:
    dependencies:
      '@types/estree-jsx': 1.0.5
      '@types/unist': 2.0.11

  estree-util-visit@2.0.0:
    dependencies:
      '@types/estree-jsx': 1.0.5
      '@types/unist': 3.0.3

  estree-walker@3.0.3:
    dependencies:
      '@types/estree': 1.0.8

  etag@1.8.1: {}

  event-target-shim@5.0.1: {}

  events@3.3.0: {}

  expect-type@1.2.2: {}

  exponential-backoff@3.1.2: {}

  extend-shallow@2.0.1:
    dependencies:
      is-extendable: 0.1.1

  extend@3.0.2: {}

  fast-deep-equal@2.0.1: {}

  fast-deep-equal@3.1.3: {}

  fast-glob@3.3.3:
    dependencies:
      '@nodelib/fs.stat': 2.0.5
      '@nodelib/fs.walk': 1.2.8
      glob-parent: 5.1.2
      merge2: 1.4.1
      micromatch: 4.0.8

  fast-json-stable-stringify@2.1.0: {}

  fast-uri@3.1.0: {}

  fastq@1.19.1:
    dependencies:
      reusify: 1.1.0

  fault@2.0.1:
    dependencies:
      format: 0.2.2

  fb-watchman@2.0.2:
    dependencies:
      bser: 2.1.1

  fdir@6.5.0(picomatch@4.0.3):
    optionalDependencies:
      picomatch: 4.0.3

  feed@4.2.2:
    dependencies:
      xml-js: 1.6.11

  fenceparser@1.1.1: {}

  fflate@0.8.2: {}

  fill-range@7.1.1:
    dependencies:
      to-regex-range: 5.0.1

  finalhandler@1.1.2:
    dependencies:
      debug: 2.6.9
      encodeurl: 1.0.2
      escape-html: 1.0.3
      on-finished: 2.3.0
      parseurl: 1.3.3
      statuses: 1.5.0
      unpipe: 1.0.0
    transitivePeerDependencies:
      - supports-color

  find-up@4.1.0:
    dependencies:
      locate-path: 5.0.0
      path-exists: 4.0.0

  flatted@3.3.3: {}

  flow-enums-runtime@0.0.6: {}

  foreground-child@3.3.1:
    dependencies:
      cross-spawn: 7.0.6
      signal-exit: 4.1.0

  format@0.2.2: {}

  fraction.js@4.3.7: {}

  fresh@0.5.2: {}

  fs.realpath@1.0.0: {}

  fsevents@2.3.2:
    optional: true

  fsevents@2.3.3:
    optional: true

  function-bind@1.1.2: {}

  gensync@1.0.0-beta.2: {}

  geojson-equality-ts@1.0.2:
    dependencies:
      '@types/geojson': 7946.0.16

  geojson-polygon-self-intersections@1.2.1:
    dependencies:
      rbush: 2.0.2

  get-caller-file@2.0.5: {}

  get-nonce@1.0.1: {}

  get-package-type@0.1.0: {}

  github-slugger@2.0.0: {}

  glob-parent@5.1.2:
    dependencies:
      is-glob: 4.0.3

  glob-parent@6.0.2:
    dependencies:
      is-glob: 4.0.3

  glob-to-regexp@0.4.1: {}

  glob@10.4.5:
    dependencies:
      foreground-child: 3.3.1
      jackspeak: 3.4.3
      minimatch: 9.0.5
      minipass: 7.1.2
      package-json-from-dist: 1.0.1
      path-scurry: 1.11.1

  glob@7.2.3:
    dependencies:
      fs.realpath: 1.0.0
      inflight: 1.0.6
      inherits: 2.0.4
      minimatch: 3.1.2
      once: 1.4.0
      path-is-absolute: 1.0.1

  goober@2.1.16(csstype@3.1.3):
    dependencies:
      csstype: 3.1.3

  graceful-fs@4.2.11: {}

  gray-matter@4.0.3:
    dependencies:
      js-yaml: 3.14.1
      kind-of: 6.0.3
      section-matter: 1.0.0
      strip-bom-string: 1.0.0

  gsap@3.13.0: {}

  has-flag@4.0.0: {}

  hasown@2.0.2:
    dependencies:
      function-bind: 1.1.2

  hast-util-heading-rank@3.0.0:
    dependencies:
      '@types/hast': 3.0.4

  hast-util-to-estree@2.3.3:
    dependencies:
      '@types/estree': 1.0.8
      '@types/estree-jsx': 1.0.5
      '@types/hast': 2.3.10
      '@types/unist': 2.0.11
      comma-separated-tokens: 2.0.3
      estree-util-attach-comments: 2.1.1
      estree-util-is-identifier-name: 2.1.0
      hast-util-whitespace: 2.0.1
      mdast-util-mdx-expression: 1.3.2
      mdast-util-mdxjs-esm: 1.3.1
      property-information: 6.5.0
      space-separated-tokens: 2.0.2
      style-to-object: 0.4.4
      unist-util-position: 4.0.4
      zwitch: 2.0.4
    transitivePeerDependencies:
      - supports-color

  hast-util-to-estree@3.1.3:
    dependencies:
      '@types/estree': 1.0.8
      '@types/estree-jsx': 1.0.5
      '@types/hast': 3.0.4
      comma-separated-tokens: 2.0.3
      devlop: 1.1.0
      estree-util-attach-comments: 3.0.0
      estree-util-is-identifier-name: 3.0.0
      hast-util-whitespace: 3.0.0
      mdast-util-mdx-expression: 2.0.1
      mdast-util-mdx-jsx: 3.2.0
      mdast-util-mdxjs-esm: 2.0.1
      property-information: 7.1.0
      space-separated-tokens: 2.0.2
      style-to-js: 1.1.17
      unist-util-position: 5.0.0
      zwitch: 2.0.4
    transitivePeerDependencies:
      - supports-color

  hast-util-to-html@9.0.5:
    dependencies:
      '@types/hast': 3.0.4
      '@types/unist': 3.0.3
      ccount: 2.0.1
      comma-separated-tokens: 2.0.3
      hast-util-whitespace: 3.0.0
      html-void-elements: 3.0.0
      mdast-util-to-hast: 13.2.0
      property-information: 7.1.0
      space-separated-tokens: 2.0.2
      stringify-entities: 4.0.4
      zwitch: 2.0.4

  hast-util-to-jsx-runtime@2.3.6:
    dependencies:
      '@types/estree': 1.0.8
      '@types/hast': 3.0.4
      '@types/unist': 3.0.3
      comma-separated-tokens: 2.0.3
      devlop: 1.1.0
      estree-util-is-identifier-name: 3.0.0
      hast-util-whitespace: 3.0.0
      mdast-util-mdx-expression: 2.0.1
      mdast-util-mdx-jsx: 3.2.0
      mdast-util-mdxjs-esm: 2.0.1
      property-information: 7.1.0
      space-separated-tokens: 2.0.2
      style-to-js: 1.1.17
      unist-util-position: 5.0.0
      vfile-message: 4.0.3
    transitivePeerDependencies:
      - supports-color

  hast-util-to-string@3.0.1:
    dependencies:
      '@types/hast': 3.0.4

  hast-util-whitespace@2.0.1: {}

  hast-util-whitespace@3.0.0:
    dependencies:
      '@types/hast': 3.0.4

  he@1.2.0: {}

  hermes-estree@0.29.1: {}

  hermes-parser@0.29.1:
    dependencies:
      hermes-estree: 0.29.1

  html-to-text@9.0.5:
    dependencies:
      '@selderee/plugin-htmlparser2': 0.11.0
      deepmerge: 4.3.1
      dom-serializer: 2.0.0
      htmlparser2: 8.0.2
      selderee: 0.11.0

  html-void-elements@3.0.0: {}

  htmlparser2@8.0.2:
    dependencies:
      domelementtype: 2.3.0
      domhandler: 5.0.3
      domutils: 3.2.2
      entities: 4.5.0

  http-errors@2.0.0:
    dependencies:
      depd: 2.0.0
      inherits: 2.0.4
      setprototypeof: 1.2.0
      statuses: 2.0.1
      toidentifier: 1.0.1

  https-proxy-agent@7.0.6:
    dependencies:
      agent-base: 7.1.4
      debug: 4.4.1
    transitivePeerDependencies:
      - supports-color

  image-size@1.2.1:
    dependencies:
      queue: 6.0.2

  import-fresh@2.0.0:
    dependencies:
      caller-path: 2.0.0
      resolve-from: 3.0.0

  imurmurhash@0.1.4: {}

  inflight@1.0.6:
    dependencies:
      once: 1.4.0
      wrappy: 1.0.2

  inherits@2.0.4: {}

  inline-style-parser@0.1.1: {}

  inline-style-parser@0.2.4: {}

  invariant@2.2.4:
    dependencies:
      loose-envify: 1.4.0

  is-alphabetical@2.0.1: {}

  is-alphanumerical@2.0.1:
    dependencies:
      is-alphabetical: 2.0.1
      is-decimal: 2.0.1

  is-arrayish@0.2.1: {}

  is-arrayish@0.3.2:
    optional: true

  is-binary-path@2.1.0:
    dependencies:
      binary-extensions: 2.3.0

  is-buffer@2.0.5: {}

  is-core-module@2.16.1:
    dependencies:
      hasown: 2.0.2

  is-decimal@2.0.1: {}

  is-directory@0.3.1: {}

  is-docker@2.2.1: {}

  is-extendable@0.1.1: {}

  is-extglob@2.1.1: {}

  is-fullwidth-code-point@3.0.0: {}

  is-glob@4.0.3:
    dependencies:
      is-extglob: 2.1.1

  is-hexadecimal@2.0.1: {}

  is-number@7.0.0: {}

  is-plain-obj@4.1.0: {}

  is-reference@3.0.3:
    dependencies:
      '@types/estree': 1.0.8

  is-wsl@2.2.0:
    dependencies:
      is-docker: 2.2.1

  isexe@2.0.0: {}

  istanbul-lib-coverage@3.2.2: {}

  istanbul-lib-instrument@5.2.1:
    dependencies:
      '@babel/core': 7.28.4
      '@babel/parser': 7.28.4
      '@istanbuljs/schema': 0.1.3
      istanbul-lib-coverage: 3.2.2
      semver: 6.3.1
    transitivePeerDependencies:
      - supports-color

  jackspeak@3.4.3:
    dependencies:
      '@isaacs/cliui': 8.0.2
    optionalDependencies:
      '@pkgjs/parseargs': 0.11.0

  jest-environment-node@29.7.0:
    dependencies:
      '@jest/environment': 29.7.0
      '@jest/fake-timers': 29.7.0
      '@jest/types': 29.6.3
      '@types/node': 20.19.13
      jest-mock: 29.7.0
      jest-util: 29.7.0

  jest-get-type@29.6.3: {}

  jest-haste-map@29.7.0:
    dependencies:
      '@jest/types': 29.6.3
      '@types/graceful-fs': 4.1.9
      '@types/node': 20.19.13
      anymatch: 3.1.3
      fb-watchman: 2.0.2
      graceful-fs: 4.2.11
      jest-regex-util: 29.6.3
      jest-util: 29.7.0
      jest-worker: 29.7.0
      micromatch: 4.0.8
      walker: 1.0.8
    optionalDependencies:
      fsevents: 2.3.3

  jest-message-util@29.7.0:
    dependencies:
      '@babel/code-frame': 7.27.1
      '@jest/types': 29.6.3
      '@types/stack-utils': 2.0.3
      chalk: 4.1.2
      graceful-fs: 4.2.11
      micromatch: 4.0.8
      pretty-format: 29.7.0
      slash: 3.0.0
      stack-utils: 2.0.6

  jest-mock@29.7.0:
    dependencies:
      '@jest/types': 29.6.3
      '@types/node': 20.19.13
      jest-util: 29.7.0

  jest-regex-util@29.6.3: {}

  jest-util@29.7.0:
    dependencies:
      '@jest/types': 29.6.3
      '@types/node': 20.19.13
      chalk: 4.1.2
      ci-info: 3.9.0
      graceful-fs: 4.2.11
      picomatch: 2.3.1

  jest-validate@29.7.0:
    dependencies:
      '@jest/types': 29.6.3
      camelcase: 6.3.0
      chalk: 4.1.2
      jest-get-type: 29.6.3
      leven: 3.1.0
      pretty-format: 29.7.0

  jest-worker@27.5.1:
    dependencies:
      '@types/node': 20.19.13
      merge-stream: 2.0.0
      supports-color: 8.1.1

  jest-worker@29.7.0:
    dependencies:
      '@types/node': 20.19.13
      jest-util: 29.7.0
      merge-stream: 2.0.0
      supports-color: 8.1.1

  jiti@1.21.7: {}

  jose@5.10.0: {}

  js-tokens@4.0.0: {}

  js-tokens@9.0.1: {}

  js-yaml@3.14.1:
    dependencies:
      argparse: 1.0.10
      esprima: 4.0.1

  jsc-safe-url@0.2.4: {}

  jsesc@3.1.0: {}

  json-parse-better-errors@1.0.2: {}

  json-parse-even-better-errors@2.3.1: {}

  json-schema-traverse@1.0.0: {}

  json5@2.2.3: {}

  jsonc-parser@3.3.1: {}

  jsts@2.7.1: {}

  kind-of@6.0.3: {}

  kleur@4.1.5: {}

  kysely@0.28.5: {}

  leac@0.6.0: {}

  leven@3.1.0: {}

  lighthouse-logger@1.4.2:
    dependencies:
      debug: 2.6.9
      marky: 1.3.0
    transitivePeerDependencies:
      - supports-color

  lilconfig@3.1.3: {}

  lines-and-columns@1.2.4: {}

  loader-runner@4.3.0: {}

  locate-path@5.0.0:
    dependencies:
      p-locate: 4.1.0

  lodash.castarray@4.4.0: {}

  lodash.isplainobject@4.0.6: {}

  lodash.merge@4.6.2: {}

  lodash.throttle@4.1.1: {}

  longest-streak@3.1.0: {}

  loose-envify@1.4.0:
    dependencies:
      js-tokens: 4.0.0

  loupe@3.2.1: {}

  lru-cache@10.4.3: {}

  lru-cache@5.1.1:
    dependencies:
      yallist: 3.1.1

  lucide-react@0.436.0(react@19.1.0):
    dependencies:
      react: 19.1.0

  lz-string@1.5.0: {}

  magic-string@0.30.18:
    dependencies:
      '@jridgewell/sourcemap-codec': 1.5.5

  makeerror@1.0.12:
    dependencies:
      tmpl: 1.0.5

  marchingsquares@1.3.3: {}

  markdown-extensions@1.1.1: {}

  markdown-extensions@2.0.0: {}

  marky@1.3.0: {}

  mdast-util-definitions@5.1.2:
    dependencies:
      '@types/mdast': 3.0.15
      '@types/unist': 2.0.11
      unist-util-visit: 4.1.2

  mdast-util-from-markdown@1.3.1:
    dependencies:
      '@types/mdast': 3.0.15
      '@types/unist': 2.0.11
      decode-named-character-reference: 1.2.0
      mdast-util-to-string: 3.2.0
      micromark: 3.2.0
      micromark-util-decode-numeric-character-reference: 1.1.0
      micromark-util-decode-string: 1.1.0
      micromark-util-normalize-identifier: 1.1.0
      micromark-util-symbol: 1.1.0
      micromark-util-types: 1.1.0
      unist-util-stringify-position: 3.0.3
      uvu: 0.5.6
    transitivePeerDependencies:
      - supports-color

  mdast-util-from-markdown@2.0.2:
    dependencies:
      '@types/mdast': 4.0.4
      '@types/unist': 3.0.3
      decode-named-character-reference: 1.2.0
      devlop: 1.1.0
      mdast-util-to-string: 4.0.0
      micromark: 4.0.2
      micromark-util-decode-numeric-character-reference: 2.0.2
      micromark-util-decode-string: 2.0.1
      micromark-util-normalize-identifier: 2.0.1
      micromark-util-symbol: 2.0.1
      micromark-util-types: 2.0.2
      unist-util-stringify-position: 4.0.0
    transitivePeerDependencies:
      - supports-color

  mdast-util-frontmatter@2.0.1:
    dependencies:
      '@types/mdast': 4.0.4
      devlop: 1.1.0
      escape-string-regexp: 5.0.0
      mdast-util-from-markdown: 2.0.2
      mdast-util-to-markdown: 2.1.2
      micromark-extension-frontmatter: 2.0.0
    transitivePeerDependencies:
      - supports-color

  mdast-util-mdx-expression@1.3.2:
    dependencies:
      '@types/estree-jsx': 1.0.5
      '@types/hast': 2.3.10
      '@types/mdast': 3.0.15
      mdast-util-from-markdown: 1.3.1
      mdast-util-to-markdown: 1.5.0
    transitivePeerDependencies:
      - supports-color

  mdast-util-mdx-expression@2.0.1:
    dependencies:
      '@types/estree-jsx': 1.0.5
      '@types/hast': 3.0.4
      '@types/mdast': 4.0.4
      devlop: 1.1.0
      mdast-util-from-markdown: 2.0.2
      mdast-util-to-markdown: 2.1.2
    transitivePeerDependencies:
      - supports-color

  mdast-util-mdx-jsx@2.1.4:
    dependencies:
      '@types/estree-jsx': 1.0.5
      '@types/hast': 2.3.10
      '@types/mdast': 3.0.15
      '@types/unist': 2.0.11
      ccount: 2.0.1
      mdast-util-from-markdown: 1.3.1
      mdast-util-to-markdown: 1.5.0
      parse-entities: 4.0.2
      stringify-entities: 4.0.4
      unist-util-remove-position: 4.0.2
      unist-util-stringify-position: 3.0.3
      vfile-message: 3.1.4
    transitivePeerDependencies:
      - supports-color

  mdast-util-mdx-jsx@3.2.0:
    dependencies:
      '@types/estree-jsx': 1.0.5
      '@types/hast': 3.0.4
      '@types/mdast': 4.0.4
      '@types/unist': 3.0.3
      ccount: 2.0.1
      devlop: 1.1.0
      mdast-util-from-markdown: 2.0.2
      mdast-util-to-markdown: 2.1.2
      parse-entities: 4.0.2
      stringify-entities: 4.0.4
      unist-util-stringify-position: 4.0.0
      vfile-message: 4.0.3
    transitivePeerDependencies:
      - supports-color

  mdast-util-mdx@2.0.1:
    dependencies:
      mdast-util-from-markdown: 1.3.1
      mdast-util-mdx-expression: 1.3.2
      mdast-util-mdx-jsx: 2.1.4
      mdast-util-mdxjs-esm: 1.3.1
      mdast-util-to-markdown: 1.5.0
    transitivePeerDependencies:
      - supports-color

  mdast-util-mdx@3.0.0:
    dependencies:
      mdast-util-from-markdown: 2.0.2
      mdast-util-mdx-expression: 2.0.1
      mdast-util-mdx-jsx: 3.2.0
      mdast-util-mdxjs-esm: 2.0.1
      mdast-util-to-markdown: 2.1.2
    transitivePeerDependencies:
      - supports-color

  mdast-util-mdxjs-esm@1.3.1:
    dependencies:
      '@types/estree-jsx': 1.0.5
      '@types/hast': 2.3.10
      '@types/mdast': 3.0.15
      mdast-util-from-markdown: 1.3.1
      mdast-util-to-markdown: 1.5.0
    transitivePeerDependencies:
      - supports-color

  mdast-util-mdxjs-esm@2.0.1:
    dependencies:
      '@types/estree-jsx': 1.0.5
      '@types/hast': 3.0.4
      '@types/mdast': 4.0.4
      devlop: 1.1.0
      mdast-util-from-markdown: 2.0.2
      mdast-util-to-markdown: 2.1.2
    transitivePeerDependencies:
      - supports-color

  mdast-util-phrasing@3.0.1:
    dependencies:
      '@types/mdast': 3.0.15
      unist-util-is: 5.2.1

  mdast-util-phrasing@4.1.0:
    dependencies:
      '@types/mdast': 4.0.4
      unist-util-is: 6.0.0

  mdast-util-to-hast@12.3.0:
    dependencies:
      '@types/hast': 2.3.10
      '@types/mdast': 3.0.15
      mdast-util-definitions: 5.1.2
      micromark-util-sanitize-uri: 1.2.0
      trim-lines: 3.0.1
      unist-util-generated: 2.0.1
      unist-util-position: 4.0.4
      unist-util-visit: 4.1.2

  mdast-util-to-hast@13.2.0:
    dependencies:
      '@types/hast': 3.0.4
      '@types/mdast': 4.0.4
      '@ungap/structured-clone': 1.3.0
      devlop: 1.1.0
      micromark-util-sanitize-uri: 2.0.1
      trim-lines: 3.0.1
      unist-util-position: 5.0.0
      unist-util-visit: 5.0.0
      vfile: 6.0.3

  mdast-util-to-markdown@1.5.0:
    dependencies:
      '@types/mdast': 3.0.15
      '@types/unist': 2.0.11
      longest-streak: 3.1.0
      mdast-util-phrasing: 3.0.1
      mdast-util-to-string: 3.2.0
      micromark-util-decode-string: 1.1.0
      unist-util-visit: 4.1.2
      zwitch: 2.0.4

  mdast-util-to-markdown@2.1.2:
    dependencies:
      '@types/mdast': 4.0.4
      '@types/unist': 3.0.3
      longest-streak: 3.1.0
      mdast-util-phrasing: 4.1.0
      mdast-util-to-string: 4.0.0
      micromark-util-classify-character: 2.0.1
      micromark-util-decode-string: 2.0.1
      unist-util-visit: 5.0.0
      zwitch: 2.0.4

  mdast-util-to-string@3.2.0:
    dependencies:
      '@types/mdast': 3.0.15

  mdast-util-to-string@4.0.0:
    dependencies:
      '@types/mdast': 4.0.4

  mdx-bundler@10.1.1(esbuild@0.25.9):
    dependencies:
      '@babel/runtime': 7.28.4
      '@esbuild-plugins/node-resolve': 0.2.2(esbuild@0.25.9)
      '@fal-works/esbuild-plugin-global-externals': 2.1.2
      '@mdx-js/esbuild': 3.1.1(esbuild@0.25.9)
      esbuild: 0.25.9
      gray-matter: 4.0.3
      remark-frontmatter: 5.0.0
      remark-mdx-frontmatter: 4.0.0
      uuid: 9.0.1
      vfile: 6.0.3
    transitivePeerDependencies:
      - supports-color

  mdx-to-md@0.5.2(esbuild@0.25.9):
    dependencies:
      '@mdx-js/mdx': 3.1.1
      args-flags: 1.1.1
      chokidar: 4.0.3
      mdx-bundler: 10.1.1(esbuild@0.25.9)
      node-html-markdown: 1.3.0
      react: 19.1.0
      react-dom: 19.1.0(react@19.1.0)
    transitivePeerDependencies:
      - esbuild
      - supports-color

  memoize-one@5.2.1: {}

  merge-stream@2.0.0: {}

  merge2@1.4.1: {}

  metro-babel-transformer@0.83.1:
    dependencies:
      '@babel/core': 7.28.4
      flow-enums-runtime: 0.0.6
      hermes-parser: 0.29.1
      nullthrows: 1.1.1
    transitivePeerDependencies:
      - supports-color

  metro-cache-key@0.83.1:
    dependencies:
      flow-enums-runtime: 0.0.6

  metro-cache@0.83.1:
    dependencies:
      exponential-backoff: 3.1.2
      flow-enums-runtime: 0.0.6
      https-proxy-agent: 7.0.6
      metro-core: 0.83.1
    transitivePeerDependencies:
      - supports-color

  metro-config@0.83.1:
    dependencies:
      connect: 3.7.0
      cosmiconfig: 5.2.1
      flow-enums-runtime: 0.0.6
      jest-validate: 29.7.0
      metro: 0.83.1
      metro-cache: 0.83.1
      metro-core: 0.83.1
      metro-runtime: 0.83.1
    transitivePeerDependencies:
      - bufferutil
      - supports-color
      - utf-8-validate

  metro-core@0.83.1:
    dependencies:
      flow-enums-runtime: 0.0.6
      lodash.throttle: 4.1.1
      metro-resolver: 0.83.1

  metro-file-map@0.83.1:
    dependencies:
      debug: 4.4.1
      fb-watchman: 2.0.2
      flow-enums-runtime: 0.0.6
      graceful-fs: 4.2.11
      invariant: 2.2.4
      jest-worker: 29.7.0
      micromatch: 4.0.8
      nullthrows: 1.1.1
      walker: 1.0.8
    transitivePeerDependencies:
      - supports-color

  metro-minify-terser@0.83.1:
    dependencies:
      flow-enums-runtime: 0.0.6
      terser: 5.44.0

  metro-resolver@0.83.1:
    dependencies:
      flow-enums-runtime: 0.0.6

  metro-runtime@0.83.1:
    dependencies:
      '@babel/runtime': 7.28.4
      flow-enums-runtime: 0.0.6

  metro-source-map@0.83.1:
    dependencies:
      '@babel/traverse': 7.28.4
      '@babel/traverse--for-generate-function-map': '@babel/traverse@7.28.4'
      '@babel/types': 7.28.4
      flow-enums-runtime: 0.0.6
      invariant: 2.2.4
      metro-symbolicate: 0.83.1
      nullthrows: 1.1.1
      ob1: 0.83.1
      source-map: 0.5.7
      vlq: 1.0.1
    transitivePeerDependencies:
      - supports-color

  metro-symbolicate@0.83.1:
    dependencies:
      flow-enums-runtime: 0.0.6
      invariant: 2.2.4
      metro-source-map: 0.83.1
      nullthrows: 1.1.1
      source-map: 0.5.7
      vlq: 1.0.1
    transitivePeerDependencies:
      - supports-color

  metro-transform-plugins@0.83.1:
    dependencies:
      '@babel/core': 7.28.4
      '@babel/generator': 7.28.3
      '@babel/template': 7.27.2
      '@babel/traverse': 7.28.4
      flow-enums-runtime: 0.0.6
      nullthrows: 1.1.1
    transitivePeerDependencies:
      - supports-color

  metro-transform-worker@0.83.1:
    dependencies:
      '@babel/core': 7.28.4
      '@babel/generator': 7.28.3
      '@babel/parser': 7.28.4
      '@babel/types': 7.28.4
      flow-enums-runtime: 0.0.6
      metro: 0.83.1
      metro-babel-transformer: 0.83.1
      metro-cache: 0.83.1
      metro-cache-key: 0.83.1
      metro-minify-terser: 0.83.1
      metro-source-map: 0.83.1
      metro-transform-plugins: 0.83.1
      nullthrows: 1.1.1
    transitivePeerDependencies:
      - bufferutil
      - supports-color
      - utf-8-validate

  metro@0.83.1:
    dependencies:
      '@babel/code-frame': 7.27.1
      '@babel/core': 7.28.4
      '@babel/generator': 7.28.3
      '@babel/parser': 7.28.4
      '@babel/template': 7.27.2
      '@babel/traverse': 7.28.4
      '@babel/types': 7.28.4
      accepts: 1.3.8
      chalk: 4.1.2
      ci-info: 2.0.0
      connect: 3.7.0
      debug: 4.4.1
      error-stack-parser: 2.1.4
      flow-enums-runtime: 0.0.6
      graceful-fs: 4.2.11
      hermes-parser: 0.29.1
      image-size: 1.2.1
      invariant: 2.2.4
      jest-worker: 29.7.0
      jsc-safe-url: 0.2.4
      lodash.throttle: 4.1.1
      metro-babel-transformer: 0.83.1
      metro-cache: 0.83.1
      metro-cache-key: 0.83.1
      metro-config: 0.83.1
      metro-core: 0.83.1
      metro-file-map: 0.83.1
      metro-resolver: 0.83.1
      metro-runtime: 0.83.1
      metro-source-map: 0.83.1
      metro-symbolicate: 0.83.1
      metro-transform-plugins: 0.83.1
      metro-transform-worker: 0.83.1
      mime-types: 2.1.35
      nullthrows: 1.1.1
      serialize-error: 2.1.0
      source-map: 0.5.7
      throat: 5.0.0
      ws: 7.5.10
      yargs: 17.7.2
    transitivePeerDependencies:
      - bufferutil
      - supports-color
      - utf-8-validate

  micromark-core-commonmark@1.1.0:
    dependencies:
      decode-named-character-reference: 1.2.0
      micromark-factory-destination: 1.1.0
      micromark-factory-label: 1.1.0
      micromark-factory-space: 1.1.0
      micromark-factory-title: 1.1.0
      micromark-factory-whitespace: 1.1.0
      micromark-util-character: 1.2.0
      micromark-util-chunked: 1.1.0
      micromark-util-classify-character: 1.1.0
      micromark-util-html-tag-name: 1.2.0
      micromark-util-normalize-identifier: 1.1.0
      micromark-util-resolve-all: 1.1.0
      micromark-util-subtokenize: 1.1.0
      micromark-util-symbol: 1.1.0
      micromark-util-types: 1.1.0
      uvu: 0.5.6

  micromark-core-commonmark@2.0.3:
    dependencies:
      decode-named-character-reference: 1.2.0
      devlop: 1.1.0
      micromark-factory-destination: 2.0.1
      micromark-factory-label: 2.0.1
      micromark-factory-space: 2.0.1
      micromark-factory-title: 2.0.1
      micromark-factory-whitespace: 2.0.1
      micromark-util-character: 2.1.1
      micromark-util-chunked: 2.0.1
      micromark-util-classify-character: 2.0.1
      micromark-util-html-tag-name: 2.0.1
      micromark-util-normalize-identifier: 2.0.1
      micromark-util-resolve-all: 2.0.1
      micromark-util-subtokenize: 2.1.0
      micromark-util-symbol: 2.0.1
      micromark-util-types: 2.0.2

  micromark-extension-frontmatter@2.0.0:
    dependencies:
      fault: 2.0.1
      micromark-util-character: 2.1.1
      micromark-util-symbol: 2.0.1
      micromark-util-types: 2.0.2

  micromark-extension-mdx-expression@1.0.8:
    dependencies:
      '@types/estree': 1.0.8
      micromark-factory-mdx-expression: 1.0.9
      micromark-factory-space: 1.1.0
      micromark-util-character: 1.2.0
      micromark-util-events-to-acorn: 1.2.3
      micromark-util-symbol: 1.1.0
      micromark-util-types: 1.1.0
      uvu: 0.5.6

  micromark-extension-mdx-expression@3.0.1:
    dependencies:
      '@types/estree': 1.0.8
      devlop: 1.1.0
      micromark-factory-mdx-expression: 2.0.3
      micromark-factory-space: 2.0.1
      micromark-util-character: 2.1.1
      micromark-util-events-to-acorn: 2.0.3
      micromark-util-symbol: 2.0.1
      micromark-util-types: 2.0.2

  micromark-extension-mdx-jsx@1.0.5:
    dependencies:
      '@types/acorn': 4.0.6
      '@types/estree': 1.0.8
      estree-util-is-identifier-name: 2.1.0
      micromark-factory-mdx-expression: 1.0.9
      micromark-factory-space: 1.1.0
      micromark-util-character: 1.2.0
      micromark-util-symbol: 1.1.0
      micromark-util-types: 1.1.0
      uvu: 0.5.6
      vfile-message: 3.1.4

  micromark-extension-mdx-jsx@3.0.2:
    dependencies:
      '@types/estree': 1.0.8
      devlop: 1.1.0
      estree-util-is-identifier-name: 3.0.0
      micromark-factory-mdx-expression: 2.0.3
      micromark-factory-space: 2.0.1
      micromark-util-character: 2.1.1
      micromark-util-events-to-acorn: 2.0.3
      micromark-util-symbol: 2.0.1
      micromark-util-types: 2.0.2
      vfile-message: 4.0.3

  micromark-extension-mdx-md@1.0.1:
    dependencies:
      micromark-util-types: 1.1.0

  micromark-extension-mdx-md@2.0.0:
    dependencies:
      micromark-util-types: 2.0.2

  micromark-extension-mdxjs-esm@1.0.5:
    dependencies:
      '@types/estree': 1.0.8
      micromark-core-commonmark: 1.1.0
      micromark-util-character: 1.2.0
      micromark-util-events-to-acorn: 1.2.3
      micromark-util-symbol: 1.1.0
      micromark-util-types: 1.1.0
      unist-util-position-from-estree: 1.1.2
      uvu: 0.5.6
      vfile-message: 3.1.4

  micromark-extension-mdxjs-esm@3.0.0:
    dependencies:
      '@types/estree': 1.0.8
      devlop: 1.1.0
      micromark-core-commonmark: 2.0.3
      micromark-util-character: 2.1.1
      micromark-util-events-to-acorn: 2.0.3
      micromark-util-symbol: 2.0.1
      micromark-util-types: 2.0.2
      unist-util-position-from-estree: 2.0.0
      vfile-message: 4.0.3

  micromark-extension-mdxjs@1.0.1:
    dependencies:
      acorn: 8.15.0
      acorn-jsx: 5.3.2(acorn@8.15.0)
      micromark-extension-mdx-expression: 1.0.8
      micromark-extension-mdx-jsx: 1.0.5
      micromark-extension-mdx-md: 1.0.1
      micromark-extension-mdxjs-esm: 1.0.5
      micromark-util-combine-extensions: 1.1.0
      micromark-util-types: 1.1.0

  micromark-extension-mdxjs@3.0.0:
    dependencies:
      acorn: 8.15.0
      acorn-jsx: 5.3.2(acorn@8.15.0)
      micromark-extension-mdx-expression: 3.0.1
      micromark-extension-mdx-jsx: 3.0.2
      micromark-extension-mdx-md: 2.0.0
      micromark-extension-mdxjs-esm: 3.0.0
      micromark-util-combine-extensions: 2.0.1
      micromark-util-types: 2.0.2

  micromark-factory-destination@1.1.0:
    dependencies:
      micromark-util-character: 1.2.0
      micromark-util-symbol: 1.1.0
      micromark-util-types: 1.1.0

  micromark-factory-destination@2.0.1:
    dependencies:
      micromark-util-character: 2.1.1
      micromark-util-symbol: 2.0.1
      micromark-util-types: 2.0.2

  micromark-factory-label@1.1.0:
    dependencies:
      micromark-util-character: 1.2.0
      micromark-util-symbol: 1.1.0
      micromark-util-types: 1.1.0
      uvu: 0.5.6

  micromark-factory-label@2.0.1:
    dependencies:
      devlop: 1.1.0
      micromark-util-character: 2.1.1
      micromark-util-symbol: 2.0.1
      micromark-util-types: 2.0.2

  micromark-factory-mdx-expression@1.0.9:
    dependencies:
      '@types/estree': 1.0.8
      micromark-util-character: 1.2.0
      micromark-util-events-to-acorn: 1.2.3
      micromark-util-symbol: 1.1.0
      micromark-util-types: 1.1.0
      unist-util-position-from-estree: 1.1.2
      uvu: 0.5.6
      vfile-message: 3.1.4

  micromark-factory-mdx-expression@2.0.3:
    dependencies:
      '@types/estree': 1.0.8
      devlop: 1.1.0
      micromark-factory-space: 2.0.1
      micromark-util-character: 2.1.1
      micromark-util-events-to-acorn: 2.0.3
      micromark-util-symbol: 2.0.1
      micromark-util-types: 2.0.2
      unist-util-position-from-estree: 2.0.0
      vfile-message: 4.0.3

  micromark-factory-space@1.1.0:
    dependencies:
      micromark-util-character: 1.2.0
      micromark-util-types: 1.1.0

  micromark-factory-space@2.0.1:
    dependencies:
      micromark-util-character: 2.1.1
      micromark-util-types: 2.0.2

  micromark-factory-title@1.1.0:
    dependencies:
      micromark-factory-space: 1.1.0
      micromark-util-character: 1.2.0
      micromark-util-symbol: 1.1.0
      micromark-util-types: 1.1.0

  micromark-factory-title@2.0.1:
    dependencies:
      micromark-factory-space: 2.0.1
      micromark-util-character: 2.1.1
      micromark-util-symbol: 2.0.1
      micromark-util-types: 2.0.2

  micromark-factory-whitespace@1.1.0:
    dependencies:
      micromark-factory-space: 1.1.0
      micromark-util-character: 1.2.0
      micromark-util-symbol: 1.1.0
      micromark-util-types: 1.1.0

  micromark-factory-whitespace@2.0.1:
    dependencies:
      micromark-factory-space: 2.0.1
      micromark-util-character: 2.1.1
      micromark-util-symbol: 2.0.1
      micromark-util-types: 2.0.2

  micromark-util-character@1.2.0:
    dependencies:
      micromark-util-symbol: 1.1.0
      micromark-util-types: 1.1.0

  micromark-util-character@2.1.1:
    dependencies:
      micromark-util-symbol: 2.0.1
      micromark-util-types: 2.0.2

  micromark-util-chunked@1.1.0:
    dependencies:
      micromark-util-symbol: 1.1.0

  micromark-util-chunked@2.0.1:
    dependencies:
      micromark-util-symbol: 2.0.1

  micromark-util-classify-character@1.1.0:
    dependencies:
      micromark-util-character: 1.2.0
      micromark-util-symbol: 1.1.0
      micromark-util-types: 1.1.0

  micromark-util-classify-character@2.0.1:
    dependencies:
      micromark-util-character: 2.1.1
      micromark-util-symbol: 2.0.1
      micromark-util-types: 2.0.2

  micromark-util-combine-extensions@1.1.0:
    dependencies:
      micromark-util-chunked: 1.1.0
      micromark-util-types: 1.1.0

  micromark-util-combine-extensions@2.0.1:
    dependencies:
      micromark-util-chunked: 2.0.1
      micromark-util-types: 2.0.2

  micromark-util-decode-numeric-character-reference@1.1.0:
    dependencies:
      micromark-util-symbol: 1.1.0

  micromark-util-decode-numeric-character-reference@2.0.2:
    dependencies:
      micromark-util-symbol: 2.0.1

  micromark-util-decode-string@1.1.0:
    dependencies:
      decode-named-character-reference: 1.2.0
      micromark-util-character: 1.2.0
      micromark-util-decode-numeric-character-reference: 1.1.0
      micromark-util-symbol: 1.1.0

  micromark-util-decode-string@2.0.1:
    dependencies:
      decode-named-character-reference: 1.2.0
      micromark-util-character: 2.1.1
      micromark-util-decode-numeric-character-reference: 2.0.2
      micromark-util-symbol: 2.0.1

  micromark-util-encode@1.1.0: {}

  micromark-util-encode@2.0.1: {}

  micromark-util-events-to-acorn@1.2.3:
    dependencies:
      '@types/acorn': 4.0.6
      '@types/estree': 1.0.8
      '@types/unist': 2.0.11
      estree-util-visit: 1.2.1
      micromark-util-symbol: 1.1.0
      micromark-util-types: 1.1.0
      uvu: 0.5.6
      vfile-message: 3.1.4

  micromark-util-events-to-acorn@2.0.3:
    dependencies:
      '@types/estree': 1.0.8
      '@types/unist': 3.0.3
      devlop: 1.1.0
      estree-util-visit: 2.0.0
      micromark-util-symbol: 2.0.1
      micromark-util-types: 2.0.2
      vfile-message: 4.0.3

  micromark-util-html-tag-name@1.2.0: {}

  micromark-util-html-tag-name@2.0.1: {}

  micromark-util-normalize-identifier@1.1.0:
    dependencies:
      micromark-util-symbol: 1.1.0

  micromark-util-normalize-identifier@2.0.1:
    dependencies:
      micromark-util-symbol: 2.0.1

  micromark-util-resolve-all@1.1.0:
    dependencies:
      micromark-util-types: 1.1.0

  micromark-util-resolve-all@2.0.1:
    dependencies:
      micromark-util-types: 2.0.2

  micromark-util-sanitize-uri@1.2.0:
    dependencies:
      micromark-util-character: 1.2.0
      micromark-util-encode: 1.1.0
      micromark-util-symbol: 1.1.0

  micromark-util-sanitize-uri@2.0.1:
    dependencies:
      micromark-util-character: 2.1.1
      micromark-util-encode: 2.0.1
      micromark-util-symbol: 2.0.1

  micromark-util-subtokenize@1.1.0:
    dependencies:
      micromark-util-chunked: 1.1.0
      micromark-util-symbol: 1.1.0
      micromark-util-types: 1.1.0
      uvu: 0.5.6

  micromark-util-subtokenize@2.1.0:
    dependencies:
      devlop: 1.1.0
      micromark-util-chunked: 2.0.1
      micromark-util-symbol: 2.0.1
      micromark-util-types: 2.0.2

  micromark-util-symbol@1.1.0: {}

  micromark-util-symbol@2.0.1: {}

  micromark-util-types@1.1.0: {}

  micromark-util-types@2.0.2: {}

  micromark@3.2.0:
    dependencies:
      '@types/debug': 4.1.12
      debug: 4.4.1
      decode-named-character-reference: 1.2.0
      micromark-core-commonmark: 1.1.0
      micromark-factory-space: 1.1.0
      micromark-util-character: 1.2.0
      micromark-util-chunked: 1.1.0
      micromark-util-combine-extensions: 1.1.0
      micromark-util-decode-numeric-character-reference: 1.1.0
      micromark-util-encode: 1.1.0
      micromark-util-normalize-identifier: 1.1.0
      micromark-util-resolve-all: 1.1.0
      micromark-util-sanitize-uri: 1.2.0
      micromark-util-subtokenize: 1.1.0
      micromark-util-symbol: 1.1.0
      micromark-util-types: 1.1.0
      uvu: 0.5.6
    transitivePeerDependencies:
      - supports-color

  micromark@4.0.2:
    dependencies:
      '@types/debug': 4.1.12
      debug: 4.4.1
      decode-named-character-reference: 1.2.0
      devlop: 1.1.0
      micromark-core-commonmark: 2.0.3
      micromark-factory-space: 2.0.1
      micromark-util-character: 2.1.1
      micromark-util-chunked: 2.0.1
      micromark-util-combine-extensions: 2.0.1
      micromark-util-decode-numeric-character-reference: 2.0.2
      micromark-util-encode: 2.0.1
      micromark-util-normalize-identifier: 2.0.1
      micromark-util-resolve-all: 2.0.1
      micromark-util-sanitize-uri: 2.0.1
      micromark-util-subtokenize: 2.1.0
      micromark-util-symbol: 2.0.1
      micromark-util-types: 2.0.2
    transitivePeerDependencies:
      - supports-color

  micromatch@4.0.8:
    dependencies:
      braces: 3.0.3
      picomatch: 2.3.1

  mime-db@1.52.0: {}

  mime-types@2.1.35:
    dependencies:
      mime-db: 1.52.0

  mime@1.6.0: {}

  minimatch@3.1.2:
    dependencies:
      brace-expansion: 1.1.12

  minimatch@9.0.5:
    dependencies:
      brace-expansion: 2.0.2

  minipass@7.1.2: {}

  mkdirp@1.0.4: {}

  mri@1.2.0: {}

  mrmime@2.0.1: {}

  ms@2.0.0: {}

  ms@2.1.3: {}

  mz@2.7.0:
    dependencies:
      any-promise: 1.3.0
      object-assign: 4.1.1
      thenify-all: 1.6.0

  nanoid@3.3.11: {}

  nanostores@0.11.4: {}

  negotiator@0.6.3: {}

  neo-async@2.6.2: {}

  next-themes@0.2.1(next@15.2.1(@babel/core@7.28.4)(@playwright/test@1.55.0)(react-dom@19.1.0(react@19.1.0))(react@19.1.0))(react-dom@19.1.0(react@19.1.0))(react@19.1.0):
    dependencies:
      next: 15.2.1(@babel/core@7.28.4)(@playwright/test@1.55.0)(react-dom@19.1.0(react@19.1.0))(react@19.1.0)
      react: 19.1.0
      react-dom: 19.1.0(react@19.1.0)

  next@15.2.1(@babel/core@7.28.4)(@playwright/test@1.55.0)(react-dom@19.1.0(react@19.1.0))(react@19.1.0):
    dependencies:
      '@next/env': 15.2.1
      '@swc/counter': 0.1.3
      '@swc/helpers': 0.5.15
      busboy: 1.6.0
      caniuse-lite: 1.0.30001741
      postcss: 8.4.31
      react: 19.1.0
      react-dom: 19.1.0(react@19.1.0)
      styled-jsx: 5.1.6(@babel/core@7.28.4)(react@19.1.0)
    optionalDependencies:
      '@next/swc-darwin-arm64': 15.2.1
      '@next/swc-darwin-x64': 15.2.1
      '@next/swc-linux-arm64-gnu': 15.2.1
      '@next/swc-linux-arm64-musl': 15.2.1
      '@next/swc-linux-x64-gnu': 15.2.1
      '@next/swc-linux-x64-musl': 15.2.1
      '@next/swc-win32-arm64-msvc': 15.2.1
      '@next/swc-win32-x64-msvc': 15.2.1
      '@playwright/test': 1.55.0
      sharp: 0.33.5
    transitivePeerDependencies:
      - '@babel/core'
      - babel-plugin-macros

  node-html-markdown@1.3.0:
    dependencies:
      node-html-parser: 6.1.13

  node-html-parser@6.1.13:
    dependencies:
      css-select: 5.2.2
      he: 1.2.0

  node-int64@0.4.0: {}

  node-releases@2.0.19: {}

  normalize-path@3.0.0: {}

  normalize-range@0.1.2: {}

  nth-check@2.1.1:
    dependencies:
      boolbase: 1.0.0

  nullthrows@1.1.1: {}

  ob1@0.83.1:
    dependencies:
      flow-enums-runtime: 0.0.6

  object-assign@4.1.1: {}

  object-hash@3.0.0: {}

  on-finished@2.3.0:
    dependencies:
      ee-first: 1.1.1

  on-finished@2.4.1:
    dependencies:
      ee-first: 1.1.1

  once@1.4.0:
    dependencies:
      wrappy: 1.0.2

  oniguruma-parser@0.12.1: {}

  oniguruma-to-es@4.3.3:
    dependencies:
      oniguruma-parser: 0.12.1
      regex: 6.0.1
      regex-recursion: 6.0.2

  open@7.4.2:
    dependencies:
      is-docker: 2.2.1
      is-wsl: 2.2.0

  p-limit@2.3.0:
    dependencies:
      p-try: 2.2.0

  p-locate@4.1.0:
    dependencies:
      p-limit: 2.3.0

  p-try@2.2.0: {}

  package-json-from-dist@1.0.1: {}

  pagefind@1.3.0:
    optionalDependencies:
      '@pagefind/darwin-arm64': 1.3.0
      '@pagefind/darwin-x64': 1.3.0
      '@pagefind/linux-arm64': 1.3.0
      '@pagefind/linux-x64': 1.3.0
      '@pagefind/windows-x64': 1.3.0

  parse-entities@4.0.2:
    dependencies:
      '@types/unist': 2.0.11
      character-entities-legacy: 3.0.0
      character-reference-invalid: 2.0.1
      decode-named-character-reference: 1.2.0
      is-alphanumerical: 2.0.1
      is-decimal: 2.0.1
      is-hexadecimal: 2.0.1

  parse-json@4.0.0:
    dependencies:
      error-ex: 1.3.2
      json-parse-better-errors: 1.0.2

  parseley@0.12.1:
    dependencies:
      leac: 0.6.0
      peberminta: 0.9.0

  parseurl@1.3.3: {}

  path-exists@4.0.0: {}

  path-is-absolute@1.0.1: {}

  path-key@3.1.1: {}

  path-parse@1.0.7: {}

  path-scurry@1.11.1:
    dependencies:
      lru-cache: 10.4.3
      minipass: 7.1.2

  pathe@2.0.3: {}

  pathval@2.0.1: {}

  peberminta@0.9.0: {}

  periscopic@3.1.0:
    dependencies:
      '@types/estree': 1.0.8
      estree-walker: 3.0.3
      is-reference: 3.0.3

  picocolors@1.1.1: {}

  picomatch@2.3.1: {}

  picomatch@4.0.3: {}

  pify@2.3.0: {}

  pirates@4.0.7: {}

  playwright-core@1.55.0: {}

  playwright@1.55.0:
    dependencies:
      playwright-core: 1.55.0
    optionalDependencies:
      fsevents: 2.3.2

  pngjs@5.0.0: {}

  point-in-polygon-hao@1.2.4:
    dependencies:
      robust-predicates: 3.0.2

  point-in-polygon@1.1.0: {}

  polyclip-ts@0.16.8:
    dependencies:
      bignumber.js: 9.3.1
      splaytree-ts: 1.0.2

  postcss-import@15.1.0(postcss@8.5.6):
    dependencies:
      postcss: 8.5.6
      postcss-value-parser: 4.2.0
      read-cache: 1.0.0
      resolve: 1.22.10

  postcss-js@4.0.1(postcss@8.5.6):
    dependencies:
      camelcase-css: 2.0.1
      postcss: 8.5.6

  postcss-load-config@4.0.2(postcss@8.5.6):
    dependencies:
      lilconfig: 3.1.3
      yaml: 2.8.1
    optionalDependencies:
      postcss: 8.5.6

  postcss-nested@6.2.0(postcss@8.5.6):
    dependencies:
      postcss: 8.5.6
      postcss-selector-parser: 6.1.2

  postcss-selector-parser@6.0.10:
    dependencies:
      cssesc: 3.0.0
      util-deprecate: 1.0.2

  postcss-selector-parser@6.1.2:
    dependencies:
      cssesc: 3.0.0
      util-deprecate: 1.0.2

  postcss-value-parser@4.2.0: {}

  postcss@8.4.31:
    dependencies:
      nanoid: 3.3.11
      picocolors: 1.1.1
      source-map-js: 1.2.1

  postcss@8.5.6:
    dependencies:
      nanoid: 3.3.11
      picocolors: 1.1.1
      source-map-js: 1.2.1

  prettier-plugin-tailwindcss@0.7.1(prettier@3.6.2):
    dependencies:
      prettier: 3.6.2

  prettier@3.6.2: {}

  pretty-format@29.7.0:
    dependencies:
      '@jest/schemas': 29.6.3
      ansi-styles: 5.2.0
      react-is: 18.3.1

  promise@8.3.0:
    dependencies:
      asap: 2.0.6

  property-information@6.5.0: {}

  property-information@7.1.0: {}

  pvtsutils@1.3.6:
    dependencies:
      tslib: 2.8.1

  pvutils@1.1.3: {}

  qrcode@1.5.4:
    dependencies:
      dijkstrajs: 1.0.3
      pngjs: 5.0.0
      yargs: 15.4.1

  queue-microtask@1.2.3: {}

  queue@6.0.2:
    dependencies:
      inherits: 2.0.4

  quickselect@1.1.1: {}

  quickselect@2.0.0: {}

  radix-ui@1.4.3(@types/react-dom@19.1.0(@types/react@19.1.0))(@types/react@19.1.0)(react-dom@19.1.0(react@19.1.0))(react@19.1.0):
    dependencies:
      '@radix-ui/primitive': 1.1.3
      '@radix-ui/react-accessible-icon': 1.1.7(@types/react-dom@19.1.0(@types/react@19.1.0))(@types/react@19.1.0)(react-dom@19.1.0(react@19.1.0))(react@19.1.0)
      '@radix-ui/react-accordion': 1.2.12(@types/react-dom@19.1.0(@types/react@19.1.0))(@types/react@19.1.0)(react-dom@19.1.0(react@19.1.0))(react@19.1.0)
      '@radix-ui/react-alert-dialog': 1.1.15(@types/react-dom@19.1.0(@types/react@19.1.0))(@types/react@19.1.0)(react-dom@19.1.0(react@19.1.0))(react@19.1.0)
      '@radix-ui/react-arrow': 1.1.7(@types/react-dom@19.1.0(@types/react@19.1.0))(@types/react@19.1.0)(react-dom@19.1.0(react@19.1.0))(react@19.1.0)
      '@radix-ui/react-aspect-ratio': 1.1.7(@types/react-dom@19.1.0(@types/react@19.1.0))(@types/react@19.1.0)(react-dom@19.1.0(react@19.1.0))(react@19.1.0)
      '@radix-ui/react-avatar': 1.1.10(@types/react-dom@19.1.0(@types/react@19.1.0))(@types/react@19.1.0)(react-dom@19.1.0(react@19.1.0))(react@19.1.0)
      '@radix-ui/react-checkbox': 1.3.3(@types/react-dom@19.1.0(@types/react@19.1.0))(@types/react@19.1.0)(react-dom@19.1.0(react@19.1.0))(react@19.1.0)
      '@radix-ui/react-collapsible': 1.1.12(@types/react-dom@19.1.0(@types/react@19.1.0))(@types/react@19.1.0)(react-dom@19.1.0(react@19.1.0))(react@19.1.0)
      '@radix-ui/react-collection': 1.1.7(@types/react-dom@19.1.0(@types/react@19.1.0))(@types/react@19.1.0)(react-dom@19.1.0(react@19.1.0))(react@19.1.0)
      '@radix-ui/react-compose-refs': 1.1.2(@types/react@19.1.0)(react@19.1.0)
      '@radix-ui/react-context': 1.1.2(@types/react@19.1.0)(react@19.1.0)
      '@radix-ui/react-context-menu': 2.2.16(@types/react-dom@19.1.0(@types/react@19.1.0))(@types/react@19.1.0)(react-dom@19.1.0(react@19.1.0))(react@19.1.0)
      '@radix-ui/react-dialog': 1.1.15(@types/react-dom@19.1.0(@types/react@19.1.0))(@types/react@19.1.0)(react-dom@19.1.0(react@19.1.0))(react@19.1.0)
      '@radix-ui/react-direction': 1.1.1(@types/react@19.1.0)(react@19.1.0)
      '@radix-ui/react-dismissable-layer': 1.1.11(@types/react-dom@19.1.0(@types/react@19.1.0))(@types/react@19.1.0)(react-dom@19.1.0(react@19.1.0))(react@19.1.0)
      '@radix-ui/react-dropdown-menu': 2.1.16(@types/react-dom@19.1.0(@types/react@19.1.0))(@types/react@19.1.0)(react-dom@19.1.0(react@19.1.0))(react@19.1.0)
      '@radix-ui/react-focus-guards': 1.1.3(@types/react@19.1.0)(react@19.1.0)
      '@radix-ui/react-focus-scope': 1.1.7(@types/react-dom@19.1.0(@types/react@19.1.0))(@types/react@19.1.0)(react-dom@19.1.0(react@19.1.0))(react@19.1.0)
      '@radix-ui/react-form': 0.1.8(@types/react-dom@19.1.0(@types/react@19.1.0))(@types/react@19.1.0)(react-dom@19.1.0(react@19.1.0))(react@19.1.0)
      '@radix-ui/react-hover-card': 1.1.15(@types/react-dom@19.1.0(@types/react@19.1.0))(@types/react@19.1.0)(react-dom@19.1.0(react@19.1.0))(react@19.1.0)
      '@radix-ui/react-label': 2.1.7(@types/react-dom@19.1.0(@types/react@19.1.0))(@types/react@19.1.0)(react-dom@19.1.0(react@19.1.0))(react@19.1.0)
      '@radix-ui/react-menu': 2.1.16(@types/react-dom@19.1.0(@types/react@19.1.0))(@types/react@19.1.0)(react-dom@19.1.0(react@19.1.0))(react@19.1.0)
      '@radix-ui/react-menubar': 1.1.16(@types/react-dom@19.1.0(@types/react@19.1.0))(@types/react@19.1.0)(react-dom@19.1.0(react@19.1.0))(react@19.1.0)
      '@radix-ui/react-navigation-menu': 1.2.14(@types/react-dom@19.1.0(@types/react@19.1.0))(@types/react@19.1.0)(react-dom@19.1.0(react@19.1.0))(react@19.1.0)
      '@radix-ui/react-one-time-password-field': 0.1.8(@types/react-dom@19.1.0(@types/react@19.1.0))(@types/react@19.1.0)(react-dom@19.1.0(react@19.1.0))(react@19.1.0)
      '@radix-ui/react-password-toggle-field': 0.1.3(@types/react-dom@19.1.0(@types/react@19.1.0))(@types/react@19.1.0)(react-dom@19.1.0(react@19.1.0))(react@19.1.0)
      '@radix-ui/react-popover': 1.1.15(@types/react-dom@19.1.0(@types/react@19.1.0))(@types/react@19.1.0)(react-dom@19.1.0(react@19.1.0))(react@19.1.0)
      '@radix-ui/react-popper': 1.2.8(@types/react-dom@19.1.0(@types/react@19.1.0))(@types/react@19.1.0)(react-dom@19.1.0(react@19.1.0))(react@19.1.0)
      '@radix-ui/react-portal': 1.1.9(@types/react-dom@19.1.0(@types/react@19.1.0))(@types/react@19.1.0)(react-dom@19.1.0(react@19.1.0))(react@19.1.0)
      '@radix-ui/react-presence': 1.1.5(@types/react-dom@19.1.0(@types/react@19.1.0))(@types/react@19.1.0)(react-dom@19.1.0(react@19.1.0))(react@19.1.0)
      '@radix-ui/react-primitive': 2.1.3(@types/react-dom@19.1.0(@types/react@19.1.0))(@types/react@19.1.0)(react-dom@19.1.0(react@19.1.0))(react@19.1.0)
      '@radix-ui/react-progress': 1.1.7(@types/react-dom@19.1.0(@types/react@19.1.0))(@types/react@19.1.0)(react-dom@19.1.0(react@19.1.0))(react@19.1.0)
      '@radix-ui/react-radio-group': 1.3.8(@types/react-dom@19.1.0(@types/react@19.1.0))(@types/react@19.1.0)(react-dom@19.1.0(react@19.1.0))(react@19.1.0)
      '@radix-ui/react-roving-focus': 1.1.11(@types/react-dom@19.1.0(@types/react@19.1.0))(@types/react@19.1.0)(react-dom@19.1.0(react@19.1.0))(react@19.1.0)
      '@radix-ui/react-scroll-area': 1.2.10(@types/react-dom@19.1.0(@types/react@19.1.0))(@types/react@19.1.0)(react-dom@19.1.0(react@19.1.0))(react@19.1.0)
      '@radix-ui/react-select': 2.2.6(@types/react-dom@19.1.0(@types/react@19.1.0))(@types/react@19.1.0)(react-dom@19.1.0(react@19.1.0))(react@19.1.0)
      '@radix-ui/react-separator': 1.1.7(@types/react-dom@19.1.0(@types/react@19.1.0))(@types/react@19.1.0)(react-dom@19.1.0(react@19.1.0))(react@19.1.0)
      '@radix-ui/react-slider': 1.3.6(@types/react-dom@19.1.0(@types/react@19.1.0))(@types/react@19.1.0)(react-dom@19.1.0(react@19.1.0))(react@19.1.0)
      '@radix-ui/react-slot': 1.2.3(@types/react@19.1.0)(react@19.1.0)
      '@radix-ui/react-switch': 1.2.6(@types/react-dom@19.1.0(@types/react@19.1.0))(@types/react@19.1.0)(react-dom@19.1.0(react@19.1.0))(react@19.1.0)
      '@radix-ui/react-tabs': 1.1.13(@types/react-dom@19.1.0(@types/react@19.1.0))(@types/react@19.1.0)(react-dom@19.1.0(react@19.1.0))(react@19.1.0)
      '@radix-ui/react-toast': 1.2.15(@types/react-dom@19.1.0(@types/react@19.1.0))(@types/react@19.1.0)(react-dom@19.1.0(react@19.1.0))(react@19.1.0)
      '@radix-ui/react-toggle': 1.1.10(@types/react-dom@19.1.0(@types/react@19.1.0))(@types/react@19.1.0)(react-dom@19.1.0(react@19.1.0))(react@19.1.0)
      '@radix-ui/react-toggle-group': 1.1.11(@types/react-dom@19.1.0(@types/react@19.1.0))(@types/react@19.1.0)(react-dom@19.1.0(react@19.1.0))(react@19.1.0)
      '@radix-ui/react-toolbar': 1.1.11(@types/react-dom@19.1.0(@types/react@19.1.0))(@types/react@19.1.0)(react-dom@19.1.0(react@19.1.0))(react@19.1.0)
      '@radix-ui/react-tooltip': 1.2.8(@types/react-dom@19.1.0(@types/react@19.1.0))(@types/react@19.1.0)(react-dom@19.1.0(react@19.1.0))(react@19.1.0)
      '@radix-ui/react-use-callback-ref': 1.1.1(@types/react@19.1.0)(react@19.1.0)
      '@radix-ui/react-use-controllable-state': 1.2.2(@types/react@19.1.0)(react@19.1.0)
      '@radix-ui/react-use-effect-event': 0.0.2(@types/react@19.1.0)(react@19.1.0)
      '@radix-ui/react-use-escape-keydown': 1.1.1(@types/react@19.1.0)(react@19.1.0)
      '@radix-ui/react-use-is-hydrated': 0.1.0(@types/react@19.1.0)(react@19.1.0)
      '@radix-ui/react-use-layout-effect': 1.1.1(@types/react@19.1.0)(react@19.1.0)
      '@radix-ui/react-use-size': 1.1.1(@types/react@19.1.0)(react@19.1.0)
      '@radix-ui/react-visually-hidden': 1.2.3(@types/react-dom@19.1.0(@types/react@19.1.0))(@types/react@19.1.0)(react-dom@19.1.0(react@19.1.0))(react@19.1.0)
      react: 19.1.0
      react-dom: 19.1.0(react@19.1.0)
    optionalDependencies:
      '@types/react': 19.1.0
      '@types/react-dom': 19.1.0(@types/react@19.1.0)

  randombytes@2.1.0:
    dependencies:
      safe-buffer: 5.2.1

  range-parser@1.2.1: {}

  rbush@2.0.2:
    dependencies:
      quickselect: 1.1.1

  rbush@3.0.1:
    dependencies:
      quickselect: 2.0.0

  react-devtools-core@6.1.5:
    dependencies:
      shell-quote: 1.8.3
      ws: 7.5.10
    transitivePeerDependencies:
      - bufferutil
      - utf-8-validate

  react-dom@19.1.0(react@19.1.0):
    dependencies:
      react: 19.1.0
      scheduler: 0.26.0

  react-hot-toast@2.6.0(react-dom@19.1.0(react@19.1.0))(react@19.1.0):
    dependencies:
      csstype: 3.1.3
      goober: 2.1.16(csstype@3.1.3)
      react: 19.1.0
      react-dom: 19.1.0(react@19.1.0)

  react-is@18.3.1: {}

  react-native@0.81.1(@babel/core@7.28.4)(@types/react@19.1.0)(react@19.1.0):
    dependencies:
      '@jest/create-cache-key-function': 29.7.0
      '@react-native/assets-registry': 0.81.1
      '@react-native/codegen': 0.81.1(@babel/core@7.28.4)
      '@react-native/community-cli-plugin': 0.81.1
      '@react-native/gradle-plugin': 0.81.1
      '@react-native/js-polyfills': 0.81.1
      '@react-native/normalize-colors': 0.81.1
      '@react-native/virtualized-lists': 0.81.1(@types/react@19.1.0)(react-native@0.81.1(@babel/core@7.28.4)(@types/react@19.1.0)(react@19.1.0))(react@19.1.0)
      abort-controller: 3.0.0
      anser: 1.4.10
      ansi-regex: 5.0.1
      babel-jest: 29.7.0(@babel/core@7.28.4)
      babel-plugin-syntax-hermes-parser: 0.29.1
      base64-js: 1.5.1
      commander: 12.1.0
      flow-enums-runtime: 0.0.6
      glob: 7.2.3
      invariant: 2.2.4
      jest-environment-node: 29.7.0
      memoize-one: 5.2.1
      metro-runtime: 0.83.1
      metro-source-map: 0.83.1
      nullthrows: 1.1.1
      pretty-format: 29.7.0
      promise: 8.3.0
      react: 19.1.0
      react-devtools-core: 6.1.5
      react-refresh: 0.14.2
      regenerator-runtime: 0.13.11
      scheduler: 0.26.0
      semver: 7.7.2
      stacktrace-parser: 0.1.11
      whatwg-fetch: 3.6.20
      ws: 6.2.3
      yargs: 17.7.2
    optionalDependencies:
      '@types/react': 19.1.0
    transitivePeerDependencies:
      - '@babel/core'
      - '@react-native-community/cli'
      - '@react-native/metro-config'
      - bufferutil
      - supports-color
      - utf-8-validate

  react-promise-suspense@0.3.4:
    dependencies:
      fast-deep-equal: 2.0.1

  react-refresh@0.14.2: {}

  react-remove-scroll-bar@2.3.8(@types/react@19.1.0)(react@19.1.0):
    dependencies:
      react: 19.1.0
      react-style-singleton: 2.2.3(@types/react@19.1.0)(react@19.1.0)
      tslib: 2.8.1
    optionalDependencies:
      '@types/react': 19.1.0

  react-remove-scroll@2.7.1(@types/react@19.1.0)(react@19.1.0):
    dependencies:
      react: 19.1.0
      react-remove-scroll-bar: 2.3.8(@types/react@19.1.0)(react@19.1.0)
      react-style-singleton: 2.2.3(@types/react@19.1.0)(react@19.1.0)
      tslib: 2.8.1
      use-callback-ref: 1.3.3(@types/react@19.1.0)(react@19.1.0)
      use-sidecar: 1.1.3(@types/react@19.1.0)(react@19.1.0)
    optionalDependencies:
      '@types/react': 19.1.0

  react-singleton-hook@4.0.1(react-dom@19.1.0(react@19.1.0))(react-native@0.81.1(@babel/core@7.28.4)(@types/react@19.1.0)(react@19.1.0))(react@19.1.0):
    dependencies:
      react: 19.1.0
    optionalDependencies:
      react-dom: 19.1.0(react@19.1.0)
      react-native: 0.81.1(@babel/core@7.28.4)(@types/react@19.1.0)(react@19.1.0)

  react-style-singleton@2.2.3(@types/react@19.1.0)(react@19.1.0):
    dependencies:
      get-nonce: 1.0.1
      react: 19.1.0
      tslib: 2.8.1
    optionalDependencies:
      '@types/react': 19.1.0

  react@19.1.0: {}

  read-cache@1.0.0:
    dependencies:
      pify: 2.3.0

  readdirp@3.6.0:
    dependencies:
      picomatch: 2.3.1

  readdirp@4.1.2: {}

  recma-build-jsx@1.0.0:
    dependencies:
      '@types/estree': 1.0.8
      estree-util-build-jsx: 3.0.1
      vfile: 6.0.3

  recma-jsx@1.0.1(acorn@8.15.0):
    dependencies:
      acorn: 8.15.0
      acorn-jsx: 5.3.2(acorn@8.15.0)
      estree-util-to-js: 2.0.0
      recma-parse: 1.0.0
      recma-stringify: 1.0.0
      unified: 11.0.5

  recma-parse@1.0.0:
    dependencies:
      '@types/estree': 1.0.8
      esast-util-from-js: 2.0.1
      unified: 11.0.5
      vfile: 6.0.3

  recma-stringify@1.0.0:
    dependencies:
      '@types/estree': 1.0.8
      estree-util-to-js: 2.0.0
      unified: 11.0.5
      vfile: 6.0.3

  regenerator-runtime@0.13.11: {}

  regex-recursion@6.0.2:
    dependencies:
      regex-utilities: 2.3.0

  regex-utilities@2.3.0: {}

  regex@6.0.1:
    dependencies:
      regex-utilities: 2.3.0

  rehype-recma@1.0.0:
    dependencies:
      '@types/estree': 1.0.8
      '@types/hast': 3.0.4
      hast-util-to-estree: 3.1.3
    transitivePeerDependencies:
      - supports-color

  remark-frontmatter@5.0.0:
    dependencies:
      '@types/mdast': 4.0.4
      mdast-util-frontmatter: 2.0.1
      micromark-extension-frontmatter: 2.0.0
      unified: 11.0.5
    transitivePeerDependencies:
      - supports-color

  remark-mdx-frontmatter@4.0.0:
    dependencies:
      '@types/mdast': 4.0.4
      estree-util-is-identifier-name: 3.0.0
      estree-util-value-to-estree: 3.4.0
      toml: 3.0.0
      unified: 11.0.5
      yaml: 2.8.1

  remark-mdx@2.3.0:
    dependencies:
      mdast-util-mdx: 2.0.1
      micromark-extension-mdxjs: 1.0.1
    transitivePeerDependencies:
      - supports-color

  remark-mdx@3.1.1:
    dependencies:
      mdast-util-mdx: 3.0.0
      micromark-extension-mdxjs: 3.0.0
    transitivePeerDependencies:
      - supports-color

  remark-parse@10.0.2:
    dependencies:
      '@types/mdast': 3.0.15
      mdast-util-from-markdown: 1.3.1
      unified: 10.1.2
    transitivePeerDependencies:
      - supports-color

  remark-parse@11.0.0:
    dependencies:
      '@types/mdast': 4.0.4
      mdast-util-from-markdown: 2.0.2
      micromark-util-types: 2.0.2
      unified: 11.0.5
    transitivePeerDependencies:
      - supports-color

  remark-rehype@10.1.0:
    dependencies:
      '@types/hast': 2.3.10
      '@types/mdast': 3.0.15
      mdast-util-to-hast: 12.3.0
      unified: 10.1.2

  remark-rehype@11.1.2:
    dependencies:
      '@types/hast': 3.0.4
      '@types/mdast': 4.0.4
      mdast-util-to-hast: 13.2.0
      unified: 11.0.5
      vfile: 6.0.3

  require-directory@2.1.1: {}

  require-from-string@2.0.2: {}

  require-main-filename@2.0.0: {}

  resend@4.8.0(react-dom@19.1.0(react@19.1.0))(react@19.1.0):
    dependencies:
      '@react-email/render': 1.1.2(react-dom@19.1.0(react@19.1.0))(react@19.1.0)
    transitivePeerDependencies:
      - react
      - react-dom

  resolve-from@3.0.0: {}

  resolve-from@5.0.0: {}

  resolve@1.22.10:
    dependencies:
      is-core-module: 2.16.1
      path-parse: 1.0.7
      supports-preserve-symlinks-flag: 1.0.0

  reusify@1.1.0: {}

  rimraf@3.0.2:
    dependencies:
      glob: 7.2.3

  robust-predicates@2.0.4: {}

  robust-predicates@3.0.2: {}

  rollup@4.50.0:
    dependencies:
      '@types/estree': 1.0.8
    optionalDependencies:
      '@rollup/rollup-android-arm-eabi': 4.50.0
      '@rollup/rollup-android-arm64': 4.50.0
      '@rollup/rollup-darwin-arm64': 4.50.0
      '@rollup/rollup-darwin-x64': 4.50.0
      '@rollup/rollup-freebsd-arm64': 4.50.0
      '@rollup/rollup-freebsd-x64': 4.50.0
      '@rollup/rollup-linux-arm-gnueabihf': 4.50.0
      '@rollup/rollup-linux-arm-musleabihf': 4.50.0
      '@rollup/rollup-linux-arm64-gnu': 4.50.0
      '@rollup/rollup-linux-arm64-musl': 4.50.0
      '@rollup/rollup-linux-loongarch64-gnu': 4.50.0
      '@rollup/rollup-linux-ppc64-gnu': 4.50.0
      '@rollup/rollup-linux-riscv64-gnu': 4.50.0
      '@rollup/rollup-linux-riscv64-musl': 4.50.0
      '@rollup/rollup-linux-s390x-gnu': 4.50.0
      '@rollup/rollup-linux-x64-gnu': 4.50.0
      '@rollup/rollup-linux-x64-musl': 4.50.0
      '@rollup/rollup-openharmony-arm64': 4.50.0
      '@rollup/rollup-win32-arm64-msvc': 4.50.0
      '@rollup/rollup-win32-ia32-msvc': 4.50.0
      '@rollup/rollup-win32-x64-msvc': 4.50.0
      fsevents: 2.3.3

  rou3@0.5.1: {}

  run-parallel@1.2.0:
    dependencies:
      queue-microtask: 1.2.3

  sade@1.8.1:
    dependencies:
      mri: 1.2.0

  safe-buffer@5.2.1: {}

  sax@1.4.1: {}

  scheduler@0.26.0: {}

  schema-utils@4.3.2:
    dependencies:
      '@types/json-schema': 7.0.15
      ajv: 8.17.1
      ajv-formats: 2.1.1(ajv@8.17.1)
      ajv-keywords: 5.1.0(ajv@8.17.1)

  section-matter@1.0.0:
    dependencies:
      extend-shallow: 2.0.1
      kind-of: 6.0.3

  selderee@0.11.0:
    dependencies:
      parseley: 0.12.1

  semver@6.3.1: {}

  semver@7.7.2: {}

  send@0.19.0:
    dependencies:
      debug: 2.6.9
      depd: 2.0.0
      destroy: 1.2.0
      encodeurl: 1.0.2
      escape-html: 1.0.3
      etag: 1.8.1
      fresh: 0.5.2
      http-errors: 2.0.0
      mime: 1.6.0
      ms: 2.1.3
      on-finished: 2.4.1
      range-parser: 1.2.1
      statuses: 2.0.1
    transitivePeerDependencies:
      - supports-color

  serialize-error@2.1.0: {}

  serialize-javascript@6.0.2:
    dependencies:
      randombytes: 2.1.0

  serve-static@1.16.2:
    dependencies:
      encodeurl: 2.0.0
      escape-html: 1.0.3
      parseurl: 1.3.3
      send: 0.19.0
    transitivePeerDependencies:
      - supports-color

  set-blocking@2.0.0: {}

  set-cookie-parser@2.7.1: {}

  setprototypeof@1.2.0: {}

  sharp@0.33.5:
    dependencies:
      color: 4.2.3
      detect-libc: 2.0.4
      semver: 7.7.2
    optionalDependencies:
      '@img/sharp-darwin-arm64': 0.33.5
      '@img/sharp-darwin-x64': 0.33.5
      '@img/sharp-libvips-darwin-arm64': 1.0.4
      '@img/sharp-libvips-darwin-x64': 1.0.4
      '@img/sharp-libvips-linux-arm': 1.0.5
      '@img/sharp-libvips-linux-arm64': 1.0.4
      '@img/sharp-libvips-linux-s390x': 1.0.4
      '@img/sharp-libvips-linux-x64': 1.0.4
      '@img/sharp-libvips-linuxmusl-arm64': 1.0.4
      '@img/sharp-libvips-linuxmusl-x64': 1.0.4
      '@img/sharp-linux-arm': 0.33.5
      '@img/sharp-linux-arm64': 0.33.5
      '@img/sharp-linux-s390x': 0.33.5
      '@img/sharp-linux-x64': 0.33.5
      '@img/sharp-linuxmusl-arm64': 0.33.5
      '@img/sharp-linuxmusl-x64': 0.33.5
      '@img/sharp-wasm32': 0.33.5
      '@img/sharp-win32-ia32': 0.33.5
      '@img/sharp-win32-x64': 0.33.5
    optional: true

  shebang-command@2.0.0:
    dependencies:
      shebang-regex: 3.0.0

  shebang-regex@3.0.0: {}

  shell-quote@1.8.3: {}

  shiki-twoslash@3.1.2(typescript@5.6.2):
    dependencies:
      '@typescript/twoslash': 3.1.0
      '@typescript/vfs': 1.3.4
      fenceparser: 1.1.1
      shiki: 0.10.1
      typescript: 5.6.2
    transitivePeerDependencies:
      - supports-color

  shiki@0.10.1:
    dependencies:
      jsonc-parser: 3.3.1
      vscode-oniguruma: 1.7.0
      vscode-textmate: 5.2.0

  shiki@0.14.7:
    dependencies:
      ansi-sequence-parser: 1.1.3
      jsonc-parser: 3.3.1
      vscode-oniguruma: 1.7.0
      vscode-textmate: 8.0.0

  shiki@3.12.2:
    dependencies:
      '@shikijs/core': 3.12.2
      '@shikijs/engine-javascript': 3.12.2
      '@shikijs/engine-oniguruma': 3.12.2
      '@shikijs/langs': 3.12.2
      '@shikijs/themes': 3.12.2
      '@shikijs/types': 3.12.2
      '@shikijs/vscode-textmate': 10.0.2
      '@types/hast': 3.0.4

  siginfo@2.0.0: {}

  signal-exit@3.0.7: {}

  signal-exit@4.1.0: {}

  simple-swizzle@0.2.2:
    dependencies:
      is-arrayish: 0.3.2
    optional: true

  sirv@3.0.2:
    dependencies:
      '@polka/url': 1.0.0-next.29
      mrmime: 2.0.1
      totalist: 3.0.1

  skmeans@0.9.7: {}

  slash@3.0.0: {}

  source-map-js@1.2.1: {}

  source-map-support@0.5.21:
    dependencies:
      buffer-from: 1.1.2
      source-map: 0.6.1

  source-map@0.5.7: {}

  source-map@0.6.1: {}

  source-map@0.7.6: {}

  space-separated-tokens@2.0.2: {}

  splaytree-ts@1.0.2: {}

  sprintf-js@1.0.3: {}

  stack-utils@2.0.6:
    dependencies:
      escape-string-regexp: 2.0.0

  stackback@0.0.2: {}

  stackframe@1.3.4: {}

  stacktrace-parser@0.1.11:
    dependencies:
      type-fest: 0.7.1

  statuses@1.5.0: {}

  statuses@2.0.1: {}

  std-env@3.9.0: {}

  streamsearch@1.1.0: {}

  string-width@4.2.3:
    dependencies:
      emoji-regex: 8.0.0
      is-fullwidth-code-point: 3.0.0
      strip-ansi: 6.0.1

  string-width@5.1.2:
    dependencies:
      eastasianwidth: 0.2.0
      emoji-regex: 9.2.2
      strip-ansi: 7.1.0

  stringify-entities@4.0.4:
    dependencies:
      character-entities-html4: 2.1.0
      character-entities-legacy: 3.0.0

  strip-ansi@6.0.1:
    dependencies:
      ansi-regex: 5.0.1

  strip-ansi@7.1.0:
    dependencies:
      ansi-regex: 6.2.0

  strip-bom-string@1.0.0: {}

  strip-literal@3.0.0:
    dependencies:
      js-tokens: 9.0.1

  style-to-js@1.1.17:
    dependencies:
      style-to-object: 1.0.9

  style-to-object@0.4.4:
    dependencies:
      inline-style-parser: 0.1.1

  style-to-object@1.0.9:
    dependencies:
      inline-style-parser: 0.2.4

  styled-jsx@5.1.6(@babel/core@7.28.4)(react@19.1.0):
    dependencies:
      client-only: 0.0.1
      react: 19.1.0
    optionalDependencies:
      '@babel/core': 7.28.4

  sucrase@3.35.0:
    dependencies:
      '@jridgewell/gen-mapping': 0.3.13
      commander: 4.1.1
      glob: 10.4.5
      lines-and-columns: 1.2.4
      mz: 2.7.0
      pirates: 4.0.7
      ts-interface-checker: 0.1.13

  supports-color@7.2.0:
    dependencies:
      has-flag: 4.0.0

  supports-color@8.1.1:
    dependencies:
      has-flag: 4.0.0

  supports-preserve-symlinks-flag@1.0.0: {}

  sweepline-intersections@1.5.0:
    dependencies:
      tinyqueue: 2.0.3

  tabbable@6.2.0: {}

  tailwind-merge@1.14.0: {}

  tailwindcss-animate@1.0.7(tailwindcss@3.4.17):
    dependencies:
      tailwindcss: 3.4.17

  tailwindcss@3.4.17:
    dependencies:
      '@alloc/quick-lru': 5.2.0
      arg: 5.0.2
      chokidar: 3.6.0
      didyoumean: 1.2.2
      dlv: 1.1.3
      fast-glob: 3.3.3
      glob-parent: 6.0.2
      is-glob: 4.0.3
      jiti: 1.21.7
      lilconfig: 3.1.3
      micromatch: 4.0.8
      normalize-path: 3.0.0
      object-hash: 3.0.0
      picocolors: 1.1.1
      postcss: 8.5.6
      postcss-import: 15.1.0(postcss@8.5.6)
      postcss-js: 4.0.1(postcss@8.5.6)
      postcss-load-config: 4.0.2(postcss@8.5.6)
      postcss-nested: 6.2.0(postcss@8.5.6)
      postcss-selector-parser: 6.1.2
      resolve: 1.22.10
      sucrase: 3.35.0
    transitivePeerDependencies:
      - ts-node

  tapable@2.2.3: {}

  terser-webpack-plugin@5.3.14(esbuild@0.25.9)(webpack@5.101.3(esbuild@0.25.9)):
    dependencies:
      '@jridgewell/trace-mapping': 0.3.30
      jest-worker: 27.5.1
      schema-utils: 4.3.2
      serialize-javascript: 6.0.2
      terser: 5.44.0
      webpack: 5.101.3(esbuild@0.25.9)
    optionalDependencies:
      esbuild: 0.25.9

  terser-webpack-plugin@5.3.14(webpack@5.101.3):
    dependencies:
      '@jridgewell/trace-mapping': 0.3.30
      jest-worker: 27.5.1
      schema-utils: 4.3.2
      serialize-javascript: 6.0.2
      terser: 5.44.0
      webpack: 5.101.3

  terser@5.44.0:
    dependencies:
      '@jridgewell/source-map': 0.3.11
      acorn: 8.15.0
      commander: 2.20.3
      source-map-support: 0.5.21

  test-exclude@6.0.0:
    dependencies:
      '@istanbuljs/schema': 0.1.3
      glob: 7.2.3
      minimatch: 3.1.2

  thenify-all@1.6.0:
    dependencies:
      thenify: 3.3.1

  thenify@3.3.1:
    dependencies:
      any-promise: 1.3.0

  throat@5.0.0: {}

  tinybench@2.9.0: {}

  tinyexec@0.3.2: {}

  tinyglobby@0.2.14:
    dependencies:
      fdir: 6.5.0(picomatch@4.0.3)
      picomatch: 4.0.3

  tinypool@1.1.1: {}

  tinyqueue@2.0.3: {}

  tinyrainbow@2.0.0: {}

  tinyspy@4.0.3: {}

  tmpl@1.0.5: {}

  to-regex-range@5.0.1:
    dependencies:
      is-number: 7.0.0

  toidentifier@1.0.1: {}

  toml@3.0.0: {}

  topojson-client@3.1.0:
    dependencies:
      commander: 2.20.3

  topojson-server@3.0.1:
    dependencies:
      commander: 2.20.3

  totalist@3.0.1: {}

  trim-lines@3.0.1: {}

  trough@2.2.0: {}

  ts-interface-checker@0.1.13: {}

  tslib@2.8.1: {}

  turbo-darwin-64@2.5.6:
    optional: true

  turbo-darwin-arm64@2.5.6:
    optional: true

  turbo-linux-64@2.5.6:
    optional: true

  turbo-linux-arm64@2.5.6:
    optional: true

  turbo-windows-64@2.5.6:
    optional: true

  turbo-windows-arm64@2.5.6:
    optional: true

  turbo@2.5.6:
    optionalDependencies:
      turbo-darwin-64: 2.5.6
      turbo-darwin-arm64: 2.5.6
      turbo-linux-64: 2.5.6
      turbo-linux-arm64: 2.5.6
      turbo-windows-64: 2.5.6
      turbo-windows-arm64: 2.5.6

  twoslash-protocol@0.3.4: {}

  twoslash@0.3.4(typescript@5.6.2):
    dependencies:
      '@typescript/vfs': 1.6.1(typescript@5.6.2)
      twoslash-protocol: 0.3.4
      typescript: 5.6.2
    transitivePeerDependencies:
      - supports-color

  type-detect@4.0.8: {}

  type-fest@0.7.1: {}

  typescript@5.6.2: {}

  uncrypto@0.1.3: {}

  undici-types@6.21.0: {}

  unified@10.1.2:
    dependencies:
      '@types/unist': 2.0.11
      bail: 2.0.2
      extend: 3.0.2
      is-buffer: 2.0.5
      is-plain-obj: 4.1.0
      trough: 2.2.0
      vfile: 5.3.7

  unified@11.0.5:
    dependencies:
      '@types/unist': 3.0.3
      bail: 2.0.2
      devlop: 1.1.0
      extend: 3.0.2
      is-plain-obj: 4.1.0
      trough: 2.2.0
      vfile: 6.0.3

  unist-util-generated@2.0.1: {}

  unist-util-is@5.2.1:
    dependencies:
      '@types/unist': 2.0.11

  unist-util-is@6.0.0:
    dependencies:
      '@types/unist': 3.0.3

  unist-util-position-from-estree@1.1.2:
    dependencies:
      '@types/unist': 2.0.11

  unist-util-position-from-estree@2.0.0:
    dependencies:
      '@types/unist': 3.0.3

  unist-util-position@4.0.4:
    dependencies:
      '@types/unist': 2.0.11

  unist-util-position@5.0.0:
    dependencies:
      '@types/unist': 3.0.3

  unist-util-remove-position@4.0.2:
    dependencies:
      '@types/unist': 2.0.11
      unist-util-visit: 4.1.2

  unist-util-stringify-position@3.0.3:
    dependencies:
      '@types/unist': 2.0.11

  unist-util-stringify-position@4.0.0:
    dependencies:
      '@types/unist': 3.0.3

  unist-util-visit-parents@5.1.3:
    dependencies:
      '@types/unist': 2.0.11
      unist-util-is: 5.2.1

  unist-util-visit-parents@6.0.1:
    dependencies:
      '@types/unist': 3.0.3
      unist-util-is: 6.0.0

  unist-util-visit@4.1.2:
    dependencies:
      '@types/unist': 2.0.11
      unist-util-is: 5.2.1
      unist-util-visit-parents: 5.1.3

  unist-util-visit@5.0.0:
    dependencies:
      '@types/unist': 3.0.3
      unist-util-is: 6.0.0
      unist-util-visit-parents: 6.0.1

  unpipe@1.0.0: {}

  update-browserslist-db@1.1.3(browserslist@4.25.4):
    dependencies:
      browserslist: 4.25.4
      escalade: 3.2.0
      picocolors: 1.1.1

  use-callback-ref@1.3.3(@types/react@19.1.0)(react@19.1.0):
    dependencies:
      react: 19.1.0
      tslib: 2.8.1
    optionalDependencies:
      '@types/react': 19.1.0

  use-sidecar@1.1.3(@types/react@19.1.0)(react@19.1.0):
    dependencies:
      detect-node-es: 1.1.0
      react: 19.1.0
      tslib: 2.8.1
    optionalDependencies:
      '@types/react': 19.1.0

  use-sync-external-store@1.5.0(react@19.1.0):
    dependencies:
      react: 19.1.0

  util-deprecate@1.0.2: {}

  utils-merge@1.0.1: {}

  uuid@9.0.1: {}

  uvu@0.5.6:
    dependencies:
      dequal: 2.0.3
      diff: 5.2.0
      kleur: 4.1.5
      sade: 1.8.1

  vfile-message@3.1.4:
    dependencies:
      '@types/unist': 2.0.11
      unist-util-stringify-position: 3.0.3

  vfile-message@4.0.3:
    dependencies:
      '@types/unist': 3.0.3
      unist-util-stringify-position: 4.0.0

  vfile@5.3.7:
    dependencies:
      '@types/unist': 2.0.11
      is-buffer: 2.0.5
      unist-util-stringify-position: 3.0.3
      vfile-message: 3.1.4

  vfile@6.0.3:
    dependencies:
      '@types/unist': 3.0.3
      vfile-message: 4.0.3

  vite-node@3.2.4(@types/node@20.19.13)(jiti@1.21.7)(terser@5.44.0)(yaml@2.8.1):
    dependencies:
      cac: 6.7.14
      debug: 4.4.1
      es-module-lexer: 1.7.0
      pathe: 2.0.3
      vite: 7.1.4(@types/node@20.19.13)(jiti@1.21.7)(terser@5.44.0)(yaml@2.8.1)
    transitivePeerDependencies:
      - '@types/node'
      - jiti
      - less
      - lightningcss
      - sass
      - sass-embedded
      - stylus
      - sugarss
      - supports-color
      - terser
      - tsx
      - yaml

  vite@7.1.4(@types/node@20.19.13)(jiti@1.21.7)(terser@5.44.0)(yaml@2.8.1):
    dependencies:
      esbuild: 0.25.9
      fdir: 6.5.0(picomatch@4.0.3)
      picomatch: 4.0.3
      postcss: 8.5.6
      rollup: 4.50.0
      tinyglobby: 0.2.14
    optionalDependencies:
      '@types/node': 20.19.13
      fsevents: 2.3.3
      jiti: 1.21.7
      terser: 5.44.0
      yaml: 2.8.1

  vitest@3.2.4(@types/debug@4.1.12)(@types/node@20.19.13)(@vitest/ui@3.2.4)(jiti@1.21.7)(terser@5.44.0)(yaml@2.8.1):
    dependencies:
      '@types/chai': 5.2.2
      '@vitest/expect': 3.2.4
      '@vitest/mocker': 3.2.4(vite@7.1.4(@types/node@20.19.13)(jiti@1.21.7)(terser@5.44.0)(yaml@2.8.1))
      '@vitest/pretty-format': 3.2.4
      '@vitest/runner': 3.2.4
      '@vitest/snapshot': 3.2.4
      '@vitest/spy': 3.2.4
      '@vitest/utils': 3.2.4
      chai: 5.3.3
      debug: 4.4.1
      expect-type: 1.2.2
      magic-string: 0.30.18
      pathe: 2.0.3
      picomatch: 4.0.3
      std-env: 3.9.0
      tinybench: 2.9.0
      tinyexec: 0.3.2
      tinyglobby: 0.2.14
      tinypool: 1.1.1
      tinyrainbow: 2.0.0
      vite: 7.1.4(@types/node@20.19.13)(jiti@1.21.7)(terser@5.44.0)(yaml@2.8.1)
      vite-node: 3.2.4(@types/node@20.19.13)(jiti@1.21.7)(terser@5.44.0)(yaml@2.8.1)
      why-is-node-running: 2.3.0
    optionalDependencies:
      '@types/debug': 4.1.12
      '@types/node': 20.19.13
      '@vitest/ui': 3.2.4(vitest@3.2.4)
    transitivePeerDependencies:
      - jiti
      - less
      - lightningcss
      - msw
      - sass
      - sass-embedded
      - stylus
      - sugarss
      - supports-color
      - terser
      - tsx
      - yaml

  vlq@1.0.1: {}

  vscode-oniguruma@1.7.0: {}

  vscode-textmate@5.2.0: {}

  vscode-textmate@8.0.0: {}

  walker@1.0.8:
    dependencies:
      makeerror: 1.0.12

  watchpack@2.4.4:
    dependencies:
      glob-to-regexp: 0.4.1
      graceful-fs: 4.2.11

  webpack-sources@3.3.3: {}

  webpack@5.101.3:
    dependencies:
      '@types/eslint-scope': 3.7.7
      '@types/estree': 1.0.8
      '@types/json-schema': 7.0.15
      '@webassemblyjs/ast': 1.14.1
      '@webassemblyjs/wasm-edit': 1.14.1
      '@webassemblyjs/wasm-parser': 1.14.1
      acorn: 8.15.0
      acorn-import-phases: 1.0.4(acorn@8.15.0)
      browserslist: 4.25.4
      chrome-trace-event: 1.0.4
      enhanced-resolve: 5.18.3
      es-module-lexer: 1.7.0
      eslint-scope: 5.1.1
      events: 3.3.0
      glob-to-regexp: 0.4.1
      graceful-fs: 4.2.11
      json-parse-even-better-errors: 2.3.1
      loader-runner: 4.3.0
      mime-types: 2.1.35
      neo-async: 2.6.2
      schema-utils: 4.3.2
      tapable: 2.2.3
      terser-webpack-plugin: 5.3.14(webpack@5.101.3)
      watchpack: 2.4.4
      webpack-sources: 3.3.3
    transitivePeerDependencies:
      - '@swc/core'
      - esbuild
      - uglify-js

  webpack@5.101.3(esbuild@0.25.9):
    dependencies:
      '@types/eslint-scope': 3.7.7
      '@types/estree': 1.0.8
      '@types/json-schema': 7.0.15
      '@webassemblyjs/ast': 1.14.1
      '@webassemblyjs/wasm-edit': 1.14.1
      '@webassemblyjs/wasm-parser': 1.14.1
      acorn: 8.15.0
      acorn-import-phases: 1.0.4(acorn@8.15.0)
      browserslist: 4.25.4
      chrome-trace-event: 1.0.4
      enhanced-resolve: 5.18.3
      es-module-lexer: 1.7.0
      eslint-scope: 5.1.1
      events: 3.3.0
      glob-to-regexp: 0.4.1
      graceful-fs: 4.2.11
      json-parse-even-better-errors: 2.3.1
      loader-runner: 4.3.0
      mime-types: 2.1.35
      neo-async: 2.6.2
      schema-utils: 4.3.2
      tapable: 2.2.3
      terser-webpack-plugin: 5.3.14(esbuild@0.25.9)(webpack@5.101.3(esbuild@0.25.9))
      watchpack: 2.4.4
      webpack-sources: 3.3.3
    transitivePeerDependencies:
      - '@swc/core'
      - esbuild
      - uglify-js

  whatwg-fetch@3.6.20: {}

  which-module@2.0.1: {}

  which@2.0.2:
    dependencies:
      isexe: 2.0.0

  why-is-node-running@2.3.0:
    dependencies:
      siginfo: 2.0.0
      stackback: 0.0.2

  wrap-ansi@6.2.0:
    dependencies:
      ansi-styles: 4.3.0
      string-width: 4.2.3
      strip-ansi: 6.0.1

  wrap-ansi@7.0.0:
    dependencies:
      ansi-styles: 4.3.0
      string-width: 4.2.3
      strip-ansi: 6.0.1

  wrap-ansi@8.1.0:
    dependencies:
      ansi-styles: 6.2.1
      string-width: 5.1.2
      strip-ansi: 7.1.0

  wrappy@1.0.2: {}

  write-file-atomic@4.0.2:
    dependencies:
      imurmurhash: 0.1.4
      signal-exit: 3.0.7

  ws@6.2.3:
    dependencies:
      async-limiter: 1.0.1

  ws@7.5.10: {}

  xml-js@1.6.11:
    dependencies:
      sax: 1.4.1

  y18n@4.0.3: {}

  y18n@5.0.8: {}

  yallist@3.1.1: {}

  yaml@2.8.1: {}

  yargs-parser@18.1.3:
    dependencies:
      camelcase: 5.3.1
      decamelize: 1.2.0

  yargs-parser@21.1.1: {}

  yargs@15.4.1:
    dependencies:
      cliui: 6.0.0
      decamelize: 1.2.0
      find-up: 4.1.0
      get-caller-file: 2.0.5
      require-directory: 2.1.1
      require-main-filename: 2.0.0
      set-blocking: 2.0.0
      string-width: 4.2.3
      which-module: 2.0.1
      y18n: 4.0.3
      yargs-parser: 18.1.3

  yargs@17.7.2:
    dependencies:
      cliui: 8.0.1
      escalade: 3.2.0
      get-caller-file: 2.0.5
      require-directory: 2.1.1
      string-width: 4.2.3
      y18n: 5.0.8
      yargs-parser: 21.1.1

  zod@4.1.5: {}

  zwitch@2.0.4: {}<|MERGE_RESOLUTION|>--- conflicted
+++ resolved
@@ -256,14 +256,10 @@
         version: 1.5.0(next@15.2.1(@babel/core@7.28.4)(@playwright/test@1.55.0)(react-dom@19.1.0(react@19.1.0))(react@19.1.0))(react@19.1.0)
       '@vercel/speed-insights':
         specifier: ^1.0.12
-<<<<<<< HEAD
-        version: 1.0.12(next@14.2.15(react-dom@18.3.1(react@18.3.1))(react@18.3.1))(react@18.3.1)
+        version: 1.2.0(next@15.2.1(@babel/core@7.28.4)(@playwright/test@1.55.0)(react-dom@19.1.0(react@19.1.0))(react@19.1.0))(react@19.1.0)
       bs58:
         specifier: ^6.0.0
         version: 6.0.0
-=======
-        version: 1.2.0(next@15.2.1(@babel/core@7.28.4)(@playwright/test@1.55.0)(react-dom@19.1.0(react@19.1.0))(react@19.1.0))(react@19.1.0)
->>>>>>> 4b2b6463
       clsx:
         specifier: ^2.1.1
         version: 2.1.1
@@ -2934,6 +2930,9 @@
   balanced-match@1.0.2:
     resolution: {integrity: sha512-3oSeUO0TMV67hN1AmbXsK4yaqU7tjiHlbxRDZOpH0KW9+CeX4bRAaX0Anxt0tx2MrpRpWwQaPwIlISEJhYU5Pw==}
 
+  base-x@5.0.0:
+    resolution: {integrity: sha512-sMW3VGSX1QWVFA6l8U62MLKz29rRfpTlYdCqLdpLo1/Yd4zZwSbnUaDfciIAowAqvq7YFnWq9hrhdg1KYgc1lQ==}
+
   base64-js@1.5.1:
     resolution: {integrity: sha512-AKpaYlHn8t4SVbOHCy+b5+KKgvR4vrsD8vbvrbiQJps7fKDTkjkDry6ji0rUJjC0kzbNePLwzxq8iypo41qeWA==}
 
@@ -2975,6 +2974,9 @@
     resolution: {integrity: sha512-4jYpcjabC606xJ3kw2QwGEZKX0Aw7sgQdZCvIK9dhVSPh76BKo+C+btT1RRofH7B+8iNpEbgGNVWiLki5q93yg==}
     engines: {node: ^6 || ^7 || ^8 || ^9 || ^10 || ^11 || ^12 || >=13.7}
     hasBin: true
+
+  bs58@6.0.0:
+    resolution: {integrity: sha512-PD0wEnEYg6ijszw/u8s+iI3H17cTymlrwkKhDhPZq+Sokl3AU4htyBFTjAeNAlCCmg0f53g6ih3jATyCKftTfw==}
 
   bser@2.1.1:
     resolution: {integrity: sha512-gQxTNE/GAfIIrmHLUE3oJyp5FO6HRBfhjnw4/wMmA63ZGDJnWBmgY/lyQBpnDUkGmAhbSe39tx2d/iTOAfglwQ==}
@@ -4465,18 +4467,9 @@
     resolution: {integrity: sha512-JU3teHTNjmE2VCGFzuY8EXzCDVwEqB2a8fsIvwaStHhAWJEeVd1o1QD80CU6+ZdEXXSLbSsuLwJjkCBWqRQUVA==}
     engines: {node: '>=8.6'}
 
-<<<<<<< HEAD
-  base-x@5.0.0:
-    resolution: {integrity: sha512-sMW3VGSX1QWVFA6l8U62MLKz29rRfpTlYdCqLdpLo1/Yd4zZwSbnUaDfciIAowAqvq7YFnWq9hrhdg1KYgc1lQ==}
-
-  binary-extensions@2.3.0:
-    resolution: {integrity: sha512-Ceh+7ox5qe7LJuLHoY0feh3pHuUDHAcRUeyL2VYghZwfpkNIy/+8Ocg0a3UuSoYzavmylwuLWQOf3hl0jjMMIw==}
-    engines: {node: '>=8'}
-=======
   picomatch@4.0.3:
     resolution: {integrity: sha512-5gTmgEY/sqK6gFXLIsQNH19lWb4ebPDLA4SdLP7dsWkIXHWlG66oPuVvXSGFPppYZz8ZDZq0dYYrbHfBCVUb1Q==}
     engines: {node: '>=12'}
->>>>>>> 4b2b6463
 
   pify@2.3.0:
     resolution: {integrity: sha512-udgsAY+fTnvv7kI7aaxbqwWNb0AHiB0qBO89PZKPkoTmGOgdbrHDKD+0B2X4uTfJ/FT1R09r9gTsjUjNJotuog==}
@@ -4496,17 +4489,9 @@
     engines: {node: '>=18'}
     hasBin: true
 
-<<<<<<< HEAD
-  bs58@6.0.0:
-    resolution: {integrity: sha512-PD0wEnEYg6ijszw/u8s+iI3H17cTymlrwkKhDhPZq+Sokl3AU4htyBFTjAeNAlCCmg0f53g6ih3jATyCKftTfw==}
-
-  buffer-from@1.1.2:
-    resolution: {integrity: sha512-E+XQCRwSbaaiChtv6k6Dwgc+bx+Bs6vuKJHHl5kox/BaKbhiXzqQOwK4cO22yElGp2OCmjwVhT3HmxgyPGnJfQ==}
-=======
   pngjs@5.0.0:
     resolution: {integrity: sha512-40QW5YalBNfQo5yRYmiw7Yz6TKKVr3h6970B2YE+3fQpsWcrbj1PzJgxeJ19DRQjhMbKPIuMY8rFaXc8moolVw==}
     engines: {node: '>=10.13.0'}
->>>>>>> 4b2b6463
 
   point-in-polygon-hao@1.2.4:
     resolution: {integrity: sha512-x2pcvXeqhRHlNRdhLs/tgFapAbSSe86wa/eqmj1G6pWftbEs5aVRJhRGM6FYSUERKu0PjekJzMq0gsI2XyiclQ==}
@@ -9014,9 +8999,8 @@
 
   balanced-match@1.0.2: {}
 
-<<<<<<< HEAD
   base-x@5.0.0: {}
-=======
+
   base64-js@1.5.1: {}
 
   better-auth@1.3.8(react-dom@19.1.0(react@19.1.0))(react@19.1.0):
@@ -9045,7 +9029,6 @@
       uncrypto: 0.1.3
 
   bignumber.js@9.3.1: {}
->>>>>>> 4b2b6463
 
   binary-extensions@2.3.0: {}
 
@@ -9071,13 +9054,13 @@
       node-releases: 2.0.19
       update-browserslist-db: 1.1.3(browserslist@4.25.4)
 
+  bs58@6.0.0:
+    dependencies:
+      base-x: 5.0.0
+
   bser@2.1.1:
     dependencies:
       node-int64: 0.4.0
-
-  bs58@6.0.0:
-    dependencies:
-      base-x: 5.0.0
 
   buffer-from@1.1.2: {}
 
