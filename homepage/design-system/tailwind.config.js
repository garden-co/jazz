--- conflicted
+++ resolved
@@ -113,20 +113,12 @@
                 },
                 screens: {
                     md: "960px",
-<<<<<<< HEAD
-                    lg: "1280px",
-=======
                     lg: "1276px",
->>>>>>> 3d4c1512
                 },
             },
             screens: {
                 md: "960px",
-<<<<<<< HEAD
-                lg: "1280px",
-=======
                 lg: "1276px",
->>>>>>> 3d4c1512
             },
             typography: {
                 DEFAULT: {
