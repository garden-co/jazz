export const docNavigationItems = [
  {
    // welcome to jazz
    name: "Getting started",
    items: [
      {
        // what is jazz, supported environments, where to start (guide, examples, project setup)
        name: "Introduction",
        href: "/docs",
        done: 100,
      },
      {
        name: "Guide",
        href: "/docs/guide",
        done: {
          react: 100,
        },
      },
      {
        name: "Example apps",
        href: "/examples",
        done: 30,
      },
      { name: "FAQs", href: "/docs/faq", done: 100 },
    ],
  },
  {
    name: "Project setup",
    items: [
      {
        name: "Installation",
        href: "/docs/project-setup",
        done: {
          react: 100,
          vue: 100,
          "react-native": 100,
          "react-native-expo": 100,
          svelte: 100,
        },
      },
      {
        // jazz mesh, setting api key, free plan, unlimited
        name: "Sync and storage",
        href: "/docs/sync-and-storage",
        done: 100,
      },
      {
        name: "Node.JS / server workers",
        href: "/docs/project-setup/server-side",
        done: 80,
      },
    ],
  },
  {
    name: "Tools",
    items: [
      {
        name: "AI tools",
        href: "/docs/ai-tools",
        done: 100,
      },
      {
        name: "Inspector",
        href: "/docs/inspector",
        done: 100,
      },
    ],
  },
  {
    name: "Upgrade guides",
    collapse: true,
    prefix: "/docs/upgrade",
    items: [
      {
        // upgrade guides
<<<<<<< HEAD
        name: "0.12.0 - React Native Split",
        href: "/docs/upgrade/0-12-0",
        done: {
          "react-native": 100,
          "react-native-expo": 100,
        },
        framework: "react-native",
      },
      {
        // upgrade guides
        name: "0.12.0 - React Native Split",
        href: "/docs/upgrade/0-12-0",
        done: {
          "react-native": 100,
          "react-native-expo": 100,
        },
        framework: "react-native-expo",
      },
      {
        // upgrade guides
        name: "0.11.0 - Roles and permissions",
        href: "/docs/upgrade/0-11-0",
        done: 100,
      },
      {
        // upgrade guides
        name: "0.10.0 - New authentication flow",
        href: "/docs/upgrade/0-10-0",
        done: 100,
      },
      {
        // upgrade guides
        name: "0.9.8 - Without me!",
        href: "/docs/upgrade/0-9-8",
        done: 100,
      },
      {
        // upgrade guides
        name: "0.9.2 - Local persistence on React Native",
        href: "/docs/upgrade/react-native-local-persistence",
=======
        name: "0.12.0 - Deeply Resolved Data",
        href: "/docs/upgrade/0-12-0",
>>>>>>> 3db07f54
        done: 100,
      },
      {
        // upgrade guides
<<<<<<< HEAD
        name: "0.9.2 - Local persistence on React Native Expo",
        href: "/docs/upgrade/react-native-local-persistence",
        done: 100,
        framework: "react-native-expo",
      },
      {
        // upgrade guides
        name: "0.9.0 - Top level imports",
        href: "/docs/upgrade/0-9-0",
=======
        name: "0.11.0 - Roles and permissions",
        href: "/docs/upgrade/0-11-0",
>>>>>>> 3db07f54
        done: 100,
      },
      // {
      //   // upgrade guides
      //   name: "0.10.0 - New authentication flow",
      //   href: "/docs/upgrade/0-10-0",
      //   done: 100,
      // },
      // {
      //   // upgrade guides
      //   name: "0.9.8 - Without me!",
      //   href: "/docs/upgrade/0-9-8",
      //   done: 100,
      // },
      // {
      //   // upgrade guides
      //   name: "0.9.2 - Local persistence on React Native",
      //   href: "/docs/upgrade/react-native-local-persistence",
      //   done: 100,
      //   framework: "react-native",
      // },
      // {
      //   // upgrade guides
      //   name: "0.9.0 - Top level imports",
      //   href: "/docs/upgrade/0-9-0",
      //   done: 100,
      // },
    ],
  },
  {
    name: "Defining schemas",
    items: [
      {
        name: "CoValues",
        href: "/docs/schemas/covalues",
        done: 20,
      },
      {
        name: "Accounts & migrations",
        href: "/docs/schemas/accounts-and-migrations",
        done: 20,
      },
    ],
  },
  {
    name: "Using CoValues",
    items: [
      {
        name: "CoMaps",
        href: "/docs/using-covalues/comaps",
        done: 100,
      },
      {
        name: "CoLists",
        href: "/docs/using-covalues/colists",
        done: 100,
      },
      {
        name: "CoFeeds",
        href: "/docs/using-covalues/cofeeds",
        done: 100,
      },
      {
        name: "FileStreams",
        href: "/docs/using-covalues/filestreams",
        done: 80,
      },
      {
        name: "ImageDefinition",
        href: "/docs/using-covalues/imagedef",
        done: {
          react: 100,
          "react-native": 100,
          vanilla: 100,
        },
      },
      {
        name: "SchemaUnions",
        href: "/docs/using-covalues/schemaunions",
        done: 0,
      },
      {
        name: "Subscriptions & Deep Loading",
        href: "/docs/using-covalues/subscription-and-loading",
        done: 80,
      },
      {
        name: "History & time travel",
        href: "/docs/using-covalues/history",
        done: 0,
      },
    ],
  },
  {
    name: "Groups, permissions & sharing",
    items: [
      {
        name: "Groups as permission scopes",
        href: "/docs/groups/intro",
        done: 10,
      },
      {
        name: "Public sharing & invites",
        href: "/docs/groups/sharing",
        done: 10,
      },
      {
        name: "Group inheritance",
        href: "/docs/groups/inheritance",
        done: 100,
      },
    ],
  },
  {
    name: "Authentication",
    items: [
      {
        name: "Overview",
        href: "/docs/authentication/overview",
        done: {
          react: 100,
          vue: 50,
          "react-native": 100,
          svelte: 50,
        },
      },
      {
        name: "Writing your own",
        href: "/docs/authentication/writing-your-own",
        done: 0,
      },
    ],
  },
  {
    name: "Design patterns",
    items: [
      {
        name: "Form",
        href: "/docs/design-patterns/form",
        done: 100,
      },
      {
        name: "Organization/Team",
        href: "/docs/design-patterns/organization",
        done: 80,
      },
    ],
  },
  {
    name: "Resources",
    items: [
      {
        name: "Jazz under the hood",
        href: "/docs/jazz-under-the-hood",
        done: 0,
      },
    ],
  },
];<|MERGE_RESOLUTION|>--- conflicted
+++ resolved
@@ -73,69 +73,34 @@
     items: [
       {
         // upgrade guides
-<<<<<<< HEAD
-        name: "0.12.0 - React Native Split",
+        name: "0.13.0 - React Native Split",
+        href: "/docs/upgrade/0-13-0",
+        done: {
+          "react-native": 100,
+          "react-native-expo": 100,
+        },
+        framework: "react-native",
+      },
+      {
+        // upgrade guides
+        name: "0.13.0 - React Native Split",
+        href: "/docs/upgrade/0-13-0",
+        done: {
+          "react-native": 100,
+          "react-native-expo": 100,
+        },
+        framework: "react-native-expo",
+      },
+      {
+        // upgrade guides
+        name: "0.12.0 - Deeply Resolved Data",
         href: "/docs/upgrade/0-12-0",
-        done: {
-          "react-native": 100,
-          "react-native-expo": 100,
-        },
-        framework: "react-native",
-      },
-      {
-        // upgrade guides
-        name: "0.12.0 - React Native Split",
-        href: "/docs/upgrade/0-12-0",
-        done: {
-          "react-native": 100,
-          "react-native-expo": 100,
-        },
-        framework: "react-native-expo",
+        done: 100,
       },
       {
         // upgrade guides
         name: "0.11.0 - Roles and permissions",
         href: "/docs/upgrade/0-11-0",
-        done: 100,
-      },
-      {
-        // upgrade guides
-        name: "0.10.0 - New authentication flow",
-        href: "/docs/upgrade/0-10-0",
-        done: 100,
-      },
-      {
-        // upgrade guides
-        name: "0.9.8 - Without me!",
-        href: "/docs/upgrade/0-9-8",
-        done: 100,
-      },
-      {
-        // upgrade guides
-        name: "0.9.2 - Local persistence on React Native",
-        href: "/docs/upgrade/react-native-local-persistence",
-=======
-        name: "0.12.0 - Deeply Resolved Data",
-        href: "/docs/upgrade/0-12-0",
->>>>>>> 3db07f54
-        done: 100,
-      },
-      {
-        // upgrade guides
-<<<<<<< HEAD
-        name: "0.9.2 - Local persistence on React Native Expo",
-        href: "/docs/upgrade/react-native-local-persistence",
-        done: 100,
-        framework: "react-native-expo",
-      },
-      {
-        // upgrade guides
-        name: "0.9.0 - Top level imports",
-        href: "/docs/upgrade/0-9-0",
-=======
-        name: "0.11.0 - Roles and permissions",
-        href: "/docs/upgrade/0-11-0",
->>>>>>> 3db07f54
         done: 100,
       },
       // {
