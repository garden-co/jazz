import DocsLayout from "@/components/docs/DocsLayout";
import { DocNav } from "@/components/docs/DocsNav";
import { Toc } from "@stefanprobst/rehype-extract-toc";
import { Prose } from "@garden-co/design-system/src/components/molecules/Prose";

export async function getMdxSource(framework: string, slugPath?: string) {
  // Try to import the framework-specific file first
  try {
    if (!slugPath) {
      return await import("../content/docs/index.mdx");
    }
    return await import(`../content/docs/${slugPath}/${framework}.mdx`);
  } catch (error) {
    // Fallback to vanilla
    console.log(`Falling back to vanilla for ${slugPath}`);
    return await import(`../content/docs/${slugPath}.mdx`);
  }
}

export async function getDocMetadata(framework: string, slug?: string[]) {
  const slugPath = slug?.join("/");

  try {
    const mdxSource = await getMdxSource(framework, slugPath);
    const title = mdxSource.tableOfContents?.[0].value || "Documentation";

    return {
      title,
      openGraph: {
        title,
      },
    };
  } catch (error) {
    return {
      title: "Documentation",
      openGraph: {
        title: "Documentation",
      },
    };
  }
}

function DocProse({ children }: { children: React.ReactNode }) {
  return (
    <Prose className="overflow-x-visible lg:flex-1 pb-8 pt-[calc(61px+2rem)] md:pt-8 md:max-w-3xl mx-auto">
      {children}
    </Prose>
  );
}

export async function DocPage({
  framework,
  slug,
}: {
  framework: string;
  slug?: string[];
}) {
  const slugPath = slug?.join("/");

  try {
    const mdxSource = await getMdxSource(framework, slugPath);

    const {
      default: Content,
      tableOfContents = [],
      headingsFrameworkVisibility = {},
    } = mdxSource;

    // Remove items that should not be shown for the current framework
    const tocItems = (tableOfContents as Toc).filter(({ id }) =>
      id && id in headingsFrameworkVisibility
        ? headingsFrameworkVisibility[id]?.includes(framework)
        : true,
    );

    return (
      <DocsLayout nav={<DocNav />} tocItems={tocItems}>
<<<<<<< HEAD
        <Prose className="sm:overflow-x-hidden l:overflow-x-visible lg:flex-1 py-10  max-w-3xl mx-auto">
=======
        <DocProse>
>>>>>>> b6752499
          <Content />
        </DocProse>
      </DocsLayout>
    );
  } catch (error) {
    const { default: ComingSoon } = await import(
      "../content/docs/coming-soon.mdx"
    );
    return (
      <DocsLayout nav={<DocNav />} tocItems={[]}>
        <DocProse>
          <ComingSoon />
        </DocProse>
      </DocsLayout>
    );
  }
}<|MERGE_RESOLUTION|>--- conflicted
+++ resolved
@@ -75,11 +75,7 @@
 
     return (
       <DocsLayout nav={<DocNav />} tocItems={tocItems}>
-<<<<<<< HEAD
-        <Prose className="sm:overflow-x-hidden l:overflow-x-visible lg:flex-1 py-10  max-w-3xl mx-auto">
-=======
         <DocProse>
->>>>>>> b6752499
           <Content />
         </DocProse>
       </DocsLayout>
