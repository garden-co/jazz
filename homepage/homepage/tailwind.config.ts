--- conflicted
+++ resolved
@@ -10,113 +10,5 @@
         "./app/**/*.{js,ts,jsx,tsx,mdx}",
         "./node_modules/gcmp-design-system/src/**/*.{js,ts,jsx,tsx,mdx}",
     ],
-<<<<<<< HEAD
-    theme: {
-        colors: {
-            ...harmonyPalette,
-            stone: {
-                "50": "oklch(0.988281 0.002 75 / <alpha-value>)",
-                "75": "oklch(0.980563 0.002 75 / <alpha-value>)",
-                "100": "oklch(0.964844 0.002 75 / <alpha-value>)",
-                "200": "oklch(0.917969 0.002 75 / <alpha-value>)",
-                "300": "oklch(0.853516 0.002 75 / <alpha-value>)",
-                "400": "oklch(0.789063 0.002 75 / <alpha-value>)",
-                "500": "oklch(0.726563 0.002 75 / <alpha-value>)",
-                "600": "oklch(0.613281 0.002 75 / <alpha-value>)",
-                "700": "oklch(0.523438 0.002 75 / <alpha-value>)",
-                "800": "oklch(0.412109 0.002 75 / <alpha-value>)",
-                "900": "oklch(0.302734 0.002 75 / <alpha-value>)",
-                "925": "oklch(0.220000 0.002 75 / <alpha-value>)",
-                "950": "oklch(0.193359 0.002 75 / <alpha-value>)",
-            },
-        },
-        extend: {
-            fontFamily: {
-                display: ["var(--font-manrope)"],
-                mono: ["var(--font-commit-mono)"],
-            },
-            // shadcn-ui
-            colors: {
-                border: "hsl(var(--border))",
-                input: "hsl(var(--input))",
-                ring: "hsl(var(--ring))",
-                background: "hsl(var(--background))",
-                foreground: "hsl(var(--foreground))",
-                primary: {
-                    DEFAULT: "hsl(var(--primary))",
-                    foreground: "hsl(var(--primary-foreground))",
-                },
-                secondary: {
-                    DEFAULT: "hsl(var(--secondary))",
-                    foreground: "hsl(var(--secondary-foreground))",
-                },
-                destructive: {
-                    DEFAULT: "hsl(var(--destructive))",
-                    foreground: "hsl(var(--destructive-foreground))",
-                },
-                muted: {
-                    DEFAULT: "hsl(var(--muted))",
-                    foreground: "hsl(var(--muted-foreground))",
-                },
-                accent: {
-                    DEFAULT: "hsl(var(--accent))",
-                    foreground: "hsl(var(--accent-foreground))",
-                },
-                popover: {
-                    DEFAULT: "hsl(var(--popover))",
-                    foreground: "hsl(var(--popover-foreground))",
-                },
-                card: {
-                    DEFAULT: "hsl(var(--card))",
-                    foreground: "hsl(var(--card-foreground))",
-                },
-            },
-            borderRadius: {
-                lg: "var(--radius)",
-                md: "calc(var(--radius) - 2px)",
-                sm: "calc(var(--radius) - 4px)",
-            },
-            keyframes: {
-                "accordion-down": {
-                    from: { height: "0" },
-                    to: { height: "var(--radix-accordion-content-height)" },
-                },
-                "accordion-up": {
-                    from: { height: "var(--radix-accordion-content-height)" },
-                    to: { height: "0" },
-                },
-            },
-            animation: {
-                "accordion-down": "accordion-down 0.2s ease-out",
-                "accordion-up": "accordion-up 0.2s ease-out",
-            },
-            typography: () => ({
-                DEFAULT: {
-                    css: {
-                        maxWidth: null,
-                    },
-                },
-            }),
-        },
-        container: {
-            center: true,
-            padding: {
-                DEFAULT: "0.75rem",
-                sm: "1rem",
-                lg: "2rem",
-            },
-            screens: {
-                md: "960px",
-                lg: "1280px",
-            },
-        },
-        screens: {
-            md: "960px",
-            lg: "1280px",
-        },
-    },
-    plugins: [tailwindCSSAnimate, typography()],
-=======
->>>>>>> b737e140
 };
 export default config;