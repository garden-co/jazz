export const metadata = {
  description: "create-jazz-app is a CLI tool that helps you quickly scaffold new Jazz applications."
};

import { CodeGroup } from "@/components/forMdx";
import { Alert } from "@garden-co/design-system/src/components/atoms/Alert";

# create-jazz-app

Jazz comes with a CLI tool that helps you quickly scaffold new Jazz applications. There are two main ways to get started:

1. **Starter templates** - Pre-configured setups to start you off with your preferred framework
2. **Example apps** - Extend one of our [example applications](https://jazz.tools/examples) to build your project

## Quick Start with Starter Templates

Create a new Jazz app from a starter template in seconds:

<CodeGroup>
```bash
<<<<<<< HEAD
npx create-jazz-app@latest
=======
npx create-jazz-app@latest --api-key YOUR_API_KEY
>>>>>>> 6e2fc75d
```
</CodeGroup>

<Alert className="mt-4 flex gap-2 items-center" variant="info">
**Tip**: Get a free API key from [dashboard.jazz.tools](https://dashboard.jazz.tools), or use your email as a temporary key.
</Alert>

This launches an interactive CLI that guides you through selecting:
- Pre-configured frameworks and authentication methods (See [Available Starters](#available-starters))
- Package manager
- Project name
- Jazz Cloud API key (optional) - Provides seamless sync and storage for your app

## Command Line Options

If you know what you want, you can specify options directly from the command line:

<CodeGroup>
```bash
# Basic usage with project name
<<<<<<< HEAD
npx create-jazz-app@latest my-app --framework react

# Specify a starter template
npx create-jazz-app@latest my-app --starter react-passkey-auth

# Specify example app
npx create-jazz-app@latest my-app --example chat
=======
npx create-jazz-app@latest my-app --framework react --api-key YOUR_API_KEY

# Specify a starter template
npx create-jazz-app@latest my-app --starter react-passkey-auth --api-key YOUR_API_KEY

# Specify example app
npx create-jazz-app@latest my-app --example chat --api-key YOUR_API_KEY
>>>>>>> 6e2fc75d
```
</CodeGroup>

### Available Options

- `directory` - Directory to create the project in (defaults to project name)
- `-f, --framework` - Framework to use (React, React Native, Svelte)
- `-s, --starter` - Starter template to use
- `-e, --example` - Example project to use
- `-p, --package-manager` - Package manager to use (npm, yarn, pnpm, bun, deno)
- `-k, --api-key` - Jazz Cloud API key (during our [free public alpha](/docs/react/sync-and-storage#free-public-alpha), you can use your email as the API key)
- `-h, --help` - Display help information

## Start From an Example App

Want to start from one of [our example apps](https://jazz.tools/examples)? Our example apps include specific examples of features and use cases. They demonstrate real-world patterns for building with Jazz. Use one as your starting point:

<CodeGroup>
```bash
npx create-jazz-app@latest --example chat
```
</CodeGroup>

## Available Starters

Starter templates are minimal setups that include the basic configuration needed to get started with Jazz. They're perfect when you want a clean slate to build on.

Choose from these ready-to-use starter templates:

- `react-passkey-auth` - React with Passkey authentication (easiest to start with)
- `react-clerk-auth` - React with Clerk authentication
- `svelte-passkey-auth` - Svelte with Passkey authentication
- `rn-clerk-auth` - React Native with Clerk authentication

Run `npx create-jazz-app --help` to see the latest list of available starters.

## What Happens Behind the Scenes

When you run `create-jazz-app`, we'll:

1. Ask for your preferences (or use your command line arguments)
2. Clone the appropriate starter template
3. Update dependencies to their latest versions
4. Install all required packages
5. Set up your project and show next steps

## Requirements

- Node.js 20.0.0 or later
- Your preferred package manager (npm, yarn, pnpm, bun, or deno)<|MERGE_RESOLUTION|>--- conflicted
+++ resolved
@@ -18,11 +18,7 @@
 
 <CodeGroup>
 ```bash
-<<<<<<< HEAD
-npx create-jazz-app@latest
-=======
 npx create-jazz-app@latest --api-key YOUR_API_KEY
->>>>>>> 6e2fc75d
 ```
 </CodeGroup>
 
@@ -43,15 +39,6 @@
 <CodeGroup>
 ```bash
 # Basic usage with project name
-<<<<<<< HEAD
-npx create-jazz-app@latest my-app --framework react
-
-# Specify a starter template
-npx create-jazz-app@latest my-app --starter react-passkey-auth
-
-# Specify example app
-npx create-jazz-app@latest my-app --example chat
-=======
 npx create-jazz-app@latest my-app --framework react --api-key YOUR_API_KEY
 
 # Specify a starter template
@@ -59,7 +46,6 @@
 
 # Specify example app
 npx create-jazz-app@latest my-app --example chat --api-key YOUR_API_KEY
->>>>>>> 6e2fc75d
 ```
 </CodeGroup>
 
