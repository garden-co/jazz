export const metadata = {
  description: "Learn about Jazz's authentication states: anonymous, guest, and fully authenticated."
};

import { CodeGroup, ContentByFramework } from "@/components/forMdx";

# Authentication States

Jazz provides three distinct authentication states that determine how users interact with your app: **Anonymous Authentication**, **Guest Mode**, and **Authenticated Account**.

## Anonymous Authentication

When a user loads a Jazz application for the first time, we create a new Account by generating keys and storing them locally:

- Users have full accounts with unique IDs
- Data persists between sessions on the same device
- Can be upgraded to a full account (passkey, passphrase, etc.)
- Data syncs across the network (if enabled)

## Authenticated Account

**Authenticated Account** provides full multi-device functionality:

- Persistent identity across multiple devices
- Full access to all application features
- Data can sync across all user devices
- Multiple authentication methods available

## Guest Mode

**Guest Mode** provides a completely accountless context:

- No persistent identity or account
- Only provides access to publicly readable content
- Cannot save or sync user-specific data
- Suitable for read-only access to public resources

## Detecting Authentication State

You can detect the current authentication state using `useAccount` and `useIsAuthenticated`.

<ContentByFramework framework="react">
<CodeGroup>
```tsx twoslash
import * as React from "react";
// ---cut---
import { useAccount, useIsAuthenticated } from "jazz-tools/react";

function AuthStateIndicator() {
  const { agent } = useAccount();
  const isAuthenticated = useIsAuthenticated();

  // Check if guest mode is enabled in JazzReactProvider
  const isGuest = agent.$type$ !== "Account"

  // Anonymous authentication: has an account but not fully authenticated
  const isAnonymous = agent.$type$ === "Account" && !isAuthenticated;
  return (
    <div>
      {isGuest && <span>Guest Mode</span>}
      {isAnonymous && <span>Anonymous Account</span>}
      {isAuthenticated && <span>Authenticated</span>}
    </div>
  );
}
```
</CodeGroup>
</ContentByFramework>

## Migrating data from anonymous to authenticated account

When a user signs up, their anonymous account is transparently upgraded to an authenticated account, preserving all their data.

However, if a user has been using your app anonymously and later logs in with an existing account, their anonymous account data would normally be discarded. To prevent data loss, you can use the `onAnonymousAccountDiscarded` handler.

This example from our [music player example app](https://github.com/garden-co/jazz/tree/main/examples/music-player) shows how to migrate data:

<CodeGroup>
```ts twoslash
import { co, z, Group } from "jazz-tools";

const MusicTrack = co.map({
  title: z.string(),
  duration: z.number(),
  isExampleTrack: z.boolean().optional(),
});
const Playlist = co.map({
  title: z.string(),
  tracks: co.list(MusicTrack),
});
const MusicaAccountRoot = co.map({
  rootPlaylist: Playlist,
});

const MusicaAccount = co.account({
  root: MusicaAccountRoot,
  profile: co.profile(),
});
type MusicaAccount = co.loaded<typeof MusicaAccount>

// ---cut---
export async function onAnonymousAccountDiscarded(
  anonymousAccount: MusicaAccount,
) {
  const { root: anonymousAccountRoot } = await anonymousAccount.$jazz.ensureLoaded({
    resolve: {
      root: {
        rootPlaylist: {
          tracks: {
            $each: true,
          },
        },
      },
    },
  });

  const me = await MusicaAccount.getMe().$jazz.ensureLoaded({
    resolve: {
      root: {
        rootPlaylist: {
          tracks: true,
        },
      },
    },
  });

  for (const track of anonymousAccountRoot.rootPlaylist.tracks) {
    if (track.isExampleTrack) continue;

    const trackGroup = track.$jazz.owner;
    trackGroup.addMember(me, "admin");

    me.root.rootPlaylist.tracks.$jazz.push(track);
  }
}
```
</CodeGroup>

To see how this works, try uploading a song in the [music player demo](https://music.demo.jazz.tools/) and then log in with an existing account.

## Provider Configuration for Authentication

You can configure how authentication states work in your app with the [JazzReactProvider](/docs/project-setup/providers/). The provider offers several options that impact authentication behavior:

- `guestMode`: Enable/disable Guest Mode
- `onAnonymousAccountDiscarded`: Handle data migration when switching accounts
- `sync.when`: Control when data synchronization happens
- `defaultProfileName`: Set default name for new user profiles

For detailed information on all provider options, see [Provider Configuration options](/docs/project-setup/providers/#additional-options).

## Controlling sync for different authentication states

You can control network sync with [Providers](/docs/project-setup/providers/) based on authentication state:

- `when: "always"`: Sync is enabled for both Anonymous Authentication and Authenticated Account
- `when: "signedUp"`: Sync is enabled when the user is authenticated
- `when: "never"`: Sync is disabled, content stays local

<ContentByFramework framework="react">
<CodeGroup>
```tsx twoslash
import * as React from "react";
import { JazzReactProvider } from "jazz-tools/react";
<<<<<<< HEAD
const apiKey = "get_your_free_api_key@dashboard.jazz.tools";
=======
/**
 * Use your email as a temporary key, or get a free
 * API Key at dashboard.jazz.tools for higher limits.
 * 
 * @link https://dashboard.jazz.tools
*/
const apiKey = "you@example.com";
>>>>>>> 6e2fc75d
function App() {
  return <div>Hello World</div>;
}
// ---cut---
<JazzReactProvider
  sync={{
    peer: `wss://cloud.jazz.tools/?key=${apiKey}`,
     // Controls when sync is enabled for
     // both Anonymous Authentication and Authenticated Account
    when: "always", // or "signedUp" or "never"
  }}
>
  <App />
</JazzReactProvider>
```
</CodeGroup>
</ContentByFramework>

### Disable sync for Anonymous Authentication

You can disable network sync to make your app local-only under specific circumstances.

For example, you may want to give users with Anonymous Authentication the opportunity to try your app locally-only (incurring no sync traffic), then enable network sync only when the user is fully authenticated.

<ContentByFramework framework="react">
<CodeGroup>
```tsx twoslash
import * as React from "react";
import { JazzReactProvider } from "jazz-tools/react";
<<<<<<< HEAD
const apiKey = "get_your_free_api_key@dashboard.jazz.tools";function App() {
=======
/**
 * Use your email as a temporary key, or get a free
 * API Key at dashboard.jazz.tools for higher limits.
 * 
 * @link https://dashboard.jazz.tools
*/
const apiKey = "you@example.com";
function App() {
>>>>>>> 6e2fc75d
  return <div>Hello World</div>;
}
// ---cut---
<JazzReactProvider
  sync={{
    peer: `wss://cloud.jazz.tools/?key=${apiKey}`,
     // This makes the app work in local mode when using Anonymous Authentication
    when: "signedUp",
  }}
>
  <App />
</JazzReactProvider>
```
</CodeGroup>
</ContentByFramework>

### Configuring Guest Mode Access

You can configure Guest Mode access with the `guestMode` prop for [Providers](/docs/project-setup/providers/).

<ContentByFramework framework="react">
<CodeGroup>
```tsx twoslash
import * as React from "react";
import { JazzReactProvider } from "jazz-tools/react";
<<<<<<< HEAD
const apiKey = "get_your_free_api_key@dashboard.jazz.tools";
=======
/**
 * Use your email as a temporary key, or get a free
 * API Key at dashboard.jazz.tools for higher limits.
 * 
 * @link https://dashboard.jazz.tools
*/
const apiKey = "you@example.com";
>>>>>>> 6e2fc75d
function App() {
  return <div>Hello World</div>;
}
// ---cut---
<JazzReactProvider
  // Enable Guest Mode for public content
  guestMode={true}
  sync={{
    peer: `wss://cloud.jazz.tools/?key=${apiKey}`,
    // Only sync for authenticated users
    when: "signedUp",
  }}
>
  <App />
</JazzReactProvider>
```
</CodeGroup>
</ContentByFramework>

For more complex behaviours, you can manually control sync by statefully switching when between `"always"` and `"never"`.<|MERGE_RESOLUTION|>--- conflicted
+++ resolved
@@ -162,9 +162,7 @@
 ```tsx twoslash
 import * as React from "react";
 import { JazzReactProvider } from "jazz-tools/react";
-<<<<<<< HEAD
-const apiKey = "get_your_free_api_key@dashboard.jazz.tools";
-=======
+
 /**
  * Use your email as a temporary key, or get a free
  * API Key at dashboard.jazz.tools for higher limits.
@@ -172,7 +170,7 @@
  * @link https://dashboard.jazz.tools
 */
 const apiKey = "you@example.com";
->>>>>>> 6e2fc75d
+
 function App() {
   return <div>Hello World</div>;
 }
@@ -202,9 +200,7 @@
 ```tsx twoslash
 import * as React from "react";
 import { JazzReactProvider } from "jazz-tools/react";
-<<<<<<< HEAD
-const apiKey = "get_your_free_api_key@dashboard.jazz.tools";function App() {
-=======
+
 /**
  * Use your email as a temporary key, or get a free
  * API Key at dashboard.jazz.tools for higher limits.
@@ -213,7 +209,6 @@
 */
 const apiKey = "you@example.com";
 function App() {
->>>>>>> 6e2fc75d
   return <div>Hello World</div>;
 }
 // ---cut---
@@ -239,9 +234,7 @@
 ```tsx twoslash
 import * as React from "react";
 import { JazzReactProvider } from "jazz-tools/react";
-<<<<<<< HEAD
-const apiKey = "get_your_free_api_key@dashboard.jazz.tools";
-=======
+
 /**
  * Use your email as a temporary key, or get a free
  * API Key at dashboard.jazz.tools for higher limits.
@@ -249,7 +242,7 @@
  * @link https://dashboard.jazz.tools
 */
 const apiKey = "you@example.com";
->>>>>>> 6e2fc75d
+
 function App() {
   return <div>Hello World</div>;
 }
