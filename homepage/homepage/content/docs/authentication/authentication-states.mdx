export const metadata = {
  description: "Learn about Jazz's authentication states: anonymous, guest, and fully authenticated."
};

import { CodeGroup, ContentByFramework } from "@/components/forMdx";

# Authentication States

Jazz provides three distinct authentication states that determine how users interact with your app: **Anonymous Authentication**, **Guest Mode**, and **Authenticated Account**.

## Anonymous Authentication

When a user loads a Jazz application for the first time, we create a new Account by generating keys and storing them locally:

- Users have full accounts with unique IDs
- Data persists between sessions on the same device
- Can be upgraded to a full account (passkey, passphrase, etc.)
- Data syncs across the network (if enabled)

## Authenticated Account

**Authenticated Account** provides full multi-device functionality:

- Persistent identity across multiple devices
- Full access to all application features
- Data can sync across all user devices
- Multiple authentication methods available

## Guest Mode

**Guest Mode** provides a completely accountless context:

- No persistent identity or account
- Only provides access to publicly readable content
- Cannot save or sync user-specific data
- Suitable for read-only access to public resources

## Detecting Authentication State

You can detect the current authentication state using `useAccount` and `useIsAuthenticated`.

<ContentByFramework framework="react">
<CodeGroup>
```tsx twoslash
import * as React from "react";
// ---cut---
import { useAccount, useIsAuthenticated } from "jazz-tools/react";

function AuthStateIndicator() {
  const { agent } = useAccount();
  const isAuthenticated = useIsAuthenticated();

  // Check if guest mode is enabled in JazzReactProvider
  const isGuest = agent._type !== "Account"

  // Anonymous authentication: has an account but not fully authenticated
  const isAnonymous = agent._type === "Account" && !isAuthenticated;
  return (
    <div>
      {isGuest && <span>Guest Mode</span>}
      {isAnonymous && <span>Anonymous Account</span>}
      {isAuthenticated && <span>Authenticated</span>}
    </div>
  );
}
```
</CodeGroup>
</ContentByFramework>

## Migrating data from anonymous to authenticated account

When a user signs up, their anonymous account is transparently upgraded to an authenticated account, preserving all their data.

However, if a user has been using your app anonymously and later logs in with an existing account, their anonymous account data would normally be discarded. To prevent data loss, you can use the `onAnonymousAccountDiscarded` handler.

This example from our [music player example app](https://github.com/garden-co/jazz/tree/main/examples/music-player) shows how to migrate data:

<CodeGroup>
```ts twoslash
import { co, z, Group } from "jazz-tools";

const MusicTrack = co.map({
  title: z.string(),
  duration: z.number(),
  isExampleTrack: z.boolean().optional(),
});
const Playlist = co.map({
  title: z.string(),
  tracks: co.list(MusicTrack),
});
const MusicaAccountRoot = co.map({
  rootPlaylist: Playlist,
});

const MusicaAccount = co.account({
  root: MusicaAccountRoot,
<<<<<<< HEAD
  profile: co.profile({ name: z.string() }),
=======
  profile: co.profile(),
>>>>>>> 0c8158b9
});
type MusicaAccount = co.loaded<typeof MusicaAccount>

// ---cut---
export async function onAnonymousAccountDiscarded(
  anonymousAccount: MusicaAccount,
) {
  const { root: anonymousAccountRoot } = await anonymousAccount.ensureLoaded({
    resolve: {
      root: {
        rootPlaylist: {
          tracks: {
            $each: true,
          },
        },
      },
    },
  });

  const me = await MusicaAccount.getMe().ensureLoaded({
    resolve: {
      root: {
        rootPlaylist: {
          tracks: true,
        },
      },
    },
  });

  for (const track of anonymousAccountRoot.rootPlaylist.tracks) {
    if (track.isExampleTrack) continue;

    const trackGroup = track._owner.castAs(Group);
    trackGroup.addMember(me, "admin");

    me.root.rootPlaylist.tracks.push(track);
  }
}
```
</CodeGroup>

To see how this works, try uploading a song in the [music player demo](https://music.demo.jazz.tools/) and then log in with an existing account.

## Provider Configuration for Authentication

You can configure how authentication states work in your app with the [JazzReactProvider](/docs/project-setup/providers/). The provider offers several options that impact authentication behavior:

- `guestMode`: Enable/disable Guest Mode
- `onAnonymousAccountDiscarded`: Handle data migration when switching accounts
- `sync.when`: Control when data synchronization happens
- `defaultProfileName`: Set default name for new user profiles

For detailed information on all provider options, see [Provider Configuration options](/docs/project-setup/providers/#additional-options).

## Controlling sync for different authentication states

You can control network sync with [Providers](/docs/project-setup/providers/) based on authentication state:

- `when: "always"`: Sync is enabled for both Anonymous Authentication and Authenticated Account
- `when: "signedUp"`: Sync is enabled when the user is authenticated
- `when: "never"`: Sync is disabled, content stays local

<ContentByFramework framework="react">
<CodeGroup>
```tsx twoslash
import * as React from "react";
import { JazzReactProvider } from "jazz-tools/react";
const apiKey = "you@example.com";
function App() {
  return <div>Hello World</div>;
}
// ---cut---
<JazzReactProvider
  sync={{
    peer: `wss://cloud.jazz.tools/?key=${apiKey}`,
     // Controls when sync is enabled for
     // both Anonymous Authentication and Authenticated Account
    when: "always", // or "signedUp" or "never"
  }}
>
  <App />
</JazzReactProvider>
```
</CodeGroup>
</ContentByFramework>

### Disable sync for Anonymous Authentication

You can disable network sync to make your app local-only under specific circumstances.

For example, you may want to give users with Anonymous Authentication the opportunity to try your app locally-only (incurring no sync traffic), then enable network sync only when the user is fully authenticated.

<ContentByFramework framework="react">
<CodeGroup>
```tsx twoslash
import * as React from "react";
import { JazzReactProvider } from "jazz-tools/react";
const apiKey = "you@example.com";
function App() {
  return <div>Hello World</div>;
}
// ---cut---
<JazzReactProvider
  sync={{
    peer: `wss://cloud.jazz.tools/?key=${apiKey}`,
     // This makes the app work in local mode when using Anonymous Authentication
    when: "signedUp",
  }}
>
  <App />
</JazzReactProvider>
```
</CodeGroup>
</ContentByFramework>

### Configuring Guest Mode Access

You can configure Guest Mode access with the `guestMode` prop for [Providers](/docs/project-setup/providers/).

<ContentByFramework framework="react">
<CodeGroup>
```tsx twoslash
import * as React from "react";
import { JazzReactProvider } from "jazz-tools/react";
const apiKey = "you@example.com";
function App() {
  return <div>Hello World</div>;
}
// ---cut---
<JazzReactProvider
  // Enable Guest Mode for public content
  guestMode={true}
  sync={{
    peer: `wss://cloud.jazz.tools/?key=${apiKey}`,
    // Only sync for authenticated users
    when: "signedUp",
  }}
>
  <App />
</JazzReactProvider>
```
</CodeGroup>
</ContentByFramework>

For more complex behaviours, you can manually control sync by statefully switching when between `"always"` and `"never"`.<|MERGE_RESOLUTION|>--- conflicted
+++ resolved
@@ -94,11 +94,7 @@
 
 const MusicaAccount = co.account({
   root: MusicaAccountRoot,
-<<<<<<< HEAD
-  profile: co.profile({ name: z.string() }),
-=======
   profile: co.profile(),
->>>>>>> 0c8158b9
 });
 type MusicaAccount = co.loaded<typeof MusicaAccount>
 
