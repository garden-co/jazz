export const metadata = {
  description: "Get started building a simple front-end app with Jazz in 10 minutes."
};
import { CodeGroup, ContentByFramework, FileName, JazzLogo, TabbedCodeGroup, TabbedCodeGroupItem } from "@/components/forMdx";
import { Alert } from "@garden-co/design-system/src/components/atoms/Alert";
import { TextLink } from "@garden-co/design-system/src/components/atoms/TextLink";
import { SvelteLogo } from "@/components/icons/SvelteLogo";
import { ReactLogo } from "@/components/icons/ReactLogo";
import GetAPIKey from "@/components/docs/snippets/GetAPIKey.mdx";
import InstallJazz from "@/components/docs/snippets/InstallJazz.mdx";
import RunDevServer from "@/components/docs/snippets/RunDevServer.mdx";
import StuckCTA from "@/components/docs/snippets/StuckCTA.mdx";

# Get started with <span className="sr-only">Jazz</span> <JazzLogo className="h-[41px] -ml-0.5 -mt-[3px] inline" /> in 10 minutes
This quickstart guide will take you from an empty project to a working app with a simple data model and components to create and display your data.

## Create your App
<Alert variant="info" className="mt-4 flex gap-2 items-center">
    Requires Node.js 20+
  </Alert>
<ContentByFramework framework="react">  
  We'll be using Next.js and TypeScript with `pnpm` for this guide, but Jazz works great with vanilla React too.

  You can accept the defaults for all the questions, or customise the project as you like.

  <TabbedCodeGroup id="create-react-app" default="pnpm" savedPreferenceKey="package-manager">
  <TabbedCodeGroupItem label="npm">
  ```sh
  npx create-next-app@latest --typescript jazzfest
  cd jazzfest
  ```
  </TabbedCodeGroupItem>
  <TabbedCodeGroupItem label="pnpm">
  ```sh
  pnpx create-next-app@latest --typescript jazzfest
  cd jazzfest
  ```
  </TabbedCodeGroupItem>
  </TabbedCodeGroup>

</ContentByFramework>
<ContentByFramework framework="svelte">
<<<<<<< HEAD
  <TabbedCodeGroup default="pnpm" savedPreferenceKey="package-manager" id="create-svelte-app">
=======
  <Alert variant="info" className="mt-4 flex gap-2 items-center">
    Requires Node.js 20+
  </Alert>
  ## Create your Svelte App

  <TabbedCodeGroup id="create-svelte-app" default="pnpm" savedPreferenceKey="package-manager">
>>>>>>> c4fd94f8
  <TabbedCodeGroupItem label="npm">
  ```sh
  npx sv create --types ts --template minimal jazzfest
  cd jazzfest
  ```
  </TabbedCodeGroupItem>
  <TabbedCodeGroupItem label="pnpm">
  ```sh
  pnpx sv create --types ts --template minimal jazzfest
  cd jazzfest
  ```
  </TabbedCodeGroupItem>
  </TabbedCodeGroup>
</ContentByFramework>


## Install Jazz

The `jazz-tools` package includes everything you're going to need to build your first Jazz app.

<<<<<<< HEAD
<InstallJazz />


## Get your free API key
<GetAPIKey />
=======
<TabbedCodeGroup id="install-jazz" default="pnpm" savedPreferenceKey="package-manager">
<TabbedCodeGroupItem label="npm">
```sh
npm add jazz-tools
```
</TabbedCodeGroupItem>
<TabbedCodeGroupItem label="pnpm">
```sh
pnpm add jazz-tools
```
</TabbedCodeGroupItem>
</TabbedCodeGroup>

## Set your API key

{/* 
Sign up for a free API key at [dashboard.jazz.tools](https://dashboard.jazz.tools) for higher limits or production use, or use your email address as a temporary key to get started quickly.
*/}

For now, the fastest way to get started is to use your email address as a temporary API key.

<ContentByFramework framework="react">
  <FileName>.env</FileName>
</ContentByFramework>
<ContentByFramework framework="svelte">
  <FileName>.env</FileName>
</ContentByFramework>
<TabbedCodeGroup id="api-key" default="react" savedPreferenceKey="framework">
<TabbedCodeGroupItem label="React" value="react" className="[&_span]:[tab-size:2]" icon={<ReactLogo />} preferWrap>
```bash
NEXT_PUBLIC_JAZZ_API_KEY="you@example.com"; // or your API key
```
</TabbedCodeGroupItem>
<TabbedCodeGroupItem label="Svelte" value="svelte" className="[&_span]:[tab-size:2]" icon={<SvelteLogo />} preferWrap>
```bash
PUBLIC_JAZZ_API_KEY="you@example.com"; // or your API key
```
</TabbedCodeGroupItem>
</TabbedCodeGroup>
>>>>>>> c4fd94f8

## Define your schema
Jazz uses Zod for more simple data types (like strings, numbers, booleans), and its own schemas to create collaborative data structures known as CoValues.  CoValues are automatically persisted across your devices and the cloud and synced in real-time. Here we're defining a schema made up of both Zod types and CoValues. 

Adding a `root` to the user's account gives us a container that can be used to keep a track of all the data a user might need to use the app. The migration runs when the user logs in, and ensures the account is properly set up before we try to use it.

<ContentByFramework framework="react">
  <FileName>app/schema.ts</FileName>
</ContentByFramework>
<ContentByFramework framework="svelte">
<FileName>src/lib/schema.ts</FileName>
</ContentByFramework>

<CodeGroup className="[&_span]:[tab-size:2]" preferWrap>
```ts
import { co, z } from "jazz-tools";

export const Band = co.map({
  name: z.string(), // Zod primitive type
});

export const Festival = co.list(Band);

export const JazzFestAccountRoot = co.map({
  myFestival: Festival,
});

export const JazzFestAccount = co
  .account({
    root: JazzFestAccountRoot,
    profile: co.profile(),
  })
  .withMigration((account) => {
    if (!account.$jazz.has('root')) {
      account.$jazz.set('root', {
        myFestival: [],
      });
    }
  });
```
</CodeGroup>

## Add the Jazz Provider
Wrap your app with a provider so components can use Jazz.

<ContentByFramework framework="react">
  <FileName>app/components/JazzWrapper.tsx</FileName>
<CodeGroup className="[&_span]:[tab-size:2]" preferWrap>
```tsx
"use client"; // tells Next.js that this component can't be server-side rendered. If you're not using Next.js, you can remove it.
import { JazzReactProvider } from "jazz-tools/react";
import { JazzFestAccount } from "@/app/schema";

const apiKey = process.env.NEXT_PUBLIC_JAZZ_API_KEY;

export function JazzWrapper({ children }: { 
  children: React.ReactNode 
}) {
  return (
    <JazzReactProvider
      sync={{ 
        peer: `wss://cloud.jazz.tools/?key=${apiKey}` 
      }}
      AccountSchema={JazzFestAccount}
    >
      {children}
    </JazzReactProvider>
  );
}
```
</CodeGroup>
</ContentByFramework>
<ContentByFramework framework="react">  
  <FileName>app/layout.tsx</FileName>
</ContentByFramework>
<ContentByFramework framework="svelte">
  <FileName>src/routes/+layout.svelte</FileName>
</ContentByFramework>

<TabbedCodeGroup id="jazz-provider" savedPreferenceKey="framework">
<TabbedCodeGroupItem label="React" value="react" className="[&_span]:[tab-size:2]" icon={<ReactLogo />} preferWrap>
  ```tsx
  import { JazzWrapper } from "@/app/components/JazzWrapper";

  export default function RootLayout({ 
    children
  }: { 
    children: React.ReactNode 
  }) {
    return (
      <html lang="en">
        <body>
          <JazzWrapper>
            {children}
          </JazzWrapper>
        </body>
      </html>
    );
  }
  ```
</TabbedCodeGroupItem>
<TabbedCodeGroupItem label="Svelte" value="svelte" className="[&_span]:[tab-size:2]" icon={<SvelteLogo />} preferWrap>
```svelte
<script lang="ts">
  import { JazzSvelteProvider } from "jazz-tools/svelte";
  import { JazzFestAccount } from "$lib/schema";
	import { PUBLIC_JAZZ_API_KEY } from "$env/static/public";

  const apiKey = PUBLIC_JAZZ_API_KEY;
  let { children } = $props();
  const sync = { peer: `wss://cloud.jazz.tools/?key=${apiKey}` };
</script>

<JazzSvelteProvider {sync} AccountSchema={JazzFestAccount}>
  {@render children?.()}
</JazzSvelteProvider>
```
</TabbedCodeGroupItem>
</TabbedCodeGroup>

## Start your app
Moment of truth&hairsp;—&hairsp;time to start your app and see if it works.

<<<<<<< HEAD
<RunDevServer />
=======
<TabbedCodeGroup id="start-app" default="pnpm" savedPreferenceKey="package-manager">
<TabbedCodeGroupItem label="npm">
```sh
npm run dev
```
</TabbedCodeGroupItem>
<TabbedCodeGroupItem label="pnpm">
```sh
pnpm run dev
```
</TabbedCodeGroupItem>
</TabbedCodeGroup>
>>>>>>> c4fd94f8

<ContentByFramework framework="react">
If everything's going according to plan, you should see the default Next.js welcome page! 
</ContentByFramework>
<ContentByFramework framework="svelte">
If everything's going according to plan, you should see the default SvelteKit welcome page!
</ContentByFramework>

### Not loading? 

If you're not seeing the welcome page:

<ContentByFramework framework="react">
- Check you wrapped your app with the Jazz Provider in `app/layout.tsx`
- Check your schema is properly defined in `app/schema.ts`
</ContentByFramework>
<ContentByFramework framework="svelte">
- Check you wrapped your app with the Jazz Provider in `src/routes/+layout.svelte`
- Check your schema is properly defined in `src/lib/schema.ts`
</ContentByFramework>

<StuckCTA />

## Create data
Let's create a simple form to add a new band to the festival. We'll use the `useAccount` hook to get the current account and tell Jazz to load the `myFestival` CoValue by passing a `resolve` query.

<ContentByFramework framework="react">
  <FileName>app/components/NewBand.tsx</FileName>
</ContentByFramework>
<ContentByFramework framework="svelte">
  <FileName>src/lib/components/NewBand.svelte</FileName>
</ContentByFramework>

<TabbedCodeGroup id="new-band-component" default="react" savedPreferenceKey="framework"
>
<TabbedCodeGroupItem label="React" value="react" icon={<ReactLogo />} className="[&_span]:[tab-size:2]" preferWrap>
```tsx
"use client";
import { useAccount } from "jazz-tools/react";
import { JazzFestAccount } from "@/app/schema";
import { useState } from "react";

export function NewBand() {
  const { me } = useAccount(JazzFestAccount, { resolve: { root: { myFestival: true } } });
  const [name, setName] = useState("");

  const handleSave = () => {
    if (!me) return; // not loaded yet
    me.root.myFestival.$jazz.push({ name });
    setName("");
  };

  return (
    <div>
      <input
        type="text"
        value={name}
        placeholder="Band name"
        onChange={(e) => setName(e.target.value)}
      />
      <button type="button" onClick={handleSave}>Add</button>
    </div>
  );
}
```
</TabbedCodeGroupItem>
<TabbedCodeGroupItem label="Svelte" value="svelte" icon={<SvelteLogo />} className="[&_span]:[tab-size:2]" preferWrap>
```svelte
<script lang="ts">
	import { AccountCoState } from "jazz-tools/svelte";
	import { JazzFestAccount } from "$lib/schema";

  const me = new AccountCoState(JazzFestAccount, { 
    resolve: { root: { myFestival: true } } 
  });
  let name = $state("");

  function handleSave() {
    if (!me.current) return; // not loaded yet
    me.current.root.myFestival.$jazz.push({ name });
    name = "";
  }
</script>

<div>
  <input type="text" bind:value={name} placeholder="Band name" />
  <button type="button" onclick={handleSave}>Add</button>
</div>
```
</TabbedCodeGroupItem>
</TabbedCodeGroup>

## Display your data
Now we've got a way to create data, so let's add a component to display it.

<ContentByFramework framework="react">
  <FileName>app/components/Festival.tsx</FileName>
</ContentByFramework>
<ContentByFramework framework="svelte">
  <FileName>src/lib/components/Festival.svelte</FileName>
</ContentByFramework>

<TabbedCodeGroup id="my-festival-component" default="react" savedPreferenceKey="framework">
<TabbedCodeGroupItem icon={<ReactLogo />} label="React" value="react" className="[&_span]:[tab-size:2]" preferWrap>
```tsx
"use client";
import { useAccount } from "jazz-tools/react";
import { JazzFestAccount } from "@/app/schema";

export function Festival() {
  const { me } = useAccount(JazzFestAccount, { 
    resolve: { root: { myFestival: true } } 
  });
  if (!me) return null; // not loaded yet
  return (
    <ul>
      {me?.root.myFestival.map((band) => band && <li key={band.$jazz.id}>{band.name}</li>)}
    </ul>
  );
}
```
</TabbedCodeGroupItem>
<TabbedCodeGroupItem icon={<SvelteLogo />} label="Svelte" value="svelte" className="[&_span]:[tab-size:2]" preferWrap>
```svelte
<script lang="ts">
  import { AccountCoState } from "jazz-tools/svelte";
  import { JazzFestAccount } from "$lib/schema";
  const me = new AccountCoState(JazzFestAccount, { 
    resolve: { root: { myFestival: true } } 
  });
</script>

<ul>
  {#each me.current?.root.myFestival || [] as band}
    <li>{band?.name}</li>
  {/each}
</ul>
```
</TabbedCodeGroupItem>
</TabbedCodeGroup>

## Put it all together
You've built all your components, time to put them together.

<ContentByFramework framework="react">
  <FileName>app/page.tsx</FileName>
</ContentByFramework>
<ContentByFramework framework="svelte">
  <FileName>src/routes/+page.svelte</FileName>
</ContentByFramework>

<TabbedCodeGroup id="home-page" default="react" savedPreferenceKey="framework">
<TabbedCodeGroupItem label="React" value="react" className="[&_span]:[tab-size:2]" icon={<ReactLogo />} preferWrap>
```tsx
import { Festival } from "@/app/components/Festival";
import { NewBand } from "@/app/components/NewBand";

export default function Home() {
  return (
    <main>
      <h1>🎪 My Festival</h1>
      <NewBand />
      <Festival />
    </main>
  );
}
```
</TabbedCodeGroupItem>
<TabbedCodeGroupItem icon={<SvelteLogo />} label="Svelte" value="svelte" className="[&_span]:[tab-size:2]" preferWrap>
```svelte
<script lang="ts">
  import NewBand from "$lib/components/NewBand.svelte";
  import Festival from "$lib/components/Festival.svelte";
</script>

<main>
  <h1>🎪 My Festival</h1>
  <NewBand />
  <Festival />
</main>
```
</TabbedCodeGroupItem>
</TabbedCodeGroup>

You should now be able to add a band to your festival, and see it appear in the list!

**Congratulations! 🎉** You've built your first Jazz app!

You've begun to scratch the surface of what's possible with Jazz. Behind the scenes, your local-first JazzFest app is **already** securely syncing your data to the cloud in real-time, ready for you to build more and more powerful features.

<ContentByFramework framework="react">
Psst! Got a few more minutes and want to add Server Side Rendering to your app? [We've got you covered!](/docs/project-setup/ssr/react)
</ContentByFramework>

## Next steps
- [Add authentication](/docs/authentication/quickstart) to your app so that you can log in and view your data wherever you are!
- Dive deeper into the collaborative data structures we call [CoValues](/docs/schemas/covalues)
- Learn how to share and [collaborate on data](/docs/groups/intro) using groups and permissions
- Complete the [server-side quickstart](/docs/server-side/quickstart) to learn more about Jazz on the server<|MERGE_RESOLUTION|>--- conflicted
+++ resolved
@@ -40,16 +40,7 @@
 
 </ContentByFramework>
 <ContentByFramework framework="svelte">
-<<<<<<< HEAD
   <TabbedCodeGroup default="pnpm" savedPreferenceKey="package-manager" id="create-svelte-app">
-=======
-  <Alert variant="info" className="mt-4 flex gap-2 items-center">
-    Requires Node.js 20+
-  </Alert>
-  ## Create your Svelte App
-
-  <TabbedCodeGroup id="create-svelte-app" default="pnpm" savedPreferenceKey="package-manager">
->>>>>>> c4fd94f8
   <TabbedCodeGroupItem label="npm">
   ```sh
   npx sv create --types ts --template minimal jazzfest
@@ -70,53 +61,11 @@
 
 The `jazz-tools` package includes everything you're going to need to build your first Jazz app.
 
-<<<<<<< HEAD
 <InstallJazz />
 
-
 ## Get your free API key
+
 <GetAPIKey />
-=======
-<TabbedCodeGroup id="install-jazz" default="pnpm" savedPreferenceKey="package-manager">
-<TabbedCodeGroupItem label="npm">
-```sh
-npm add jazz-tools
-```
-</TabbedCodeGroupItem>
-<TabbedCodeGroupItem label="pnpm">
-```sh
-pnpm add jazz-tools
-```
-</TabbedCodeGroupItem>
-</TabbedCodeGroup>
-
-## Set your API key
-
-{/* 
-Sign up for a free API key at [dashboard.jazz.tools](https://dashboard.jazz.tools) for higher limits or production use, or use your email address as a temporary key to get started quickly.
-*/}
-
-For now, the fastest way to get started is to use your email address as a temporary API key.
-
-<ContentByFramework framework="react">
-  <FileName>.env</FileName>
-</ContentByFramework>
-<ContentByFramework framework="svelte">
-  <FileName>.env</FileName>
-</ContentByFramework>
-<TabbedCodeGroup id="api-key" default="react" savedPreferenceKey="framework">
-<TabbedCodeGroupItem label="React" value="react" className="[&_span]:[tab-size:2]" icon={<ReactLogo />} preferWrap>
-```bash
-NEXT_PUBLIC_JAZZ_API_KEY="you@example.com"; // or your API key
-```
-</TabbedCodeGroupItem>
-<TabbedCodeGroupItem label="Svelte" value="svelte" className="[&_span]:[tab-size:2]" icon={<SvelteLogo />} preferWrap>
-```bash
-PUBLIC_JAZZ_API_KEY="you@example.com"; // or your API key
-```
-</TabbedCodeGroupItem>
-</TabbedCodeGroup>
->>>>>>> c4fd94f8
 
 ## Define your schema
 Jazz uses Zod for more simple data types (like strings, numbers, booleans), and its own schemas to create collaborative data structures known as CoValues.  CoValues are automatically persisted across your devices and the cloud and synced in real-time. Here we're defining a schema made up of both Zod types and CoValues. 
@@ -240,22 +189,8 @@
 ## Start your app
 Moment of truth&hairsp;—&hairsp;time to start your app and see if it works.
 
-<<<<<<< HEAD
 <RunDevServer />
-=======
-<TabbedCodeGroup id="start-app" default="pnpm" savedPreferenceKey="package-manager">
-<TabbedCodeGroupItem label="npm">
-```sh
-npm run dev
-```
-</TabbedCodeGroupItem>
-<TabbedCodeGroupItem label="pnpm">
-```sh
-pnpm run dev
-```
-</TabbedCodeGroupItem>
-</TabbedCodeGroup>
->>>>>>> c4fd94f8
+
 
 <ContentByFramework framework="react">
 If everything's going according to plan, you should see the default Next.js welcome page! 
