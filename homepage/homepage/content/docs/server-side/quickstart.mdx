export const metadata = {
  description: "Get started building a simple server worker with Jazz in 10 minutes."
};

import { CodeGroup, ContentByFramework, FileName, TabbedCodeGroup, TabbedCodeGroupItem } from "@/components/forMdx";
import { Alert } from "@garden-co/design-system/src/components/atoms/Alert";
import { TextLink } from "@garden-co/design-system/src/components/atoms/TextLink";
import { ReactLogo } from "@/components/icons/ReactLogo";
import { SvelteLogo } from "@/components/icons/SvelteLogo";
import GetAPIKey from "@/components/docs/snippets/GetAPIKey.mdx";
import InstallJazz from "@/components/docs/snippets/InstallJazz.mdx";
import RunDevServer from "@/components/docs/snippets/RunDevServer.mdx";
import StuckCTA from "@/components/docs/snippets/StuckCTA.mdx";

# Get started with Server Workers in 10 minutes
This quickstart guide will take you from an empty project to a server worker which can interact with your Jazz application. 

- You'll get the most out of this guide if you complete [the frontend quickstart guide](/docs/getting-started/quickstart) first. 
- If you've already completed the frontend quickstart, you can skip straight to [extending your schema](#define-your-schema).

<ContentByFramework framework="react">
  ## Create your Next.js App
  We'll be using Next.js for simplicity, but you can use any framework you like.

  You can accept the defaults for all the questions, or customise the project as you like.

  <TabbedCodeGroup id="create-nextjs-app" default="pnpm" savedPreferenceKey="package-manager">
  <TabbedCodeGroupItem label="npm">
  ```sh
  npx create-next-app@latest --typescript jazzfest
  cd jazzfest
  ```
  </TabbedCodeGroupItem>
  <TabbedCodeGroupItem label="pnpm">
  ```sh
  pnpx create-next-app@latest --typescript jazzfest
  cd jazzfest
  ```
  </TabbedCodeGroupItem>
  </TabbedCodeGroup>

</ContentByFramework>
<ContentByFramework framework="svelte">
  ## Create your SvelteKit App
  We'll be using SvelteKit for simplicity, but you can use any framework you like.

  You can accept the defaults for all the questions, or customise the project as you like.

  <TabbedCodeGroup id="create-sveltekit-app" default="pnpm" savedPreferenceKey="package-manager">
  <TabbedCodeGroupItem label="npm">
  ```sh
  npx sv create --types ts --template minimal jazzfest
  cd jazzfest
  ```
  </TabbedCodeGroupItem>
  <TabbedCodeGroupItem label="pnpm">
  ```sh
  pnpx sv create --types ts --template minimal jazzfest
  cd jazzfest
  ```
  </TabbedCodeGroupItem>
  </TabbedCodeGroup>
</ContentByFramework>

<Alert variant="info" className="mt-4 flex gap-2 items-center">
  Requires Node.js 20+
</Alert>

## Install Jazz

The `jazz-tools` package includes everything you're going to need to build your first Jazz server worker.

<<<<<<< HEAD
<InstallJazz />

## Get your free API key
<GetAPIKey />
=======
<TabbedCodeGroup id="install-jazz" default="pnpm" savedPreferenceKey="package-manager">
<TabbedCodeGroupItem label="npm">
```sh
npm install jazz-tools
```
</TabbedCodeGroupItem>
<TabbedCodeGroupItem label="pnpm">
```sh
pnpm add jazz-tools
```
</TabbedCodeGroupItem>
</TabbedCodeGroup>

## Get your free API key

Sign up for a free API key at [dashboard.jazz.tools](https://dashboard.jazz.tools) for higher limits or production use, or use your email address as a temporary key to get started quickly.

<FileName>.env</FileName>
<TabbedCodeGroup id="api-key" default="react" savedPreferenceKey="framework">
<TabbedCodeGroupItem label="Next.js" icon={<ReactLogo />} value="react" className="[&_span]:[tab-size:2]" preferWrap>
```bash
NEXT_PUBLIC_JAZZ_API_KEY=you@example.com
```
</TabbedCodeGroupItem>
<TabbedCodeGroupItem label="SvelteKit" icon={<SvelteLogo />} value="svelte" className="[&_span]:[tab-size:2]" preferWrap>
```bash
PUBLIC_JAZZ_API_KEY=you@example.com
```
</TabbedCodeGroupItem>
</TabbedCodeGroup>
>>>>>>> c4fd94f8

## Define your schema
We're going to define a simple schema for our server worker. We'll use the `root` on the worker to store a list of bands. We're also going to add a migration to initialise the `root` if it doesn't exist.

<ContentByFramework framework="react" savedPreferenceKey="framework">
<FileName>app/schema.ts</FileName>
</ContentByFramework>
<ContentByFramework framework="svelte" savedPreferenceKey="framework">
<FileName>src/lib/schema.ts</FileName>
</ContentByFramework>

<CodeGroup>
```ts
import { co, z } from "jazz-tools";

export const Band = co.map({
  name: z.string(),
});

export const BandList = co.list(Band);

export const JazzFestWorkerAccount = co
  .account({
    root: co.map({
      bandList: BandList,
    }),
    profile: co.profile(),
  })
  .withMigration((account) => {
    if (!account.$jazz.has("root")) {
      account.$jazz.set("root", {
        bandList: [],
      });
      account.root?.$jazz.owner.makePublic();
    }
  });
```
</CodeGroup>

<Alert variant="info" className="mt-4 flex gap-2 items-center">
  If you're continuing from the [front-end Quickstart](/docs/getting-started/quickstart), you can extend your existing schema.
</Alert>

## Create a Server Worker

Jazz provides a CLI to create server workers. You can create a server worker using the following command:

<TabbedCodeGroup id="create-worker-account" default="pnpm" savedPreferenceKey="package-manager">
<TabbedCodeGroupItem label="npm">
```sh
npx jazz-run account create --name "JazzFest Server Worker"
```
</TabbedCodeGroupItem>
<TabbedCodeGroupItem label="pnpm">
```sh
pnpx jazz-run account create --name "JazzFest Server Worker"
```
</TabbedCodeGroupItem>
</TabbedCodeGroup>

You can copy the output of this command and paste it directly into your `.env` file:

<FileName>.env</FileName>
<TabbedCodeGroup id="worker-env-vars" default="react" savedPreferenceKey="framework">
<TabbedCodeGroupItem label="Next.js" icon={<ReactLogo />} value="react" className="[&_span]:[tab-size:2]" preferWrap>
```bash
NEXT_PUBLIC_JAZZ_API_KEY=you@example.com
#[!code ++:2]
NEXT_PUBLIC_JAZZ_WORKER_ACCOUNT=co_z...
JAZZ_WORKER_SECRET=sealerSecret_z.../signerSecret_z...
```
</TabbedCodeGroupItem>
<TabbedCodeGroupItem label="SvelteKit" icon={<SvelteLogo />} value="svelte" className="[&_span]:[tab-size:2]" preferWrap>
```bash
PUBLIC_JAZZ_API_KEY=you@example.com
#[!code ++:2]
PUBLIC_JAZZ_WORKER_ACCOUNT=co_z...
JAZZ_WORKER_SECRET=sealerSecret_z.../signerSecret_z...
```
</TabbedCodeGroupItem>
</TabbedCodeGroup>
<Alert variant="warning" className="mt-4 flex gap-2 items-center">
  Your `JAZZ_WORKER_SECRET` should **never** be exposed to the client.
</Alert>

## Defining your HTTP request schema

Next, we're going to set up an HTTP request schema to define our request and response. Here, we tell Jazz that we will send a `Band` under the key `band` and expect a `bandList` in response, which is a list of `Band`s. 

We also need to tell Jazz which keys should be treated as loaded in the request and response using the `resolve` query.
<ContentByFramework framework="react" savedPreferenceKey="framework">
<FileName>app/announceBandSchema.ts</FileName>
</ContentByFramework>
<ContentByFramework framework="svelte" savedPreferenceKey="framework">
<FileName>src/lib/announceBandSchema.ts</FileName>
</ContentByFramework>
<TabbedCodeGroup id="request-schema" default="react" savedPreferenceKey="framework">
<TabbedCodeGroupItem label="Next.js" icon={<ReactLogo />} value="react" className="[&_span]:[tab-size:2]" preferWrap>
```ts
import { experimental_defineRequest } from "jazz-tools";
import { Band, BandList } from "./schema";

const workerId = process.env.NEXT_PUBLIC_JAZZ_WORKER_ACCOUNT;

if (!workerId) throw new Error("NEXT_PUBLIC_JAZZ_WORKER_ACCOUNT is not set");

export const announceBand = experimental_defineRequest({
  url: "/api/announce-band",
  workerId: workerId,
  request: { schema: { band: Band }, resolve: { band: true } },
  response: { schema: { bandList: BandList }, resolve: { bandList: true } },
});
```
</TabbedCodeGroupItem>
<TabbedCodeGroupItem label="SvelteKit" icon={<SvelteLogo />} value="svelte" className="[&_span]:[tab-size:2]" preferWrap>
```ts
import { experimental_defineRequest } from "jazz-tools";
import { Band, BandList } from "./schema";
import { PUBLIC_JAZZ_WORKER_ACCOUNT } from "$env/static/public";

const workerId = PUBLIC_JAZZ_WORKER_ACCOUNT;

if (!workerId) throw new Error("PUBLIC_JAZZ_WORKER_ACCOUNT is not set");

export const announceBand = experimental_defineRequest({
  url: "/api/announce-band",
  workerId: workerId,
  request: { schema: { band: Band }, resolve: { band: true } },
  response: { schema: { bandList: BandList }, resolve: { bandList: true } },
});
```
</TabbedCodeGroupItem>
</TabbedCodeGroup>

## Configure your Server Worker

We're going to use the `startWorker` function to start our server worker, and register a `POST` handler, which will listen for the requests being sent to our server worker.

We'll also use a `resolve` query here to make sure that the `bandList` is loaded on the worker's root.

<ContentByFramework framework="react" savedPreferenceKey="framework">
<FileName>app/api/announce-band/route.ts</FileName>
</ContentByFramework>
<ContentByFramework framework="svelte" savedPreferenceKey="framework">
<FileName>src/routes/api/announce-band/+server.ts</FileName>
</ContentByFramework>
<TabbedCodeGroup id="worker-config" default="react" savedPreferenceKey="framework">
<TabbedCodeGroupItem label="Next.js" icon={<ReactLogo />} value="react" className="[&_span]:[tab-size:2]" preferWrap>
```ts
import { startWorker } from "jazz-tools/worker";
import { announceBand } from "@/app/announceBandSchema";
import { JazzFestWorkerAccount } from "@/app/schema";

const { worker } = await startWorker({
  syncServer: `wss://cloud.jazz.tools/?key=${process.env.NEXT_PUBLIC_JAZZ_API_KEY}`,
  accountID: process.env.NEXT_PUBLIC_JAZZ_WORKER_ACCOUNT,
  accountSecret: process.env.JAZZ_WORKER_SECRET,
  AccountSchema: JazzFestWorkerAccount,
});

export async function POST(request: Request) {
  return announceBand.handle(request, worker, async ({ band }) => {
    if (!band) {
      throw new Error("Band is required");
    }
    const {
      root: { bandList },
    } = await worker.$jazz.ensureLoaded({
      resolve: {
        root: {
          bandList: true,
        },
      },
    });
    bandList.$jazz.push(band);
    return { bandList: worker.root.bandList };
  });
}
```
</TabbedCodeGroupItem>
<TabbedCodeGroupItem label="SvelteKit" icon={<SvelteLogo />} value="svelte" className="[&_span]:[tab-size:2]" preferWrap>
```ts
import { startWorker } from "jazz-tools/worker";
import { announceBand } from "$lib/announceBandSchema";
import { JazzFestWorkerAccount } from "$lib/schema";
import { PUBLIC_JAZZ_API_KEY, PUBLIC_JAZZ_WORKER_ACCOUNT } from "$env/static/public";
import { JAZZ_WORKER_SECRET } from "$env/static/private";
import type { RequestHandler } from './$types';

const { worker } = await startWorker({
  syncServer: `wss://cloud.jazz.tools/?key=${PUBLIC_JAZZ_API_KEY}`,
  accountID: PUBLIC_JAZZ_WORKER_ACCOUNT,
  accountSecret: JAZZ_WORKER_SECRET,
  AccountSchema: JazzFestWorkerAccount,
});

export const POST: RequestHandler = async ({ request }) => {
  return announceBand.handle(request, worker, async ({ band }) => {
    if (!band) {
      throw new Error("Band is required");
    }
    const {
      root: { bandList },
    } = await worker.$jazz.ensureLoaded({
      resolve: {
        root: {
          bandList: true,
        },
      },
    });
    bandList.$jazz.push(band);
    return { bandList: worker.root.bandList };
  });
}
```
</TabbedCodeGroupItem>
</TabbedCodeGroup>

## Start your server worker

We can now start our development server to make sure everything is working.

<<<<<<< HEAD
<RunDevServer />
=======
<TabbedCodeGroup id="start-server" default="pnpm" savedPreferenceKey="package-manager">
<TabbedCodeGroupItem label="npm">
```sh
npm run dev
```
</TabbedCodeGroupItem>
<TabbedCodeGroupItem label="pnpm">
```sh
pnpm run dev
```
</TabbedCodeGroupItem>
</TabbedCodeGroup>
>>>>>>> c4fd94f8

<ContentByFramework framework="react">
If you open your browser, you should see the default Next.js welcome page.
</ContentByFramework>
<ContentByFramework framework="svelte">
If you open your browser, you should see the default SvelteKit welcome page.
</ContentByFramework>

### Not working? 
<ContentByFramework framework="react">
- Check you set up your `.env` file correctly with `NEXT_PUBLIC_` where necessary
</ContentByFramework>
<ContentByFramework framework="svelte">
- Check you set up your `.env` file correctly with `PUBLIC_` where necessary
</ContentByFramework>
- Check you're importing `startWorker` from `jazz-tools/worker`

<StuckCTA />

## Send requests to your server worker

### Creating a Jazz Client
*If you already have a working provider from the frontend quickstart, you can skip this step.*

<ContentByFramework framework="react">
We're going to wrap our Next.js app in a `JazzReactProvider` so that we can use Jazz on our client.
</ContentByFramework>
<ContentByFramework framework="svelte">
We're going to wrap our SvelteKit app in a `JazzSvelteProvider` so that we can use Jazz on our client.
</ContentByFramework>

<ContentByFramework framework="react">  
  <FileName>app/layout.tsx</FileName>
</ContentByFramework>
<ContentByFramework framework="svelte">
  <FileName>src/routes/+layout.svelte</FileName>
</ContentByFramework>

<TabbedCodeGroup id="add-provider" savedPreferenceKey="framework">
<TabbedCodeGroupItem label="React" value="react" className="[&_span]:[tab-size:2]" icon={<ReactLogo />} preferWrap>
  ```tsx
  import { JazzReactProvider } from "jazz-tools/react";

  const apiKey = process.env.NEXT_PUBLIC_JAZZ_API_KEY;

  export default function RootLayout({ 
    children
  }: { 
    children: React.ReactNode 
  }) {
    return (
      <html lang="en">
        <body>
          <JazzReactProvider
            sync={{ peer: `wss://cloud.jazz.tools/?key=${apiKey}` }}
          >
            {children}
          </JazzReactProvider>
        </body>
      </html>
    );
  }
  ```
</TabbedCodeGroupItem>
<TabbedCodeGroupItem label="Svelte" value="svelte" className="[&_span]:[tab-size:2]" icon={<SvelteLogo />} preferWrap>
```svelte
<script lang="ts">
  import { JazzSvelteProvider } from "jazz-tools/svelte";
	import { PUBLIC_JAZZ_API_KEY } from "$env/static/public";
  let { children } = $props();
  const sync = { peer: `wss://cloud.jazz.tools/?key=${PUBLIC_JAZZ_API_KEY}` };
</script>

<JazzSvelteProvider {sync}>
  {@render children?.()}
</JazzSvelteProvider>
```
</TabbedCodeGroupItem>
</TabbedCodeGroup>

### Creating your page component

We're going to send a request to our server worker to announce a new band. Our worker will respond with a list of bands that we can display on our page.

<ContentByFramework framework="react">
<FileName>app/page.tsx</FileName>
</ContentByFramework>
<ContentByFramework framework="svelte">
<FileName>src/routes/+page.svelte</FileName>
</ContentByFramework>

<TabbedCodeGroup id="page-component" default="react" savedPreferenceKey="framework">
<TabbedCodeGroupItem label="React" value="react" className="[&_span]:[tab-size:2]" icon={<ReactLogo />} preferWrap>
```tsx
"use client";
import type { co } from "jazz-tools";
import { useState } from "react";
import { announceBand } from "@/app/announceBandSchema";
import type { BandList } from "@/app/schema";

export default function Home() {
  const [bandName, setBandName] = useState("");
  const [bandList, setBandList] = useState<co.loaded<typeof BandList>>();
  const handleAnnounceBand = async () => {
    const bandListResponse = await announceBand.send({
      band: { name: bandName },
    });
    setBandName("");
    if (bandListResponse.bandList) {
      setBandList(bandListResponse.bandList);
    }
  };

  return (
    <div>
      <input
        type="text"
        value={bandName}
        onChange={(e) => setBandName(e.target.value)}
      />
      <button type="button" onClick={handleAnnounceBand}>
        Announce Band
      </button>
      <div>
        {bandList?.map(
          (band) => band && <div key={band?.$jazz.id}>{band?.name}</div>,
        )}
      </div>
    </div>
  );
}
```
</TabbedCodeGroupItem>
<TabbedCodeGroupItem label="Svelte" value="svelte" className="[&_span]:[tab-size:2]" icon={<SvelteLogo />} preferWrap>
```svelte
<script lang="ts">
  import type { co } from "jazz-tools";
  import { announceBand } from "$lib/announceBandSchema";
  import type { BandList } from "$lib/schema";
  let bandName = $state("");
  let bandList = $state<co.loaded<typeof BandList>>();
  async function handleAnnounceBand() {
    const bandListResponse = await announceBand.send({
      band: { name: bandName },
    });
    bandName = "";
    if (bandListResponse.bandList) {
      bandList = bandListResponse.bandList;
    }
  }
</script>

<div>
  <input type="text" bind:value={bandName} />
  <button type="button" onclick={handleAnnounceBand}> Announce Band </button>
  <div>
    {#each bandList || [] as band (band?.$jazz.id)}
      <div>{band?.name}</div>
    {/each}
  </div>
</div>
```
</TabbedCodeGroupItem>
</TabbedCodeGroup>

## Try it out!
Your browser should now be showing you a page with an input field and a button. If you enter a band name and click the button, your server worker will receive the request and add the band to the list.

**Congratulations! 🎉** You've just built your first Jazz server worker! 

This simple pattern is the foundation for building powerful, real-time applications. 

Here are some ideas about what you could use your server worker for:

- integrating with payment providers
- sending emails/SMSes
- gathering data from external APIs
- managing authoritative state

Looking forward to seeing what you build!

## Next steps
- Complete the [front-end quickstart](/docs/getting-started/quickstart) to learn more about how to build real-time UIs using Jazz
- Find out how to [handle errors](/docs/server-side/http-requests#error-handling) gracefully in your server worker
- Learn how to share and [collaborate on data](/docs/groups/intro) in groups with complex permissions<|MERGE_RESOLUTION|>--- conflicted
+++ resolved
@@ -70,43 +70,10 @@
 
 The `jazz-tools` package includes everything you're going to need to build your first Jazz server worker.
 
-<<<<<<< HEAD
 <InstallJazz />
 
 ## Get your free API key
 <GetAPIKey />
-=======
-<TabbedCodeGroup id="install-jazz" default="pnpm" savedPreferenceKey="package-manager">
-<TabbedCodeGroupItem label="npm">
-```sh
-npm install jazz-tools
-```
-</TabbedCodeGroupItem>
-<TabbedCodeGroupItem label="pnpm">
-```sh
-pnpm add jazz-tools
-```
-</TabbedCodeGroupItem>
-</TabbedCodeGroup>
-
-## Get your free API key
-
-Sign up for a free API key at [dashboard.jazz.tools](https://dashboard.jazz.tools) for higher limits or production use, or use your email address as a temporary key to get started quickly.
-
-<FileName>.env</FileName>
-<TabbedCodeGroup id="api-key" default="react" savedPreferenceKey="framework">
-<TabbedCodeGroupItem label="Next.js" icon={<ReactLogo />} value="react" className="[&_span]:[tab-size:2]" preferWrap>
-```bash
-NEXT_PUBLIC_JAZZ_API_KEY=you@example.com
-```
-</TabbedCodeGroupItem>
-<TabbedCodeGroupItem label="SvelteKit" icon={<SvelteLogo />} value="svelte" className="[&_span]:[tab-size:2]" preferWrap>
-```bash
-PUBLIC_JAZZ_API_KEY=you@example.com
-```
-</TabbedCodeGroupItem>
-</TabbedCodeGroup>
->>>>>>> c4fd94f8
 
 ## Define your schema
 We're going to define a simple schema for our server worker. We'll use the `root` on the worker to store a list of bands. We're also going to add a migration to initialise the `root` if it doesn't exist.
@@ -329,22 +296,8 @@
 
 We can now start our development server to make sure everything is working.
 
-<<<<<<< HEAD
 <RunDevServer />
-=======
-<TabbedCodeGroup id="start-server" default="pnpm" savedPreferenceKey="package-manager">
-<TabbedCodeGroupItem label="npm">
-```sh
-npm run dev
-```
-</TabbedCodeGroupItem>
-<TabbedCodeGroupItem label="pnpm">
-```sh
-pnpm run dev
-```
-</TabbedCodeGroupItem>
-</TabbedCodeGroup>
->>>>>>> c4fd94f8
+
 
 <ContentByFramework framework="react">
 If you open your browser, you should see the default Next.js welcome page.
