export const metadata = {
  description: "Learn how to handle autosaved forms in Jazz, storing drafts, and validating data."
};

import { CodeGroup } from "@/components/forMdx";

# How to write autosaving forms to create and update CoValues

This guide shows you a simple and powerful way to implement forms for creating and updating CoValues.

We'll build:
1. An update form that saves changes as you make them, removing the need for a save button.
2. A create form that autosaves your changes into a draft, so you can come back to it later.

[See the full example here.](https://github.com/garden-co/jazz/tree/main/examples/form)

**Note**: If you do need a save button on your update form, this guide is not for you. Another option is to use [react-hook-form](https://www.react-hook-form.com).

## Updating a CoValue

To update a CoValue, we simply assign the new value directly as changes happen. These changes are synced to the server.

<CodeGroup>
```tsx
<input
  type="text"
  value={order.name}
  onChange={(e) => order.name = e.target.value}
/>
```
</CodeGroup>

It's that simple!

## Creating a CoValue

However, when creating a CoValue, the CoValue does not exist yet, so we don't have the advantages previously mentioned.

There's a way around this, and it provides unexpected benefits too.

### Using a Draft CoValue

Let's say we have a CoValue called `BubbleTeaOrder`. We can create a "draft" CoValue,
which is an empty version of a `BubbleTeaOrder`, that we can then modify when we are "creating"
a new CoValue.

A `DraftBubbleTeaOrder` is essentially a copy of `BubbleTeaOrder`, but with all the fields made optional.

<CodeGroup>
```tsx twoslash
import { co, z, CoMap } from "jazz-tools";
// ---cut---
// schema.ts
export const BubbleTeaOrder = co.map({
  name: z.string(),
});
export type BubbleTeaOrder = co.loaded<typeof BubbleTeaOrder>;

export const DraftBubbleTeaOrder = BubbleTeaOrder.partial();
export type DraftBubbleTeaOrder = co.loaded<typeof DraftBubbleTeaOrder>;
```
</CodeGroup>

## Writing the components in React

Let's write the form component that will be used for both create and update.

<CodeGroup>
```tsx twoslash
import * as React from "react";
import { co, z } from "jazz-tools";

export const BubbleTeaOrder = co.map({
  name: z.string(),
});
export type BubbleTeaOrder = co.loaded<typeof BubbleTeaOrder>;

export const DraftBubbleTeaOrder = BubbleTeaOrder.partial();
export type DraftBubbleTeaOrder = co.loaded<typeof DraftBubbleTeaOrder>;
// ---cut---
// OrderForm.tsx
export function OrderForm({
  order,
  onSave,
}: {
  order: BubbleTeaOrder | DraftBubbleTeaOrder;
  onSave?: (e: React.FormEvent<HTMLFormElement>) => void;
}) {
  return (
    <form onSubmit={onSave}>
      <label>
        Name
        <input
          type="text"
          value={order.name}
          onChange={(e) => (order.name = e.target.value)}
          required
        />
      </label>

      {onSave && <button type="submit">Submit</button>}
    </form>
  );
}
```
</CodeGroup>

### Writing the edit form

To make the edit form, simply pass the `BubbleTeaOrder`.

<CodeGroup>
```tsx twoslash
import { co, z } from "jazz-tools";
import { useCoState } from "jazz-tools/react";
import * as React from "react";

export const BubbleTeaOrder = co.map({
  name: z.string(),
});
export type BubbleTeaOrder = co.loaded<typeof BubbleTeaOrder>;

export const DraftBubbleTeaOrder = BubbleTeaOrder.partial();
export type DraftBubbleTeaOrder = co.loaded<typeof DraftBubbleTeaOrder>;

export function OrderForm({
  order,
  onSave,
}: {
  order: BubbleTeaOrder | DraftBubbleTeaOrder;
  onSave?: (e: React.FormEvent<HTMLFormElement>) => void;
}) {
  return (
    <form onSubmit={onSave}>
      <label>
        Name
        <input
          type="text"
          value={order.name}
          onChange={(e) => (order.name = e.target.value)}
          required
        />
      </label>

      {onSave && <button type="submit">Submit</button>}
    </form>
  );
}
// ---cut---
// EditOrder.tsx
export function EditOrder(props: { id: string }) {
  const order = useCoState(BubbleTeaOrder, props.id);

  if (!order) return;

  return <OrderForm order={order} />;
}
```
</CodeGroup>

### Writing the create form

For the create form, we need to:
1. Create a draft order.
2. Edit the draft order.
3. Convert the draft order to a "real" order on submit.

Here's how that looks like:

<CodeGroup>
```tsx twoslash
import { co, z } from "jazz-tools";
import { useCoState, useAccount } from "jazz-tools/react";
import * as React from "react";
import { useState, useEffect } from "react";

export const BubbleTeaOrder = co.map({
  name: z.string(),
});
export type BubbleTeaOrder = co.loaded<typeof BubbleTeaOrder>;

export const DraftBubbleTeaOrder = BubbleTeaOrder.partial();
export type DraftBubbleTeaOrder = co.loaded<typeof DraftBubbleTeaOrder>;

export const AccountRoot = co.map({
  draft: DraftBubbleTeaOrder,
});

export const JazzAccount = co.account({
  root: AccountRoot,
  profile: co.map({ name: z.string() }),
});

export function OrderForm({
  order,
  onSave,
}: {
  order: co.loaded<typeof BubbleTeaOrder> | co.loaded<typeof DraftBubbleTeaOrder>;
  onSave?: (e: React.FormEvent<HTMLFormElement>) => void;
}) {
  return (
    <form onSubmit={onSave}>
      <label>
        Name
        <input
          type="text"
          value={order.name}
          onChange={(e) => (order.name = e.target.value)}
          required
        />
      </label>

      {onSave && <button type="submit">Submit</button>}
    </form>
  );
}
// ---cut---
// CreateOrder.tsx
export function CreateOrder() {
  const { me } = useAccount();
  const [draft, setDraft] = useState<DraftBubbleTeaOrder>();

  useEffect(() => {
    setDraft(DraftBubbleTeaOrder.create({}));
  }, [me?.id]);

  const onSave = (e: React.FormEvent<HTMLFormElement>) => {
    e.preventDefault();
    if (!draft || !draft.name) return;

    const order = draft as BubbleTeaOrder; // TODO: this should narrow correctly

    console.log("Order created:", order);
  };

  if (!draft) return;

  return <OrderForm order={draft} onSave={onSave} />;
}
```
</CodeGroup>

## Validation

In a `BubbleTeaOrder`, the `name` field is required, so it would be a good idea to validate this before turning the draft into a real order.

Update the schema to include a `validateDraftOrder` helper.

<CodeGroup>
```ts twoslash
import { co, z } from "jazz-tools";
// ---cut---
// schema.ts
export const BubbleTeaOrder = co.map({
  name: z.string(),
});
export type BubbleTeaOrder = co.loaded<typeof BubbleTeaOrder>;

export const DraftBubbleTeaOrder = BubbleTeaOrder.partial();
export type DraftBubbleTeaOrder = co.loaded<typeof DraftBubbleTeaOrder>;

export function validateDraftOrder(draft: DraftBubbleTeaOrder) { // [!code ++:9]
  const errors: string[] = [];

  if (!draft.name) {
    errors.push("Please enter a name.");
  }

  return { errors };
};
```
</CodeGroup>

Then perform the validation on submit.

<CodeGroup>
```tsx twoslash
import { co, z } from "jazz-tools";
import { useCoState, useAccount } from "jazz-tools/react";
import * as React from "react";
import { useState, useEffect } from "react";

export const BubbleTeaOrder = co.map({
  name: z.string(),
});
export type BubbleTeaOrder = co.loaded<typeof BubbleTeaOrder>;

export const DraftBubbleTeaOrder = BubbleTeaOrder.partial();
export type DraftBubbleTeaOrder = co.loaded<typeof DraftBubbleTeaOrder>;

export function validateDraftOrder(draft: DraftBubbleTeaOrder) {
  const errors: string[] = [];

  if (!draft.name) {
    errors.push("Please enter a name.");
  }

  return { errors };
};

export const AccountRoot = co.map({
  draft: DraftBubbleTeaOrder,
});

export const JazzAccount = co.account({
  root: AccountRoot,
  profile: co.map({ name: z.string() }),
});

export function OrderForm({
  order,
  onSave,
}: {
  order: BubbleTeaOrder | DraftBubbleTeaOrder;
  onSave?: (e: React.FormEvent<HTMLFormElement>) => void;
}) {
  return (
    <form onSubmit={onSave}>
      <label>
        Name
        <input
          type="text"
          value={order.name}
          onChange={(e) => (order.name = e.target.value)}
          required
        />
      </label>

      {onSave && <button type="submit">Submit</button>}
    </form>
  );
}
// ---cut---
// CreateOrder.tsx
export function CreateOrder() {
  const { me } = useAccount();
  const [draft, setDraft] = useState<DraftBubbleTeaOrder>();

  useEffect(() => {
    setDraft(DraftBubbleTeaOrder.create({}));
  }, [me?.id]);

  const onSave = (e: React.FormEvent<HTMLFormElement>) => {
    e.preventDefault();
    if (!draft) return;

    const validation = validateDraftOrder(draft); // [!code ++:5]
    if (validation.errors.length > 0) {
      console.log(validation.errors);
      return;
    }

    const order = draft as BubbleTeaOrder;

    console.log("Order created:", order);
  };

  if (!draft) return;

  return <OrderForm order={draft} onSave={onSave} />;
}
```
</CodeGroup>

## Saving the user's work-in-progress

It turns out that using this pattern also provides a UX improvement.

By storing the draft in the user's account, they can come back to it anytime without losing their work. 🙌

<CodeGroup>
```ts twoslash
import { co, z } from "jazz-tools";
// ---cut---
// schema.ts
export const BubbleTeaOrder = co.map({
  name: z.string(),
});
export type BubbleTeaOrder = co.loaded<typeof BubbleTeaOrder>;

export const DraftBubbleTeaOrder = BubbleTeaOrder.partial();
export type DraftBubbleTeaOrder = co.loaded<typeof DraftBubbleTeaOrder>;

export const AccountRoot = co.map({ // [!code ++:15]
  draft: DraftBubbleTeaOrder,
});

export const JazzAccount = co.account({
  root: AccountRoot,
  profile: co.map({ name: z.string() }),
}).withMigration((account, creationProps?: { name: string }) => {
  if (account.root === undefined) {
    const draft = DraftBubbleTeaOrder.create({});

    account.root = AccountRoot.create({ draft });
  }
});
```
</CodeGroup>

Let's not forget to update the `AccountSchema`.

<CodeGroup>
```ts twoslash
// @filename: schema.tsx
import { co, z } from "jazz-tools";
export const BubbleTeaOrder = co.map({
  name: z.string(),
});
export type BubbleTeaOrder = co.loaded<typeof BubbleTeaOrder>;

export const DraftBubbleTeaOrder = BubbleTeaOrder.partial();
export type DraftBubbleTeaOrder = co.loaded<typeof DraftBubbleTeaOrder>;

export const AccountRoot = co.map({
  draft: DraftBubbleTeaOrder,
});

export const JazzAccount = co.account({
  root: AccountRoot,
  profile: co.map({ name: z.string() }),
}).withMigration((account, creationProps?: { name: string }) => {
  if (account.root === undefined) {
    const draft = DraftBubbleTeaOrder.create({});

    account.root = AccountRoot.create({ draft });
  }
});

// @filename: App.tsx
import * as React from "react";
const apiKey = "Replace with API key from dashboard.jazz.tools";
// ---cut---
import { JazzReactProvider } from "jazz-tools/react";
import { JazzAccount } from "./schema"; // [!code ++]

export function MyJazzProvider({ children }: { children: React.ReactNode }) {
    return (
<<<<<<< HEAD
        <JazzProvider
            sync={{ peer: `wss://cloud.jazz.tools/?${apiKey}` }}
=======
        <JazzReactProvider
            sync={{ peer: "wss://cloud.jazz.tools/?key=you@example.com" }}
>>>>>>> c096ef87
            AccountSchema={JazzAccount} // [!code ++]
        >
            {children}
        </JazzReactProvider>
    );
}
```
</CodeGroup>

Instead of creating a new draft every time we use the create form, let's use the draft from the account root.

<CodeGroup>
```tsx twoslash
// @filename: schema.ts
import { co, z } from "jazz-tools";

export const BubbleTeaOrder = co.map({
  name: z.string(),
});
export type BubbleTeaOrder = co.loaded<typeof BubbleTeaOrder>;

export const DraftBubbleTeaOrder = BubbleTeaOrder.partial();
export type DraftBubbleTeaOrder = co.loaded<typeof DraftBubbleTeaOrder>;

export function validateDraftOrder(draft: DraftBubbleTeaOrder) {
  const errors: string[] = [];

  if (!draft.name) {
    errors.push("Please enter a name.");
  }

  return { errors };
};

export const AccountRoot = co.map({
  draft: DraftBubbleTeaOrder,
});

export const JazzAccount = co.account({
  root: AccountRoot,
  profile: co.map({ name: z.string() }),
}).withMigration((account, creationProps?: { name: string }) => {
  if (account.root === undefined) {
    const draft = DraftBubbleTeaOrder.create({});

    account.root = AccountRoot.create({ draft });
  }
});

// @filename: CreateOrder.tsx
import * as React from "react";
import { useCoState, useAccount } from "jazz-tools/react";
import { BubbleTeaOrder, DraftBubbleTeaOrder, JazzAccount, validateDraftOrder } from "schema";
import { co } from "jazz-tools";

export function OrderForm({
  order,
  onSave,
}: {
  order: BubbleTeaOrder | DraftBubbleTeaOrder;
  onSave?: (e: React.FormEvent<HTMLFormElement>) => void;
}) {
  return (
    <form onSubmit={onSave}>
      <label>
        Name
        <input
          type="text"
          value={order.name}
          onChange={(e) => (order.name = e.target.value)}
          required
        />
      </label>

      {onSave && <button type="submit">Submit</button>}
    </form>
  );
}

// ---cut---
// CreateOrder.tsx
export function CreateOrder() {
  const { me } = useAccount(JazzAccount, { // [!code ++:5]
    resolve: { root: { draft: true } },
  });

  if (!me?.root) return;

  const onSave = (e: React.FormEvent<HTMLFormElement>) => {
    e.preventDefault();

    const draft = me.root.draft; // [!code ++:2]
    if (!draft) return;

    const validation = validateDraftOrder(draft);
    if (validation.errors.length > 0) {
      console.log(validation.errors);
      return;
    }

    const order = draft as BubbleTeaOrder;
    console.log("Order created:", order);

    // create a new empty draft
    me.root.draft = DraftBubbleTeaOrder.create( // [!code ++:3]
      {},
    );
  };

  return <CreateOrderForm id={me.root.draft.id} onSave={onSave} />
}

function CreateOrderForm({ // [!code ++:13]
  id,
  onSave,
}: {
  id: string
  onSave: (e: React.FormEvent<HTMLFormElement>) => void;
}) {
  const draft = useCoState(DraftBubbleTeaOrder, id);

  if (!draft) return;

  return <OrderForm order={draft} onSave={onSave} />;
}
```
</CodeGroup>

When the new draft is created, we need to call `useCoState` again, so that we are passing the new draft to `<OrderForm/>`.

There you have it! Notice that when you refresh the page, you will see your unsaved changes.


## Draft indicator

To improve the UX even further, in just a few more steps, we can tell the user that they currently have unsaved changes.

Simply add a `hasChanges` helper to your schema.

<CodeGroup>
```ts twoslash
import { co, z } from "jazz-tools";
// ---cut---
// schema.ts
export const BubbleTeaOrder = co.map({
  name: z.string(),
});
export type BubbleTeaOrder = co.loaded<typeof BubbleTeaOrder>;

export const DraftBubbleTeaOrder = BubbleTeaOrder.partial();
export type DraftBubbleTeaOrder = co.loaded<typeof DraftBubbleTeaOrder>;

export function validateDraftOrder(draft: DraftBubbleTeaOrder) {
  const errors: string[] = [];

  if (!draft.name) {
    errors.push("Please enter a name.");
  }

  return { errors };
};

export function hasChanges(draft?: DraftBubbleTeaOrder) { // [!code ++:3]
  return draft ? Object.keys(draft._edits).length : false;
};
```
</CodeGroup>

In the UI, you can choose how you want to show the draft indicator.

<CodeGroup>
```tsx twoslash
import { co, z } from "jazz-tools";
import { useCoState, useAccount } from "jazz-tools/react";
import * as React from "react";

export const BubbleTeaOrder = co.map({
  name: z.string(),
});
export type BubbleTeaOrder = co.loaded<typeof BubbleTeaOrder>;

export const DraftBubbleTeaOrder = BubbleTeaOrder.partial();
export type DraftBubbleTeaOrder = co.loaded<typeof DraftBubbleTeaOrder>;

export function validateDraftOrder(draft: DraftBubbleTeaOrder) {
  const errors: string[] = [];

  if (!draft.name) {
    errors.push("Please enter a name.");
  }

  return { errors };
};

export function hasChanges(draft?: DraftBubbleTeaOrder) {
  return draft ? Object.keys(draft._edits).length : false;
};

export const AccountRoot = co.map({
  draft: DraftBubbleTeaOrder,
});

export const JazzAccount = co.account({
  root: AccountRoot,
  profile: co.map({ name: z.string() }),
}).withMigration((account, creationProps?: { name: string }) => {
  if (account.root === undefined) {
    const draft = DraftBubbleTeaOrder.create({});

    account.root = AccountRoot.create({ draft });
  }
});

// ---cut---
// DraftIndicator.tsx
export function DraftIndicator() {
  const { me } = useAccount(JazzAccount, {
    resolve: { root: { draft: true } },
  });

  if (hasChanges(me?.root.draft)) {
    return (
      <p>You have a draft</p>
    );
  }
}
```
</CodeGroup>

A more subtle way is to show a small dot next to the Create button.

<div className="not-prose border p-5 text-center">
  <button type="button" className="relative border rounded-md py-2 px-4 text-center shadow-sm">
    Create order
    <span
      title="You have a draft"
      className="absolute -top-1 -right-1 bg-blue-500 border-2 border-white w-3 h-3 rounded-full dark:border-stone-925"
    >
    </span>
  </button>
</div>

## Handling different types of data

Forms can be more complex than just a single string field, so we've put together an example app that shows you
how to handle single-select, multi-select, date, and boolean inputs.

[See the full example here.](https://github.com/garden-co/jazz/tree/main/examples/form)

<CodeGroup>
```tsx twoslash
import { co, z } from "jazz-tools";

export const BubbleTeaAddOnTypes = [
  "Pearl",
  "Lychee jelly",
  "Red bean",
  "Brown sugar",
  "Taro",
] as const;

export const ListOfBubbleTeaAddOns = co.list(
  z.literal([...BubbleTeaAddOnTypes]),
);

// ---cut---
// schema.ts
export const BubbleTeaOrder = co.map({
  baseTea: z.literal(["Black", "Oolong", "Jasmine", "Thai"]),
  addOns: ListOfBubbleTeaAddOns,
  deliveryDate: z.date(),
  withMilk: z.boolean(),
  instructions: z.optional(z.string()),
});
  ```
</CodeGroup><|MERGE_RESOLUTION|>--- conflicted
+++ resolved
@@ -429,20 +429,14 @@
 
 // @filename: App.tsx
 import * as React from "react";
-const apiKey = "Replace with API key from dashboard.jazz.tools";
 // ---cut---
 import { JazzReactProvider } from "jazz-tools/react";
 import { JazzAccount } from "./schema"; // [!code ++]
 
 export function MyJazzProvider({ children }: { children: React.ReactNode }) {
     return (
-<<<<<<< HEAD
-        <JazzProvider
-            sync={{ peer: `wss://cloud.jazz.tools/?${apiKey}` }}
-=======
         <JazzReactProvider
             sync={{ peer: "wss://cloud.jazz.tools/?key=you@example.com" }}
->>>>>>> c096ef87
             AccountSchema={JazzAccount} // [!code ++]
         >
             {children}
