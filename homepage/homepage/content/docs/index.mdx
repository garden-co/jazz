--- conflicted
+++ resolved
@@ -1,9 +1,4 @@
-<<<<<<< HEAD
 import { Alert, CodeGroup, ContentByFramework, JazzLogo } from "@/components/forMdx";
-=======
-import { CodeGroup, ContentByFramework, FileDownloadLink, JazzLogo } from "@/components/forMdx";
-import { Alert } from "@garden-co/design-system/src/components/atoms/Alert";
->>>>>>> ac2f2d50
 
 export const metadata = {
   title: "Documentation",
