import { CodeGroup, ContentByFramework, JazzLogo } from "@/components/forMdx";
import { Alert } from "@garden-co/design-system/src/components/atoms/Alert";

export const metadata = {
  title: "Documentation",
};

# Learn some <span className="sr-only">Jazz</span> <JazzLogo className="h-[41px] -ml-0.5 -mt-[3px] inline" />

**Jazz is a new kind of database** that's **distributed** across your frontend, containers, serverless functions and its own storage cloud.

It syncs structured data, files and LLM streams instantly, and looks like local reactive JSON state.

It also provides auth, orgs & teams, real-time multiplayer, edit histories, permissions, E2E encryption and offline-support out of the box.

---

## Quickstart

You can use [`create-jazz-app`](/docs/tools/create-jazz-app) to create a new Jazz project from one of our starter templates or example apps:

<CodeGroup>
<<<<<<< HEAD
```sh
npx create-jazz-app@latest --api-key YOUR_API_KEY
```
</CodeGroup>

**Note**: Get your free API key from [dashboard.jazz.tools](https://dashboard.jazz.tools).

Or set up Jazz yourself, using the following instructions for your framework of choice:

- [React](/docs/react/project-setup)
- [Next.js](/docs/react/project-setup#nextjs)
- [React Native](/docs/react-native/project-setup)
- [React Native Expo](/docs/react-native-expo/project-setup)
- [Vue](/docs/vue/project-setup)
- [Svelte](/docs/svelte/project-setup)
=======
  ```sh
    npx create-jazz-app@latest --api-key you@example.com
  ```
</CodeGroup>

<Alert variant="info" className="mt-4 flex gap-2 items-center">
 Requires at least Node.js v20.
 See our [Troubleshooting Guide](https://jazz.tools/docs/troubleshooting) for quick fixes.
</Alert>
>>>>>>> c096ef87

{/* <ContentByFramework framework="react">
Or you can follow this [React step-by-step guide](/docs/react/guide) where we walk you through building an issue tracker app.

</ContentByFramework> */}

## How it works

1. **Define your data** with CoValues schemas
2. **Connect to storage infrastructure** (Jazz Cloud or self-hosted)
3. **Create and edit CoValues** like normal objects
4. **Get automatic sync and persistence** across all devices and users

Your UI updates instantly on every change, everywhere. It's like having reactive local state that happens to be shared with the world.

## Ready to see Jazz in action?

Have a look at our [example apps](/examples) for inspiration and to see what's possible with Jazz. From real-time chat and collaborative editors to file sharing and social features — these are just the beginning of what you can build.

## Core concepts

Learn how to structure your data using [collaborative values](/docs/schemas/covalues) — the building blocks that make Jazz apps work.

## Sync and storage

Sync and persist your data by setting up [sync and storage infrastructure](/docs/sync-and-storage) using Jazz Cloud, or host it yourself.

## Going deeper

Get better results with AI by [importing the Jazz docs](/docs/ai-tools) into your context window.

If you have any questions or need assistance, please don't hesitate to reach out to us on [Discord](https://discord.gg/utDMjHYg42). We'd love to help you get started.<|MERGE_RESOLUTION|>--- conflicted
+++ resolved
@@ -20,23 +20,6 @@
 You can use [`create-jazz-app`](/docs/tools/create-jazz-app) to create a new Jazz project from one of our starter templates or example apps:
 
 <CodeGroup>
-<<<<<<< HEAD
-```sh
-npx create-jazz-app@latest --api-key YOUR_API_KEY
-```
-</CodeGroup>
-
-**Note**: Get your free API key from [dashboard.jazz.tools](https://dashboard.jazz.tools).
-
-Or set up Jazz yourself, using the following instructions for your framework of choice:
-
-- [React](/docs/react/project-setup)
-- [Next.js](/docs/react/project-setup#nextjs)
-- [React Native](/docs/react-native/project-setup)
-- [React Native Expo](/docs/react-native-expo/project-setup)
-- [Vue](/docs/vue/project-setup)
-- [Svelte](/docs/svelte/project-setup)
-=======
   ```sh
     npx create-jazz-app@latest --api-key you@example.com
   ```
@@ -46,7 +29,6 @@
  Requires at least Node.js v20.
  See our [Troubleshooting Guide](https://jazz.tools/docs/troubleshooting) for quick fixes.
 </Alert>
->>>>>>> c096ef87
 
 {/* <ContentByFramework framework="react">
 Or you can follow this [React step-by-step guide](/docs/react/guide) where we walk you through building an issue tracker app.
