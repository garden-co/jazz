export const metadata = {
  description: "Learn how to set up Jazz in your React application."
};

import { CodeGroup } from "@/components/forMdx";
import { Alert } from "@garden-co/design-system/src/components/atoms/Alert";

# React Installation and Setup

Add Jazz to your React application in minutes. This setup covers standard React apps, Next.js, and gives an overview of experimental SSR approaches.

Integrating Jazz with React is straightforward. You'll define data schemas that describe your application's structure, then wrap your app with a provider that handles sync and storage. The whole process takes just three steps:

1. [Install dependencies](#install-dependencies)
2. [Write your schema](#write-your-schema)
3. [Wrap your app in `<JazzReactProvider />`](#standard-react-setup)

Looking for complete examples? Check out our [example applications](/examples) for chat apps, collaborative editors, and more.

## Install dependencies

First, install the required packages:

<CodeGroup>
```bash
pnpm install jazz-tools
```
</CodeGroup>

## Write your schema

Define your data schema using [CoValues](/docs/schemas/covalues) from `jazz-tools`.

<CodeGroup>
```tsx twoslash
// schema.ts
import { co, z } from "jazz-tools";

export const TodoItem = co.map({
  title: z.string(),
  completed: z.boolean(),
});

export const AccountRoot = co.map({
  todos: co.list(TodoItem),
});

export const MyAppAccount = co.account({
  root: AccountRoot,
  profile: co.map({ name: z.string() }),
});
```
</CodeGroup>

See [CoValues](/docs/schemas/covalues) for more information on how to define your schema.

## Standard React Setup

Wrap your application with `<JazzReactProvider />` to connect to the Jazz network and define your data schema:

<CodeGroup>
```tsx twoslash
// @filename: schema.ts
import { co, z } from "jazz-tools";

export const TodoItem = co.map({
  title: z.string(),
  completed: z.boolean(),
});

export const AccountRoot = co.map({
  todos: co.list(TodoItem),
});

export const MyAppAccount = co.account({
  root: AccountRoot,
  profile: co.map({ name: z.string() }),
});
// @filename: app.tsx
import * as React from "react";
import { createRoot } from 'react-dom/client';

function App() {
    return <div>Hello, world!</div>;
}
const apiKey = "Replace with API key from dashboard.jazz.tools";
// ---cut---
// app.tsx
import { JazzReactProvider } from "jazz-tools/react";
import { MyAppAccount } from "./schema";

createRoot(document.getElementById("root")!).render(
<<<<<<< HEAD
  <JazzProvider
    sync={{ peer: `wss://cloud.jazz.tools/?key=${apiKey}` }}
=======
  <JazzReactProvider
    sync={{ peer: "wss://cloud.jazz.tools/?key=you@example.com" }}
>>>>>>> c096ef87
    AccountSchema={MyAppAccount}
  >
    <App />
  </JazzReactProvider>
);
```
</CodeGroup>

This setup handles:
- Connection to the Jazz sync server
- Schema registration for type-safe data handling
- Local storage configuration

With this in place, you're ready to start using Jazz hooks in your components. [Learn how to access and update your data](/docs/using-covalues/subscription-and-loading#subscription-hooks).

## Next.js Integration

Normally Jazz doesn't render the children until the account is loaded.

On the server there is no account, but we can ask Jazz to render the children using an "empty agent".
An agent is a read-only account that can be used without credentials to render the data available to the public.

<CodeGroup>
```tsx twoslash
// @filename: schema.ts
import { co, z } from "jazz-tools";

export const TodoItem = co.map({
  title: z.string(),
  completed: z.boolean(),
});

export const AccountRoot = co.map({
  todos: co.list(TodoItem),
});

export const MyAppAccount = co.account({
  root: AccountRoot,
  profile: co.map({ name: z.string() }),
});
// @filename: app.tsx
import * as React from "react";
const apiKey = "Replace with API key from dashboard.jazz.tools";
// ---cut---
import { JazzReactProvider } from "jazz-tools/react";
import { MyAppAccount } from "./schema";

export function JazzWrapper({ children }: { children: React.ReactNode }) {
  return (
<<<<<<< HEAD
    <JazzProvider
      sync={{ peer: `wss://cloud.jazz.tools/?key=${apiKey}` }}
=======
    <JazzReactProvider
      enableSSR // Renders the components tree in the server using an agent
      sync={{ peer: "wss://cloud.jazz.tools/?key=you@example.com" }}
>>>>>>> c096ef87
      AccountSchema={MyAppAccount}
    >
      {children}
    </JazzReactProvider>
  );
}
```
</CodeGroup>

Since the agent used is empty, all the `useCoState` and `useAccount` will return null.

If you want to render the data on the server you can use `createSSRJazzAgent` to generate a read-only account to load the data:

<CodeGroup>
```tsx twoslash
// @filename: schema.ts
import { co, z } from "jazz-tools";

export const TodoItem = co.map({
  title: z.string(),
  completed: z.boolean(),
});

export const AccountRoot = co.map({
  todos: co.list(TodoItem),
});

export const MyAppAccount = co.account({
  root: AccountRoot,
  profile: co.map({ name: z.string() }),
});
// @filename: app.tsx
import * as React from "react";
// ---cut---
import { createSSRJazzAgent } from "jazz-tools/react/ssr";
import { TodoItem } from "./schema";

// This can be created in a centralized module, to reuse the same agent in all the server components
export const jazzSSR = createSSRJazzAgent({
  peer: "wss://cloud.jazz.tools/",
});

export default async function ServerSidePage(props: {
  params: Promise<{ itemId: string }>;
}) {
  const { itemId } = await props.params;
  const item = await TodoItem.load(itemId, {
    loadAs: jazzSSR,
  });

  return (
    <div className="flex flex-col items-center justify-center h-screen gap-4">
      <h1 className="text-2xl font-bold">SSR rendering example with Jazz</h1>
      <div className="text-sm text-gray-500 w-1/2 text-center">
        This is a server component!
      </div>
      <label>
        <div className="text-sm">Item title "{item?.title}"</div>
      </label>
    </div>
  );
}
```
</CodeGroup>

Take a look on our [Next.js example](https://github.com/garden-co/jazz/tree/main/examples/jazz-nextjs) to see a complete example of how to use SSR with Jazz.

## Further Reading

- [Schemas](/docs/schemas/covalues) - Learn about defining your data model
- [Provider Configuration](/docs/project-setup/providers) - Learn about other configuration options for Providers
- [Authentication](/docs/authentication/overview) - Set up user authentication
- [Sync and Storage](/docs/sync-and-storage) - Learn about data persistence<|MERGE_RESOLUTION|>--- conflicted
+++ resolved
@@ -83,20 +83,14 @@
 function App() {
     return <div>Hello, world!</div>;
 }
-const apiKey = "Replace with API key from dashboard.jazz.tools";
 // ---cut---
 // app.tsx
 import { JazzReactProvider } from "jazz-tools/react";
 import { MyAppAccount } from "./schema";
 
 createRoot(document.getElementById("root")!).render(
-<<<<<<< HEAD
-  <JazzProvider
-    sync={{ peer: `wss://cloud.jazz.tools/?key=${apiKey}` }}
-=======
   <JazzReactProvider
     sync={{ peer: "wss://cloud.jazz.tools/?key=you@example.com" }}
->>>>>>> c096ef87
     AccountSchema={MyAppAccount}
   >
     <App />
@@ -139,21 +133,15 @@
 });
 // @filename: app.tsx
 import * as React from "react";
-const apiKey = "Replace with API key from dashboard.jazz.tools";
 // ---cut---
 import { JazzReactProvider } from "jazz-tools/react";
 import { MyAppAccount } from "./schema";
 
 export function JazzWrapper({ children }: { children: React.ReactNode }) {
   return (
-<<<<<<< HEAD
-    <JazzProvider
-      sync={{ peer: `wss://cloud.jazz.tools/?key=${apiKey}` }}
-=======
     <JazzReactProvider
       enableSSR // Renders the components tree in the server using an agent
       sync={{ peer: "wss://cloud.jazz.tools/?key=you@example.com" }}
->>>>>>> c096ef87
       AccountSchema={MyAppAccount}
     >
       {children}
