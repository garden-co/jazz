import { CodeGroup, ContentByFramework } from "@/components/forMdx";

export const metadata = { 
  description: "CoMaps are key-value objects that work like JavaScript objects. Best for structured data that needs type validation."
};

# CoMaps

CoMaps are key-value objects that work like JavaScript objects. You can access properties with dot notation and define typed fields that provide TypeScript safety. They're ideal for structured data that needs type validation.

## Creating CoMaps

CoMaps are typically defined by extending the `CoMap` class and specifying primitive fields using the `co` declarer (see [Defining schemas: CoValues](/docs/schemas/covalues) for more details on primitive fields):

<CodeGroup>
```ts twoslash
import { co, CoMap } from "jazz-tools";
class Member extends CoMap {
  name = co.string;
}
// ---cut---
class Project extends CoMap {
  name = coField.string;
  startDate = coField.Date;
  status = coField.literal("planning", "active", "completed");
  coordinator = coField.optional.ref(Member);
}
```
</CodeGroup>

You can create either struct-like CoMaps with fixed fields (as above) or record-like CoMaps for key-value pairs:

<CodeGroup>
<<<<<<< HEAD
```ts
class Inventory extends CoMap.Record(coField.number) {}
=======
```ts twoslash
import { co, CoMap } from "jazz-tools";
// ---cut---
class Inventory extends CoMap.Record(co.number) {}
>>>>>>> 07222cd6
```
</CodeGroup>

To instantiate a CoMap:

<CodeGroup>
```ts twoslash
import { co, CoMap } from "jazz-tools";
import { createJazzTestAccount } from 'jazz-tools/testing';
const me = await createJazzTestAccount();
class Member extends CoMap {
  name = co.string;
}
class Project extends CoMap {
  name = co.string;
  startDate = co.Date;
  status = co.literal("planning", "active", "completed");
  coordinator = co.optional.ref(Member);
}
class Inventory extends CoMap.Record(co.number) {}
// ---cut---
const project = Project.create({
  name: "Spring Planting",
  startDate: new Date("2025-03-15"),
  status: "planning",
});

const inventory = Inventory.create({
  tomatoes: 48,
  basil: 12,
});

```
</CodeGroup>

### Ownership

When creating CoMaps, you can specify ownership to control access:

<CodeGroup>
```ts twoslash
import { Group, coField, CoMap } from "jazz-tools";
import { createJazzTestAccount } from 'jazz-tools/testing';
const me = await createJazzTestAccount();
const memberAccount = await createJazzTestAccount();

class Member extends CoMap {
  name = coField.string;
}

class Project extends CoMap {
  name = coField.string;
  startDate = coField.Date;
  status = coField.literal("planning", "active", "completed");
  coordinator = coField.optional.ref(Member);
}

// ---cut---
// Create with default owner (current user)
const privateProject = Project.create({
  name: "My Herb Garden",
  startDate: new Date("2025-04-01"),
  status: "planning",
});

// Create with shared ownership
const gardenGroup = Group.create();
gardenGroup.addMember(memberAccount, "writer");

const communityProject = Project.create(
  {
    name: "Community Vegetable Plot",
    startDate: new Date("2025-03-20"),
    status: "planning",
  },
  { owner: gardenGroup },
);
```
</CodeGroup>

See [Groups as permission scopes](/docs/groups/intro) for more information on how to use groups to control access to CoMaps.

## Reading from CoMaps

CoMaps can be accessed using familiar JavaScript object notation:

<CodeGroup>
```ts twoslash
import { co, CoMap } from "jazz-tools";
import { createJazzTestAccount } from 'jazz-tools/testing';
const me = await createJazzTestAccount();
class Member extends CoMap {
  name = co.string;
}
class Project extends CoMap {
  name = co.string;
  startDate = co.Date;
  status = co.literal("planning", "active", "completed");
  coordinator = co.optional.ref(Member);
}
const project = Project.create(
  {
    name: "Spring Planting",
    startDate: new Date("2025-03-20"),
    status: "planning",
  },
);
// ---cut---
console.log(project.name);      // "Spring Planting"
console.log(project.status);    // "planning"
```
</CodeGroup>

### Handling Optional Fields

Optional fields require checks before access:

<CodeGroup>
```ts twoslash
import { co, CoMap } from "jazz-tools";
import { createJazzTestAccount } from 'jazz-tools/testing';
const me = await createJazzTestAccount();
class Member extends CoMap {
  name = co.string;
}
class Project extends CoMap {
  name = co.string;
  startDate = co.Date;
  status = co.literal("planning", "active", "completed");
  coordinator = co.optional.ref(Member);
}
const project = Project.create(
  {
    name: "Spring Planting",
    startDate: new Date("2025-03-20"),
    status: "planning"
  },
);
// ---cut---
if (project.coordinator) {
  console.log(project.coordinator.name);  // Safe access
}
```
</CodeGroup>

### Working with Record CoMaps

For record-type CoMaps, you can access values using bracket notation:

<CodeGroup>
```ts twoslash
import { Group, co, CoMap } from "jazz-tools";
import { createJazzTestAccount } from 'jazz-tools/testing';
const me = await createJazzTestAccount();
class Inventory extends CoMap.Record(co.number) {}
// ---cut---
const inventory = Inventory.create({
  tomatoes: 48,
  peppers: 24,
  basil: 12
});

console.log(inventory["tomatoes"]);  // 48
```
</CodeGroup>

## Updating CoMaps

Updating CoMap properties uses standard JavaScript assignment:

<CodeGroup>
```ts twoslash
import { co, CoMap } from "jazz-tools";
import { createJazzTestAccount } from 'jazz-tools/testing';
const me = await createJazzTestAccount();
class Member extends CoMap {
  name = co.string;
}
class Project extends CoMap {
  name = co.string;
  startDate = co.Date;
  status = co.literal("planning", "active", "completed");
  coordinator = co.optional.ref(Member);
}
class Inventory extends CoMap.Record(co.number) {}
const project = Project.create(
  {
    name: "Spring Planting",
    startDate: new Date("2025-03-20"),
    status: "planning"
  },
);
// ---cut---
project.name = "Spring Vegetable Garden";    // Update name
project.startDate = new Date("2025-03-20");  // Update date
```
</CodeGroup>

### Type Safety

CoMaps are fully typed in TypeScript, giving you autocomplete and error checking:

<CodeGroup>
```ts twoslash
import { co, CoMap } from "jazz-tools";
import { createJazzTestAccount } from 'jazz-tools/testing';
const me = await createJazzTestAccount();
class Member extends CoMap {
  name = co.string;
}
class Project extends CoMap {
  name = co.string;
  startDate = co.Date;
  status = co.literal("planning", "active", "completed");
  coordinator = co.optional.ref(Member);
}
class Inventory extends CoMap.Record(co.number) {}
const project = Project.create(
  {
    name: "Spring Planting",
    startDate: new Date("2025-03-20"),
    status: "planning"
  },
);
// ---cut---
project.name = "Spring Vegetable Planting";  // ✓ Valid string
// @errors: 2322
project.startDate = "2025-03-15"; // ✗ Type error: expected Date
```
</CodeGroup>


### Deleting Properties

You can delete properties from CoMaps:

<CodeGroup>
```ts twoslash
import { co, CoMap } from "jazz-tools";
import { createJazzTestAccount } from 'jazz-tools/testing';
const me = await createJazzTestAccount();
class Member extends CoMap {
  name = co.string;
}
class Project extends CoMap {
  name = co.string;
  startDate = co.Date;
  status = co.literal("planning", "active", "completed");
  coordinator = co.optional.ref(Member);
}
class Inventory extends CoMap.Record(co.number) {}
const project = Project.create(
  {
    name: "Spring Planting",
    startDate: new Date("2025-03-20"),
    status: "planning"
  },
);
const inventory = Inventory.create({
  tomatoes: 48,
  peppers: 24,
  basil: 12
});
// ---cut---
delete inventory["basil"];  // Remove a key-value pair

// For optional fields in struct-like CoMaps
project.coordinator = null;  // Remove the reference
```
</CodeGroup>

## Best Practices

### Structuring Data

- Use struct-like CoMaps for entities with fixed, known properties
- Use record-like CoMaps for dynamic key-value collections
- Group related properties into nested CoMaps for better organization

### Common Patterns

#### Using Computed Properties

CoMaps support computed properties and methods:

<CodeGroup>
```ts twoslash
import { co, CoMap } from "jazz-tools";
import { createJazzTestAccount } from 'jazz-tools/testing';
const me = await createJazzTestAccount();
// ---cut---
class ComputedProject extends CoMap {
  name = coField.string;
  startDate = coField.Date;
  endDate = coField.optional.Date;

  get isActive() {
    const now = new Date();
    return now >= this.startDate && (!this.endDate || now <= this.endDate);
  }

  formatDuration(format: "short" | "full") {
    const start = this.startDate.toLocaleDateString();
    if (!this.endDate) {
      return format === "full"
        ? `Started on ${start}, ongoing`
        : `From ${start}`;
    }

    const end = this.endDate.toLocaleDateString();
    return format === "full"
      ? `From ${start} to ${end}`
      : `${(this.endDate.getTime() - this.startDate.getTime()) / 86400000} days`;
  }
}

const computedProject = ComputedProject.create({
  name: "My project",
  startDate: new Date("2025-04-01"),
  endDate: new Date("2025-04-04"),
});

console.log(computedProject.isActive); // false
console.log(computedProject.formatDuration("short")); // "3 days"
```
</CodeGroup><|MERGE_RESOLUTION|>--- conflicted
+++ resolved
@@ -1,6 +1,6 @@
 import { CodeGroup, ContentByFramework } from "@/components/forMdx";
 
-export const metadata = { 
+export const metadata = {
   description: "CoMaps are key-value objects that work like JavaScript objects. Best for structured data that needs type validation."
 };
 
@@ -31,15 +31,10 @@
 You can create either struct-like CoMaps with fixed fields (as above) or record-like CoMaps for key-value pairs:
 
 <CodeGroup>
-<<<<<<< HEAD
-```ts
+```ts twoslash
+import { co, CoMap } from "jazz-tools";
+// ---cut---
 class Inventory extends CoMap.Record(coField.number) {}
-=======
-```ts twoslash
-import { co, CoMap } from "jazz-tools";
-// ---cut---
-class Inventory extends CoMap.Record(co.number) {}
->>>>>>> 07222cd6
 ```
 </CodeGroup>
 
