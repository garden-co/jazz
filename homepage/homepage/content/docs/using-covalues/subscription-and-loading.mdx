import { CodeGroup, ContentByFramework } from "@/components/forMdx";

export const metadata = {
  description: "Learn how to subscribe to CoValues, specify loading depths, and handle loading states and inaccessible data."
};

# Subscriptions & Deep Loading

Jazz's Collaborative Values (such as [CoMaps](/docs/using-covalues/comaps) or [CoLists](/docs/using-covalues/colists)) work like reactive state. By subscribing to them, you can react to both local and remote updates. This is the main way to consume data in your application.

Subscriptions also take care of loading CoValues that are not yet loaded locally and can do so *deeply* &mdash; by resolving nested CoValues. To make use of this, we'll show you how to specify the depth of data you need with resolve queries.

With each update you can also handle loading states and inaccessible CoValues.

## Manual subscriptions

You can subscribe to a CoValue from anywhere in your code (if you have its ID) by using `CoValue.subscribe()`.

<ContentByFramework framework="vanilla">
If you're using React in your project, check out our [React hooks](/docs/react/using-covalues/subscription-and-loading#subscription-hooks) which provide a more streamlined experience with automatic subscription management.
</ContentByFramework>

<ContentByFramework framework={["react", "react-native"]}>
**Note:** Unless you're using vanilla JavaScript, this is only used outside of React components - for example in server-side code or in tests. See the section below for convenient subscription *hooks* that you typically use in React.
</ContentByFramework>

<CodeGroup>
```ts twoslash
import { co, z } from "jazz-tools";
const taskId = "co_123";
// ---cut-before---
const Task = co.map({
  title: z.string(),
  description: z.string(),
  status: z.literal(["todo", "in-progress", "completed"]),
  assignedTo: z.optional(z.string()),
});

// ...

// Subscribe to a Task by ID
const unsubscribe = Task.subscribe(taskId, {}, (updatedTask) => {
  console.log("Task updated:", updatedTask.title);
  console.log("New status:", updatedTask.status);
});

// Clean up when you're done
unsubscribe();
```
</CodeGroup>

If you already have a CoValue instance, you can subscribe to it by calling its `subscribe` method.

<CodeGroup>
```ts twoslash
import { co, z } from "jazz-tools";

const Task = co.map({
  title: z.string(),
  description: z.string(),
  status: z.literal(["todo", "in-progress", "completed"]),
  assignedTo: z.optional(z.string()),
});
const otherProps = {} as any;
// ---cut-before---
const task = Task.create({
  title: "Cut the grass",
  ...otherProps
});

const unsubscribe = task.subscribe((updatedTask) => {
  console.log("Task updated:", updatedTask.title);
});

// Clean up when you're done
unsubscribe();
```
</CodeGroup>

<ContentByFramework framework={["react", "react-native"]}>
## Subscription hooks

### `useCoState`

Jazz provides a `useCoState` hook that provides a convenient way to subscribe to CoValues and handle loading states:

<CodeGroup>
```tsx twoslash
import React from "react";
import { co, z, ID, Loaded } from "jazz-tools";

const Task = co.map({
  title: z.string(),
  status: z.literal(["todo", "in-progress", "completed"]),
});
const Project = co.map({
  name: z.string(),
  tasks: co.list(Task),
});
// ---cut-before---
import { useCoState } from "jazz-react";

function GardenPlanner({ projectId }: { projectId: string }) {
  // Subscribe to a project and its tasks
  const project = useCoState(Project, projectId, {
    resolve: {
      tasks: { $each: true },
    },
  });

  if (!project) {
    return project === null
      ? "Project not found or not accessible"
      : "Loading project ...";
  }

  return (
    <div>
      <h1>{project.name}</h1>
      <TaskList tasks={project.tasks} />
    </div>
  );
}

function TaskList({ tasks }: { tasks: Loaded<typeof Task>[] }) {
  return (
    <ul>
      {tasks.map((task) => (
        <li key={task.id}>
          <span>{task.title}</span>
          <span>{task.status}</span>
        </li>
      ))}
    </ul>
  );
}
```
</CodeGroup>

The `useCoState` hook handles subscribing when the component mounts and unsubscribing when it unmounts, making it easy to keep your UI in sync with the underlying data.

### `useAccount`

`useAccount` is used to access the current user's account.
You can use this at the top-level of your app to subscribe to the current user's [account profile and root](../schemas/accounts-and-migrations#covalues-as-a-graph-of-data-rooted-in-accounts).

Like `useCoState`, you can specify a resolve query to also subscribe to CoValues referenced in the account profile or root.

<CodeGroup>
```tsx twoslash
import React from "react";
import { co, z } from "jazz-tools";
const Task = co.map({
  title: z.string(),
});

const Project = co.map({
  name: z.string(),
  tasks: co.list(Task),
});

const AccountRoot = co.map({
  myProjects: co.list(Project),
});

const MyAppAccount = co.account({
  root: AccountRoot,
  profile: co.profile(),
});

// ---cut-before---
import { useAccount } from "jazz-react";

function ProjectList() {
  const { me } = useAccount(MyAppAccount, {
    resolve: {
      profile: true,
      root: {
        myProjects: {
          $each: {
            tasks: true,
          },
        },
      },
    },
  });

  if (!me) {
    return <div>Loading...</div>;
  }

  return (
    <div>
      <h1>{me.profile.name}'s projects</h1>
      <ul>
        {me.root.myProjects.map((project) => (
          <li key={project.id}>
            {project.name} ({project.tasks.length} tasks)
          </li>
        ))}
      </ul>
    </div>
  );
}

```
</CodeGroup>

</ContentByFramework>

## Loading States and Permission Checking

When subscribing to or loading a CoValue, you need to handle three possible states:

- `undefined`: The initial loading state, indicating the value is being fetched
- `null`: The CoValue was not found or is not accessible (e.g., due to permissions)
- `Value`: The successfully loaded CoValue instance

This allows you to handle loading, error, and success states in your application:

<CodeGroup>
```ts twoslash
import { co, z, Loaded } from "jazz-tools";
const Task = co.map({
  title: z.string(),
});

const taskId = "co_123";
// ---cut-before---
Task.subscribe(taskId, {}, (task: Loaded<typeof Task>) => {
  if (task === undefined) {
    console.log("Task is loading...");
  } else if (task === null) {
    console.log("Task not found or not accessible");
  } else {
    console.log("Task loaded:", task.title);
  }
});
```
</CodeGroup>

## Deep Loading

When working with related CoValues (like tasks in a project), you often need to load not just the top-level object but also its nested references. This is especially important when working with [CoMaps](/docs/using-covalues/comaps) that contain references to other CoValues or with [CoLists](/docs/using-covalues/colists) that contain multiple items. Jazz provides a flexible mechanism for specifying exactly how much of the object graph to load.

### Resolve queries

Resolve queries let you declare exactly which references to load and how deep to go using the `resolve` property:

<CodeGroup>
```ts twoslash
import { co, z, CoListSchema } from "jazz-tools";
const projectId = "co_123";

// ---cut-before---
const TeamMember = co.map({
  name: z.string(),
});

const Task = co.map({
  title: z.string(),
  assignee: z.optional(TeamMember),
  get subtasks(): CoListSchema<typeof Task> { return co.list(Task) },
});

const Project = co.map({
  name: z.string(),
  tasks: co.list(Task),
  owner: TeamMember,
});

// Load just the project, not its references
const project = await Project.load(projectId);
if (!project) { throw new Error("Project not found or not accessible"); }

// string - primitive fields are always loaded
project.name;
// undefined | null | ListOfTasks - non-requested references might not be loaded, or inaccessible
project.tasks;

// Load the project and shallowly load its list of tasks
const projectWithTasksShallow = await Project.load(projectId, {
  resolve: {
    tasks: true
  }
});
if (!projectWithTasksShallow) { throw new Error("Project or required references not found or not accessible"); }

// ListOfTasks - shallowly loaded
projectWithTasksShallow.tasks;
// number - length of the list
projectWithTasksShallow.tasks.length;
// undefined | null | Task - items might not be loaded, or inaccessible
projectWithTasksShallow.tasks[0];

// Load the project and its tasks
const projectWithTasks = await Project.load(projectId, {
  resolve: {
    tasks: {
      $each: true
    }
  }
});
if (!projectWithTasks) { throw new Error("Project or required references not found or not accessible"); }

// ListOfTasks - fully loaded
projectWithTasks.tasks;
// Task - fully loaded
projectWithTasks.tasks[0];
// string - primitive fields are always loaded
projectWithTasks.tasks[0].title;
// undefined | null | ListOfTasks - subtasks might not be loaded, or inaccessible
projectWithTasks.tasks[0].subtasks;

// Load the project, its tasks, and their subtasks
const projectDeep = await Project.load(projectId, {
  resolve: {
    tasks: {
      $each: {
        subtasks: {
          $each: true
        },
        assignee: true
      }
    }
  }
});
if (!projectDeep) { throw new Error("Project or required references not found or not accessible"); }

// string - primitive fields are always loaded
projectDeep.tasks[0].subtasks[0].title;
// undefined | null | TeamMember - since assignee is optional:
//   TeamMember - set and definitely loaded
//   null - set but unavailable/inaccessible
//   undefined - not set, or loading (in case of subscription)
projectDeep.tasks[0].assignee;
```
</CodeGroup>

The resolve query defines which parts of the graph you want to load, making it intuitive to express complex loading patterns.

### Loading states and permissions

When loading data with references, the load operation will fail if one of the references is unavailable or if the user doesn't have read access to it. Let's explore what happens in various scenarios:

#### Resolved References

When a user tries to load a reference they don't have access to:

<CodeGroup>
```ts twoslash
import { co, z, CoListSchema } from "jazz-tools";

const TeamMember = co.map({
  name: z.string(),
});

const Task = co.map({
  title: z.string(),
  assignee: z.optional(TeamMember),
  get subtasks(): CoListSchema<typeof Task> { return co.list(Task) },
});

const Project = co.map({
  name: z.string(),
  tasks: co.list(Task),
  owner: TeamMember,
});

const taskId = "co_123";

// ---cut-before---
// If assignee is not accessible to the user:
const task = await Task.load(taskId, {
  resolve: { assignee: true }
});

task // => null
```
</CodeGroup>
The load operation will fail and return `null` if any requested reference is inaccessible. This maintains data consistency by ensuring all requested references are available before returning the object.

The behavior is the same for optional and required references.

#### List References

When a list contains references to items the user can't access:

<CodeGroup>
```ts twoslash
import { co, z, CoListSchema } from "jazz-tools";

const TeamMember = co.map({
  name: z.string(),
});

const Task = co.map({
  title: z.string(),
  assignee: z.optional(TeamMember),
  get subtasks(): CoListSchema<typeof Task> { return co.list(Task) },
});

const Project = co.map({
  name: z.string(),
  tasks: co.list(Task),
  owner: TeamMember,
});

const projectId = "co_123";
// ---cut-before---
// If any item in the list is not accessible:
const project = await Project.load(projectId, {
  resolve: { tasks: { $each: true } }
});

project // => null
```
</CodeGroup>
If any item in a list is inaccessible to the user, the entire load operation will fail and return `null`. This is because lists expect all their items to be accessible - a partially loaded list could lead to data inconsistencies.

#### Reading a non-resolved inaccessible reference

When trying to load an object with an inaccessible reference without directly resolving it:

<CodeGroup>
```ts twoslash
import { co, z, CoListSchema } from "jazz-tools";

const TeamMember = co.map({
  name: z.string(),
});

const Task = co.map({
  title: z.string(),
  assignee: z.optional(TeamMember),
  get subtasks(): CoListSchema<typeof Task> { return co.list(Task) },
});

const Project = co.map({
  name: z.string(),
  tasks: co.list(Task),
  owner: TeamMember,
});

const projectId = "co_123";
// ---cut-before---
const project = await Project.load(projectId, {
  resolve: true
});

project // => Project

// The user doesn't have access to the owner
project?.owner // => always null
```
</CodeGroup>

The load operation will succeed and return the object, but the inaccessible reference will always be `null`.


#### Deep loading lists with shared items

When loading a list with shared items, you can use the `$onError` option to safely load the list skipping any inaccessible items.

This is especially useful when in your app access to these items might be revoked.

This way the inaccessible items are replaced with `null` in the returned list.

<CodeGroup>
```ts twoslash
import { co, z, CoListSchema, Group } from "jazz-tools";
import { createJazzTestAccount } from "jazz-tools/testing";

const me = await createJazzTestAccount();
const account2 = await createJazzTestAccount();

const Person = co.map({
  name: z.string(),
});

const Friends = co.list(Person);

const privateGroup = Group.create({ owner: account2 });
const publicGroup = Group.create({ owner: me });

// ---cut-before---
const source = co.list(Person).create(
  [
    Person.create(
      {
        name: "Jane",
      },
      privateGroup, // We don't have access to Jane
    ),
    Person.create(
      {
        name: "Alice",
      },
      publicGroup, // We have access to Alice
    ),
  ],
  publicGroup,
);

const friends = await co.list(Person).load(source.id, {
  resolve: {
    $each: { $onError: null }
  },
  loadAs: me,
});

// Thanks to $onError catching the errors, the list is loaded
// because we have access to friends
console.log(friends); // Person[]

// Jane is null because we lack access rights
// and we have used $onError to catch the error on the list items
console.log(friends?.[0]); // null

// Alice is not null because we have access
// the type is nullable because we have used $onError
console.log(friends?.[1]); // Person
```
</CodeGroup>

The `$onError` works as a "catch" clause option to block any error in the resolved children.

<CodeGroup>
```ts twoslash
import { createJazzTestAccount } from "jazz-tools/testing";
const me = await createJazzTestAccount();
const account2 = await createJazzTestAccount();

import { Group, co, z } from "jazz-tools";

const Dog = co.map({
  name: z.string(),
});

const Person = co.map({
  name: z.string(),
  dog: Dog,
});

const User = co.map({
  name: z.string(),
  friends: co.list(Person),
});

const privateGroup = Group.create({ owner: account2 });
const publicGroup = Group.create({ owner: me });

// ---cut-before---
const source = co.list(Person).create(
  [
    Person.create(
      {
        name: "Jane",
        dog: Dog.create(
          { name: "Rex" },
          privateGroup,
        ), // We don't have access to Rex
      },
      publicGroup,
    ),
  ],
  publicGroup,
);

const friends = await co.list(Person).load(source.id, {
  resolve: {
    $each: { dog: true, $onError: null }
  },
  loadAs: me,
});

// Jane is null because we don't have access to Rex
// and we have used $onError to catch the error on the list items
console.log(friends?.[0]); // null
```
</CodeGroup>

We can actually use `$onError` everywhere in the resolve query, so we can use it to catch the error on dog:

<CodeGroup>
```ts twoslash
import { createJazzTestAccount } from "jazz-tools/testing";
const me = await createJazzTestAccount();
const account2 = await createJazzTestAccount();

import { co, z, Group } from "jazz-tools";

const Dog = co.map({
  name: z.string(),
});

const Person = co.map({
  name: z.string(),
  dog: Dog,
});

const User = co.map({
  name: z.string(),
  friends: co.list(Person),
});

const privateGroup = Group.create({ owner: account2 });
const publicGroup = Group.create({ owner: me });

const source = co.list(Person).create(
  [
    Person.create(
      {
        name: "Jane",
        dog: Dog.create(
          { name: "Rex" },
          privateGroup,
        ), // We don't have access to Rex
      },
      publicGroup,
    ),
  ],
  publicGroup,
);

// ---cut-before---
const friends = await co.list(Person).load(source.id, {
  resolve: {
    $each: { dog: { $onError: null } }
  },
  loadAs: me,
});

// Jane now is not-nullable at type level because
// we have moved $onError down to the dog field
//
// This also means that if we don't have access to Jane
// the entire friends list will be null
console.log(friends?.[0]); // => Person

// Jane's dog is null because we don't have access to Rex
// and we have used $onError to catch the error
console.log(friends?.[0]?.dog); // => null
```
</CodeGroup>

## Type Safety with Loaded Type

Jazz provides the `Loaded` type to help you define and enforce the structure of deeply loaded data in your application. This makes it easier to ensure that components receive the data they expect with proper TypeScript validation.

The `Loaded` type is especially useful when passing data between components, as it guarantees that all necessary nested data has been loaded:

<ContentByFramework framework="react">
<CodeGroup>
```tsx twoslash
import { CoListSchema, Loaded, co, z } from "jazz-tools";
import React from "react";

const TeamMember = co.map({
  name: z.string(),
});

const Task = co.map({
  title: z.string(),
  assignee: z.optional(TeamMember),
  get subtasks(): CoListSchema<typeof Task> {
    return co.list(Task);
  },
});

const Project = co.map({
  name: z.string(),
  tasks: co.list(Task),
  owner: TeamMember,
});

// ---cut-before---
// Define a type that includes loaded nested data
type ProjectWithTasks = Loaded<
  typeof Project,
  {
    tasks: { $each: true };
  }
>;

// Component that expects a fully loaded project
function TaskList({ project }: { project: ProjectWithTasks }) {
  // TypeScript knows tasks are loaded, so this is type-safe
  return (
    <ul>
      {project.tasks.map((task) => (
        <li key={task.id}>{task.title}</li>
      ))}
    </ul>
  );
}

// For more complex resolutions
type FullyLoadedProject = Loaded<
  typeof Project,
  {
    tasks: {
      $each: {
        subtasks: true;
        assignee: true;
      };
    };
    owner: true;
  }
>;

// Function that requires deeply loaded data
function processProject(project: FullyLoadedProject) {
  // Safe access to all loaded properties
  console.log(`Project ${project.name} owned by ${project.owner.name}`);

  project.tasks.forEach((task) => {
    console.log(`Task: ${task.title}, Assigned to: ${task.assignee?.name}`);
    console.log(`Subtasks: ${task.subtasks.length}`);
  });
}

```
</CodeGroup>
</ContentByFramework>

<ContentByFramework framework="vanilla">
<CodeGroup>
```ts twoslash
import { CoListSchema, Loaded, co, z } from "jazz-tools";

const TeamMember = co.map({
  name: z.string(),
});

const Task = co.map({
  title: z.string(),
  assignee: z.optional(TeamMember),
  get subtasks(): CoListSchema<typeof Task> {
    return co.list(Task);
  },
});

const Project = co.map({
  name: z.string(),
  tasks: co.list(Task),
  owner: TeamMember,
});

// ---cut-before---
// Define a type that includes loaded nested data
type ProjectWithTasks = Loaded<
  typeof Project,
  {
    tasks: { $each: true };
  }
>;

// Function that expects loaded data
async function taskList({ project }: { project: ProjectWithTasks }) {
  // TypeScript knows tasks are loaded, so this is type-safe
  return project.tasks.map((task) => task.title).join(`\n - `);
}

// For more complex resolutions
type FullyLoadedProject = Loaded<
  typeof Project,
  {
    tasks: {
      $each: {
        title: true;
        subtasks: true;
        assignee: true;
      };
    };
    owner: true;
  }
>;

// Function that requires deeply loaded data
function processProject(project: FullyLoadedProject) {
  // Safe access to all loaded properties
  console.log(`Project ${project.name} owned by ${project.owner.name}`);

  project.tasks.forEach((task) => {
    console.log(`Task: ${task.title}, Assigned to: ${task.assignee?.name}`);
    console.log(`Subtasks: ${task.subtasks.length}`);
  });
}
```
</CodeGroup>
</ContentByFramework>

Using the `Loaded` type helps catch errors at compile time rather than runtime, ensuring that your components and functions receive data with the proper resolution depth. This is especially useful for larger applications where data is passed between many components.

## Ensuring Data is Loaded

Sometimes you need to make sure data is loaded before proceeding with an operation. The `ensureLoaded` method lets you guarantee that a CoValue and its referenced data are loaded to a specific depth:

<CodeGroup>
```ts twoslash
import { CoListSchema, Loaded, co, z } from "jazz-tools";

const TeamMember = co.map({
  name: z.string(),
});

const Task = co.map({
  title: z.string(),
  status: z.literal(["todo", "in-progress", "completed"]),
  assignee: z.string().optional(),
  get subtasks(): CoListSchema<typeof Task> {
    return co.list(Task);
  },
});

const Project = co.map({
  name: z.string(),
  tasks: co.list(Task),
  owner: TeamMember,
});

// ---cut-before---
async function completeAllTasks(projectId: string) {
  // Ensure the project is loaded
  const project = await Project.load(projectId, { resolve: true });
  if (!project) return;

  // Ensure tasks are loaded
  const loadedProject = await project.ensureLoaded({
    resolve: {
      tasks: {
        $each: true,
      },
    },
  });

  // Now we can safely access and modify tasks
  loadedProject.tasks.forEach((task) => {
    task.status = "completed";
  });
}
```
</CodeGroup>



## Best Practices

1. **Be explicit about resolution depths**: Always specify exactly what you need
2. **Use framework integrations**: They handle subscription lifecycle automatically
3. **Clean up subscriptions**: Always store and call the unsubscribe function when you're done
4. **Handle all loading states**: Check for undefined (loading), null (not found), and success states
<<<<<<< HEAD
5. **Use the Resolved type**: Add compile-time type safety for components that require specific resolution patterns

### Finding Unique CoValues with findUnique

Jazz provides a powerful mechanism to find unique CoMap instances based on their `CoValueUniqueness` identifier. 
The `findUnique` method allows for the location of specific CoMap instances without needing to load them first.

#### When to use findUnique
Use findUnique when there's an assigned unique identifier on a CoMap (via CoValueUniqueness) and you want to retrieve that specific instance. 
This is particularly useful for:
- **Singleton CoValues** - If a `CoMap` should only ever have one instance
- **Referencing specific instances** - When there's a need to access a CoMap that is known by its unique ID and owner

<CodeGroup>
```ts twoslash
import {co, z, Group} from "jazz-tools"
const group = Group.create();
---cut-before---
const Project = co.map({
    name: z.string(),
    startDate: z.date(),
    status: z.literal(["planning", "active", "completed"]),
    coordinator: z.optional(Member),
});

const project = Project.create(
    {
        {
        name: "Spring Planting",
        startDate: new Date("2025-03-20"),
        status: "planning"
        },
    },
    { owner: group, unique: { name: "Spring Planting" } },
);

const foundProject = Project.findUnique({ name: "Spring Planting" }, group.id);
```
</CodeGroup>
=======
5. **Use the Loaded type**: Add compile-time type safety for components that require specific resolution patterns
>>>>>>> ac474c4a
<|MERGE_RESOLUTION|>--- conflicted
+++ resolved
@@ -851,8 +851,7 @@
 2. **Use framework integrations**: They handle subscription lifecycle automatically
 3. **Clean up subscriptions**: Always store and call the unsubscribe function when you're done
 4. **Handle all loading states**: Check for undefined (loading), null (not found), and success states
-<<<<<<< HEAD
-5. **Use the Resolved type**: Add compile-time type safety for components that require specific resolution patterns
+5. **Use the Loaded type**: Add compile-time type safety for components that require specific resolution patterns
 
 ### Finding Unique CoValues with findUnique
 
@@ -890,7 +889,4 @@
 
 const foundProject = Project.findUnique({ name: "Spring Planting" }, group.id);
 ```
-</CodeGroup>
-=======
-5. **Use the Loaded type**: Add compile-time type safety for components that require specific resolution patterns
->>>>>>> ac474c4a
+</CodeGroup>