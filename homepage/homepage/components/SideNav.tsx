import { SideNavHeader } from "@/components/SideNavHeader";
import { SideNavItem } from "@/components/SideNavItem";
import { Framework } from "@/lib/framework";
import { clsx } from "clsx";
import React from "react";

interface SideNavItem {
  name: string;
  href?: string;
  done?:
    | number
    | {
        [key in Framework]: number;
      };
  items?: SideNavItem[];
}
export function SideNav({
  items,
  children,
  footer,
  className,
}: {
  items: SideNavItem[];
  className?: string;
  children?: React.ReactNode;
  footer?: React.ReactNode;
}) {
  return (
    <div className={clsx(className, "text-sm space-y-5")}>
<<<<<<< HEAD
=======
      {children}

      <div className="flex items-center gap-2">
        <span className="inline-block size-2 rounded-full bg-yellow-400"></span>{" "}
        Documentation coming soon
      </div>

>>>>>>> b0df041a
      {items.map(({ name, href, items }) => (
        <div key={name}>
          <SideNavHeader href={href}>{name}</SideNavHeader>
          {items &&
            items.map(({ name, href, items, done }) => (
              <ul key={name}>
                <li>
                  <SideNavItem href={href}>
                    {done == 0 && (
                      <span className="mr-1.5 inline-block size-2 rounded-full bg-yellow-400"></span>
                    )}

                    <span
                      className={
                        done === 0 ? "text-stone-400 dark:text-stone-600" : ""
                      }
                    >
                      {name}
                    </span>
                  </SideNavItem>
                </li>

                {items && items?.length > 0 && (
                  <ul className="pl-4">
                    {items.map(({ name, href }) => (
                      <li key={href}>
                        <SideNavItem href={href}>{name}</SideNavItem>
                      </li>
                    ))}
                  </ul>
                )}
              </ul>
            ))}
        </div>
      ))}

      {footer}
    </div>
  );
}<|MERGE_RESOLUTION|>--- conflicted
+++ resolved
@@ -27,8 +27,6 @@
 }) {
   return (
     <div className={clsx(className, "text-sm space-y-5")}>
-<<<<<<< HEAD
-=======
       {children}
 
       <div className="flex items-center gap-2">
@@ -36,7 +34,6 @@
         Documentation coming soon
       </div>
 
->>>>>>> b0df041a
       {items.map(({ name, href, items }) => (
         <div key={name}>
           <SideNavHeader href={href}>{name}</SideNavHeader>
