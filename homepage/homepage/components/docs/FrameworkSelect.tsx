--- conflicted
+++ resolved
@@ -47,21 +47,12 @@
         <Icon name="chevronDown" size="sm" className="text-muted" />
       </DropdownButton>
       <DropdownMenu className="w-[--button-width] z-50" anchor="bottom start">
-<<<<<<< HEAD
-        {Object.entries(frameworkNames).map(([key, framework]) => (
-          <DropdownItem
-            className={clsx("items-baseline", size === "sm" && "text-xs text-nowrap", selectedFramework === key && "text-primary dark:text-primary")}
-            key={key}
-            onClick={() => selectFramework(key as Framework)}
-=======
         {Object.entries(frameworkNames)
-          .filter(([_, framework]) => !framework.hidden)
           .map(([key, framework]) => (
             <DropdownItem
-              className="items-baseline"
+            className={clsx("items-baseline", size === "sm" && "text-xs text-nowrap", selectedFramework === key && "text-primary dark:text-primary")}
               key={key}
               onClick={() => selectFramework(key as Framework)}
->>>>>>> a8e17267
           >
             {framework.label}
             {framework.experimental && (
