--- conflicted
+++ resolved
@@ -5,11 +5,7 @@
 import { FrameworkSelect } from "@/components/docs/FrameworkSelect";
 import { docNavigationItems } from "@/content/docs/docNavigationItems";
 import { DocNavigationSection } from "@/content/docs/docNavigationItemsTypes";
-<<<<<<< HEAD
-import { Framework } from "@/content/framework";
-=======
 import { Framework, isValidFramework, DEFAULT_FRAMEWORK } from "@/content/framework";
->>>>>>> c4fd94f8
 import { useFramework } from "@/lib/use-framework";
 import { usePathname } from "next/navigation";
 import React, { useEffect, useState } from "react";
@@ -18,10 +14,6 @@
   const [framework, setFramework] = useState<Framework | null>(null);
   const path = usePathname();
   useEffect(() => {
-<<<<<<< HEAD
-    const framework = path.split("/")[2];
-    setFramework(framework as Framework);
-=======
     const pathParts = path.split("/");
     const extractedFramework = pathParts[2];
 
@@ -29,7 +21,6 @@
     const validFramework = isValidFramework(extractedFramework) ? extractedFramework as Framework : DEFAULT_FRAMEWORK;
 
     setFramework(validFramework);
->>>>>>> c4fd94f8
   }, [path]);
   const items = (docNavigationItems as DocNavigationSection[]).map(
     (headerItem) => {
@@ -41,13 +32,8 @@
           )
           .map((item) => {
             if (!item.href?.startsWith("/docs")) return item;
-
-<<<<<<< HEAD
-            const frameworkDone = (item.done as any)[framework ?? 'react'] ?? 0;
-=======
             const validFramework = framework ?? DEFAULT_FRAMEWORK;
             const frameworkDone = (item.done as any)[validFramework] ?? 0;
->>>>>>> c4fd94f8
             let done =
               typeof item.done === "number" ? item.done : frameworkDone;
             let href = item.href.replace("/docs", `/docs/${validFramework}`);
