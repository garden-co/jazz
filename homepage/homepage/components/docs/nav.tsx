--- conflicted
+++ resolved
@@ -1,15 +1,11 @@
 import { requestProject } from "./requestProject";
 import { PackageIcon } from "lucide-react";
-<<<<<<< HEAD
-import Link from "next/link";
-import { packages } from "@/lib/packages";
-=======
-import { DocNavLink } from "gcmp-design-system/src/app/components/atoms/DocNavLink";
 import { JazzLogo } from "../logos";
 import { Nav } from "gcmp-design-system/src/app/components/organisms/Nav";
 import { SiDiscord, SiGithub, SiTwitter } from "@icons-pack/react-simple-icons";
 import { packages } from "@/lib/packages";
 import Link from "next/link";
+import { ReactNode } from "react";
 
 export function JazzNav() {
     return (
@@ -61,7 +57,6 @@
         />
     );
 }
->>>>>>> b737e140
 
 export function DocNav() {
     const comingSoon = [
@@ -129,24 +124,6 @@
                         Refs & Auto-Subscribe
                     </DocNavLink>
                 </li>
-<<<<<<< HEAD
-            </ul>
-            Coming soon:
-            <ul>
-                <li>
-                    <DocNavLink>Groups & Permissions</DocNavLink>
-                </li>
-                <li>
-                    <DocNavLink>Auth, Accounts & Migrations</DocNavLink>
-                </li>
-                <li>
-                    <DocNavLink>Edit Metadata & Time Travel</DocNavLink>
-                </li>
-                <li>
-                    <DocNavLink>Backend Workers</DocNavLink>
-                </li>
-            </ul>
-=======
             </ul>
             Coming soon:
             <ul>
@@ -154,7 +131,6 @@
                     <li key={item}>{item}</li>
                 ))}
             </ul>
->>>>>>> b737e140
             {packages.map((packageName) => (
                 <NavPackage key={packageName} package={packageName} />
             ))}
@@ -194,20 +170,11 @@
                                         <>
                                             <Link
                                                 key={child.id}
-<<<<<<< HEAD
                                                 className="text-ellipsis overflow-hidden text-xs font-mono py-0.5 px-1.5 text-stone-800 dark:text-stone-200 bg-stone-200 dark:bg-stone-800 rounded opacity-70 hover:opacity-100"
                                                 href={`/docs/api-reference/${packageName}#${child.name}`}
                                             >
                                                 {child.name}
                                             </Link>
-=======
-                                                className="text-sm inline-block px-2 m-0.5 text-stone-800 dark:text-stone-200 bg-stone-200 dark:bg-stone-800 rounded opacity-70 hover:opacity-100 cursor-pointer"
-                                                href={`/docs/api-reference/${packageName}#${child.name}`}
-                                            >
-                                                <code>{child.name}</code>
-                                            </Link>
-                                            {"\u200B"}
->>>>>>> b737e140
                                         </>
                                     ),
                             )}
@@ -217,7 +184,6 @@
             })}
         </>
     );
-<<<<<<< HEAD
 }
 
 export function DocNavLink({
@@ -239,6 +205,4 @@
     }
 
     return <span className="py-1">{children}</span>;
-=======
->>>>>>> b737e140
 }