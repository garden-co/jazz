--- conflicted
+++ resolved
@@ -42,6 +42,13 @@
             href: "/docs#simple-public-sharing",
         },
     ];
+
+    const refsItems = [
+        {
+            name: "Precise Loading Depths",
+            href: "/docs#loading-depth",
+        },
+    ]
 
     return (
         <div className={clsx(className, "text-sm space-y-5 pr-3")}>
@@ -78,6 +85,23 @@
                         <DocNavLink href="/docs#refs-and-on-demand-subscribe">
                             Refs & Auto-Subscribe
                         </DocNavLink>
+                        <ul>
+                            {refsItems.map((item) => (
+                                <li key={item.name}>
+                                    <DocNavLink
+                                        className="pl-4"
+                                        href={item.href}
+                                    >
+                                        {item.name}
+                                    </DocNavLink>
+                                </li>
+                            ))}
+                        </ul>
+                    </li>
+                    <li>
+                        <DocNavLink href="/docs#groups-and-permissions">
+                            Groups & Permissions
+                        </DocNavLink>
                     </li>
                 </ul>
             </div>
@@ -100,43 +124,10 @@
                         <li key={packageName}>
                             <NavPackage package={packageName} />
                         </li>
-<<<<<<< HEAD
-                    </ul>
-                </li>
-                <li>
-                    <DocNavLink href="/docs#refs-and-on-demand-subscribe">
-                        Refs & Auto-Subscribe
-                        <ul>
-                            <li>
-                                <DocNavLink href="/docs#loading-depth">
-                                    Precise Loading Depths
-                                </DocNavLink>
-                            </li>
-                        </ul>
-                    </DocNavLink>
-                </li>
-                <li>
-                    <DocNavLink href="/docs#groups-and-permissions">
-                        Groups & Permissions
-                    </DocNavLink>
-                </li>
-            </ul>
-            Coming soon:
-            <ul>
-                {comingSoon.map((item) => (
-                    <li key={item}>{item}</li>
-                ))}
-            </ul>
-            {packages.map((packageName) => (
-                <NavPackage key={packageName} package={packageName} />
-            ))}
-        </>
-=======
                     ))}
                 </ul>
             </div>
         </div>
->>>>>>> 32c820be
     );
 }
 
