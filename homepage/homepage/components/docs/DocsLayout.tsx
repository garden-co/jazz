--- conflicted
+++ resolved
@@ -1,5 +1,3 @@
-"use client";
-
 import { HelpLinks } from "@/components/docs/HelpLinks";
 import { TableOfContents } from "@/components/docs/TableOfContents";
 import { JazzMobileNav } from "@/components/nav";
@@ -22,12 +20,9 @@
   tocItems?: TocEntry[];
 }) {
   const tableOfContentsItems = tocItems ?? [];
-<<<<<<< HEAD
-=======
 
   const itemsWithoutH1 =
     tableOfContentsItems.length > 0 ? tableOfContentsItems[0].children : [];
->>>>>>> d9b390e5
 
   const navSections: NavSection[] = [
     {
