# Jazz - Build local-first apps

 **Jazz is an open-source toolkit for building apps with *distributed state.***

## Getting started

We recommend reading the [homepage](https://jazz.tools) and [docs](https://jazz.tools/docs) to get an overview of what Jazz is and how it works.

If you're interested in contributing, please read [CONTRIBUTING.md](./CONTRIBUTING.md).

For community and support, please join our [Discord](https://discord.gg/utDMjHYg42).

---

- Homepage: [jazz.tools](https://jazz.tools)
- Docs: [jazz.tools/docs](https://jazz.tools/docs)
- Community & support: [Discord](https://discord.gg/utDMjHYg42)
- Updates: [X](https://x.com/jazz_tools) & [Email](https://garden.co/news)

<<<<<<< HEAD
Copyright 2024 &mdash; Garden Computing, Inc.
.
=======
Copyright 2025 &mdash; Garden Computing, Inc.
>>>>>>> 7d06f1db
<|MERGE_RESOLUTION|>--- conflicted
+++ resolved
@@ -17,9 +17,5 @@
 - Community & support: [Discord](https://discord.gg/utDMjHYg42)
 - Updates: [X](https://x.com/jazz_tools) & [Email](https://garden.co/news)
 
-<<<<<<< HEAD
 Copyright 2024 &mdash; Garden Computing, Inc.
-.
-=======
-Copyright 2025 &mdash; Garden Computing, Inc.
->>>>>>> 7d06f1db
+.