{
  "name": "svelte-passkey-auth",
<<<<<<< HEAD
  "version": "0.0.153",
=======
  "version": "0.0.154",
>>>>>>> 16b0eb78
  "type": "module",
  "private": true,
  "scripts": {
    "dev": "vite dev",
    "build": "pnpm run check && vite build",
    "preview": "vite preview",
    "check": "svelte-kit sync && svelte-check --tsconfig ./tsconfig.json",
    "check:watch": "svelte-kit sync && svelte-check --tsconfig ./tsconfig.json --watch",
    "format": "prettier --write .",
    "lint": "prettier --check . && eslint .",
    "format-and-lint": "pnpm run format && pnpm run lint",
    "format-and-lint:fix": "pnpm run format --write && pnpm run lint --fix",
    "test:e2e": "playwright test",
    "test:e2e:ui": "playwright test --ui"
  },
  "devDependencies": {
    "@playwright/test": "^1.50.1",
    "@sveltejs/adapter-auto": "^6.0.1",
    "@sveltejs/kit": "catalog:svelte",
    "@sveltejs/vite-plugin-svelte": "catalog:svelte",
    "@types/eslint": "^9.6.0",
    "eslint": "^9.7.0",
    "eslint-config-prettier": "^9.1.0",
    "eslint-plugin-svelte": "^2.36.0",
    "globals": "^15.11.0",
    "is-ci": "^3.0.1",
    "postcss": "^8.4.27",
    "prettier": "^3.3.2",
    "prettier-plugin-svelte": "^3.2.6",
    "svelte": "catalog:svelte",
    "svelte-check": "catalog:svelte",
    "tailwindcss": "^4.1.10",
    "@tailwindcss/postcss": "^4.1.11",
    "typescript": "5.6.2",
    "typescript-eslint": "^8.0.0",
    "vite": "^6.3.5",
    "zod": "^4.1.11"
  },
  "dependencies": {
    "jazz-tools": "workspace:*"
  }
}<|MERGE_RESOLUTION|>--- conflicted
+++ resolved
@@ -1,10 +1,6 @@
 {
   "name": "svelte-passkey-auth",
-<<<<<<< HEAD
-  "version": "0.0.153",
-=======
   "version": "0.0.154",
->>>>>>> 16b0eb78
   "type": "module",
   "private": true,
   "scripts": {
