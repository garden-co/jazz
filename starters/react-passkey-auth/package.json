{
  "name": "jazz-react-passkey-auth-starter",
  "private": true,
<<<<<<< HEAD
  "version": "0.0.179",
=======
  "version": "0.0.180",
>>>>>>> 16b0eb78
  "type": "module",
  "scripts": {
    "dev": "vite",
    "build": "tsc -b && vite build",
    "preview": "vite preview",
    "test:e2e": "playwright test",
    "test:e2e:ui": "playwright test --ui",
    "format-and-lint": "biome check .",
    "format-and-lint:fix": "biome check . --write"
  },
  "dependencies": {
    "jazz-tools": "workspace:*",
    "react": "catalog:react",
    "react-dom": "catalog:react"
  },
  "devDependencies": {
    "@biomejs/biome": "catalog:default",
    "@playwright/test": "^1.50.1",
    "@tailwindcss/postcss": "^4.1.10",
    "@types/react": "catalog:react",
    "@types/react-dom": "catalog:react",
    "@vitejs/plugin-react": "^4.5.1",
    "globals": "^15.11.0",
    "is-ci": "^3.0.1",
    "postcss": "^8.4.27",
    "tailwindcss": "^4.1.10",
    "typescript": "catalog:default",
    "vite": "catalog:default"
  }
}<|MERGE_RESOLUTION|>--- conflicted
+++ resolved
@@ -1,11 +1,7 @@
 {
   "name": "jazz-react-passkey-auth-starter",
   "private": true,
-<<<<<<< HEAD
-  "version": "0.0.179",
-=======
   "version": "0.0.180",
->>>>>>> 16b0eb78
   "type": "module",
   "scripts": {
     "dev": "vite",
