{
  "name": "quint-ui",
  "version": "0.0.1",
  "type": "module",
  "exports": {
    ".": {
      "types": "./dist/index.d.ts",
      "default": "./dist/index.js"
    },
    "./styles.css": "./src/globals.css"
  },
  "scripts": {
    "dev": "pnpm clean && tsc --project tsconfig.build.json --watch",
    "dev:website": "next dev --turbopack",
    "build": "pnpm clean && tsc --project tsconfig.build.json",
    "build:website": "next build",
    "clean": "rm -rf ./dist",
    "start": "next start"
  },
  "dependencies": {
    "@base-ui-components/react": "1.0.0-beta.1",
    "@tailwindcss/forms": "^0.5.10",
    "clsx": "^2.1.1",
    "tailwind-merge": "^3.3.1",
    "tailwind-variants": "^1.0.0",
    "tw-animate-css": "^1.3.5"
  },
  "peerDependencies": {
    "react": ">=19.0.0",
    "react-dom": ">=19.0.0",
    "tailwindcss": ">=4.0.0"
  },
  "devDependencies": {
<<<<<<< HEAD
=======
    "next": "15.4.2",
    "react": "catalog:react",
    "react-dom": "catalog:react",
>>>>>>> 5de338bd
    "@tailwindcss/postcss": "^4.1.11",
    "@types/node": "^22.16.5",
    "@types/react": "catalog:react",
    "@types/react-dom": "catalog:react",
    "lucide-react": "^0.525.0",
    "next": "15.4.2",
    "react": "19.1.0",
    "react-dom": "19.1.0",
    "tailwindcss": "^4.1.11",
    "typescript": "catalog:default"
  }
}<|MERGE_RESOLUTION|>--- conflicted
+++ resolved
@@ -31,20 +31,14 @@
     "tailwindcss": ">=4.0.0"
   },
   "devDependencies": {
-<<<<<<< HEAD
-=======
     "next": "15.4.2",
     "react": "catalog:react",
     "react-dom": "catalog:react",
->>>>>>> 5de338bd
     "@tailwindcss/postcss": "^4.1.11",
     "@types/node": "^22.16.5",
     "@types/react": "catalog:react",
     "@types/react-dom": "catalog:react",
     "lucide-react": "^0.525.0",
-    "next": "15.4.2",
-    "react": "19.1.0",
-    "react-dom": "19.1.0",
     "tailwindcss": "^4.1.11",
     "typescript": "catalog:default"
   }
