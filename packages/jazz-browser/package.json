{
  "name": "jazz-browser",
  "version": "0.9.22",
  "type": "module",
  "main": "dist/index.js",
  "types": "src/index.ts",
  "license": "MIT",
  "dependencies": {
<<<<<<< HEAD
    "cojson": "workspace:*",
    "cojson-storage-indexeddb": "workspace:*",
    "cojson-transport-ws": "workspace:*",
    "jazz-tools": "workspace:*"
  },
  "devDependencies": {
    "fake-indexeddb": "^6.0.0",
=======
    "@scure/bip39": "^1.3.0",
    "cojson": "workspace:0.9.19",
    "cojson-storage-indexeddb": "workspace:0.9.19",
    "cojson-transport-ws": "workspace:0.9.22",
    "jazz-tools": "workspace:0.9.21",
>>>>>>> 0cf78962
    "typescript": "~5.6.2"
  },
  "scripts": {
    "format-and-lint": "biome check .",
    "format-and-lint:fix": "biome check . --write",
    "build": "rm -rf ./dist && tsc --sourceMap --outDir dist --rootDir src",
    "prepublishOnly": "npm run build"
  },
  "gitHead": "33c27053293b4801b968c61d5c4c989f93a67d13"
}<|MERGE_RESOLUTION|>--- conflicted
+++ resolved
@@ -6,7 +6,6 @@
   "types": "src/index.ts",
   "license": "MIT",
   "dependencies": {
-<<<<<<< HEAD
     "cojson": "workspace:*",
     "cojson-storage-indexeddb": "workspace:*",
     "cojson-transport-ws": "workspace:*",
@@ -14,13 +13,6 @@
   },
   "devDependencies": {
     "fake-indexeddb": "^6.0.0",
-=======
-    "@scure/bip39": "^1.3.0",
-    "cojson": "workspace:0.9.19",
-    "cojson-storage-indexeddb": "workspace:0.9.19",
-    "cojson-transport-ws": "workspace:0.9.22",
-    "jazz-tools": "workspace:0.9.21",
->>>>>>> 0cf78962
     "typescript": "~5.6.2"
   },
   "scripts": {
