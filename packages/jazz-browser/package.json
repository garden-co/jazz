--- conflicted
+++ resolved
@@ -7,7 +7,6 @@
   "license": "MIT",
   "dependencies": {
     "@scure/bip39": "^1.3.0",
-<<<<<<< HEAD
     "cojson": "workspace:*",
     "cojson-storage-indexeddb": "workspace:*",
     "cojson-transport-ws": "workspace:*",
@@ -15,12 +14,6 @@
   },
   "devDependencies": {
     "fake-indexeddb": "^6.0.0",
-=======
-    "cojson": "workspace:0.9.19",
-    "cojson-storage-indexeddb": "workspace:0.9.19",
-    "cojson-transport-ws": "workspace:0.9.19",
-    "jazz-tools": "workspace:0.9.20",
->>>>>>> 4d01cbae
     "typescript": "~5.6.2"
   },
   "scripts": {
