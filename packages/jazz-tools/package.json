--- conflicted
+++ resolved
@@ -222,16 +222,10 @@
     "react-dom": "*",
     "react-native": "*",
     "react-native-fast-encoder": "^0.2.0",
-<<<<<<< HEAD
-    "react-native-mmkv": "^3.2.0",
-    "react-native-nitro-modules": "0.25.2",
-    "react-native-quick-crypto": "1.0.0-beta.16",
-    "sharp": "^0.33.5",
-=======
     "react-native-mmkv": "^3.3.0",
     "react-native-nitro-modules": "^0.26.4",
     "react-native-quick-crypto": "^1.0.0-beta.18",
->>>>>>> 68d0b721
+    "sharp": "^0.33.5",
     "svelte": "^5.0.0"
   },
   "peerDependenciesMeta": {
