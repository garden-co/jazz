--- conflicted
+++ resolved
@@ -182,11 +182,7 @@
   },
   "type": "module",
   "license": "MIT",
-<<<<<<< HEAD
-  "version": "0.18.20",
-=======
   "version": "0.18.21",
->>>>>>> 16b0eb78
   "dependencies": {
     "@manuscripts/prosemirror-recreate-steps": "^0.1.4",
     "@scure/base": "1.2.1",
