# jazz-tools

<<<<<<< HEAD
=======
## 0.18.21

### Patch Changes

- 6819f20: Implements SSR options for SvelteKit
  - cojson@0.18.21
  - cojson-storage-indexeddb@0.18.21
  - cojson-transport-ws@0.18.21

>>>>>>> 16b0eb78
## 0.18.20

### Patch Changes

- c34a793: Allow usage of z.codec with custom encoders in CoValues
- 2c01529: Increased passkey challenge length to improve compatibility with KeePassXC
- 7b0facc: Upgrade Zod to 4.1
- 47c7dd3: fix: regenerate InboxSender when active account changes
- d0e2210: Batch subscribe updates during the applyDiff execution
- Updated dependencies [e75b3d6]
- Updated dependencies [ecf4967]
- Updated dependencies [d0e2210]
  - cojson@0.18.20
  - cojson-storage-indexeddb@0.18.20
  - cojson-transport-ws@0.18.20

## 0.18.19

### Patch Changes

- f88db5f: Ensure subscription scope is cached for each CoValue
- 8eac2fc: Fix refs in partially loaded CoMaps being incorrectly marked as optional
- 08b6c03: fix: keep sync between Better Auth's session and Jazz's
  - cojson@0.18.19
  - cojson-storage-indexeddb@0.18.19
  - cojson-transport-ws@0.18.19

## 0.18.18

### Patch Changes

- f2f478a: Add connection status API for React and Svelte

  - **React**: Added `useSyncConnectionStatus()` hook that returns the current connection status to the Jazz sync server
  - **Svelte**: Added `SyncConnectionStatus` class that provides reactive connection status monitoring

- ed7e353: Bugfix: wait for full streaming before triggering migrations on comap
- 1698d41: Add `unstable_branch` option to useAccountWithSelector
- Updated dependencies [ed7e353]
  - cojson@0.18.18
  - cojson-storage-indexeddb@0.18.18
  - cojson-transport-ws@0.18.18

## 0.18.17

### Patch Changes

- 75d1afa: Fix an issue where a flash of alt text displays while an image definition is loading from storage
- 8aa4acd: Optimized the inactive subscriptions, improving performance of updates on created and loaded values by 2.5x
- Updated dependencies [925da72]
  - cojson@0.18.17
  - cojson-storage-indexeddb@0.18.17
  - cojson-transport-ws@0.18.17

## 0.18.16

### Patch Changes

- 67b95b7: Introduced new Better Auth database adapter based on Jazz
  - cojson@0.18.16
  - cojson-storage-indexeddb@0.18.16
  - cojson-transport-ws@0.18.16

## 0.18.15

### Patch Changes

- a584ab3: Add WasmCrypto support for Cloudflare Workers and edge runtimes by importing `jazz-tools/load-edge-wasm`.

  - Enable WasmCrypto functionality by initializing the WebAssembly environment with the import: `import "jazz-tools/load-edge-wasm"` in edge runtimes.
  - Guarantee compatibility across Cloudflare Workers and other edge runtime environments.

- Updated dependencies [a584ab3]
  - cojson@0.18.15
  - cojson-storage-indexeddb@0.18.15
  - cojson-transport-ws@0.18.15

## 0.18.14

### Patch Changes

- a04435e: Optimized updates on large subscriptions
  - cojson@0.18.14
  - cojson-storage-indexeddb@0.18.14
  - cojson-transport-ws@0.18.14

## 0.18.13

### Patch Changes

- 2ddf4d9: Introducing version control APIs, unstable_branch and unstable_merge

  Flagged as unstable because branch & merge scope & propagation needs to be validated.

- 45981cf: Add co.group schema definer
- Updated dependencies [48837f2]
- Updated dependencies [2ddf4d9]
  - cojson@0.18.13
  - cojson-storage-indexeddb@0.18.13
  - cojson-transport-ws@0.18.13

## 0.18.12

### Patch Changes

- c16ce4b: Fix addMember with account owners, by detecting the accounts from their raw value
- 0b1b050: Export ReactNativeContextManager from react-native-core
  - cojson@0.18.12
  - cojson-storage-indexeddb@0.18.12
  - cojson-transport-ws@0.18.12

## 0.18.11

### Patch Changes

- 06b4617: Update the Svelte InviteListener to listen to hash change events
- 70eb465: Add docs to the worker API and deprecate done in favor of shutdownWorker
- Updated dependencies [a4a9a1e]
  - cojson@0.18.11
  - cojson-storage-indexeddb@0.18.11
  - cojson-transport-ws@0.18.11

## 0.18.10

### Patch Changes

- Updated dependencies [95cc9af]
  - cojson-transport-ws@0.18.10
  - cojson@0.18.10
  - cojson-storage-indexeddb@0.18.10

## 0.18.9

### Patch Changes

- c8167de: fix: improve handling of concurrent authentication attempts in ContextManager
- 910b8d6: Added useAccountWithSelector hook for granular account data selection with custom equality checking
- Updated dependencies [f058875]
  - cojson@0.18.9
  - cojson-storage-indexeddb@0.18.9
  - cojson-transport-ws@0.18.9

## 0.18.8

### Patch Changes

- 700fe46: fix: in 32d1444 was used the wrong Better Auth internal function to delete old verification codes
- aba0d55: Support the selection of a subset of keys to make optional in `co.map().partial()`
- Updated dependencies [9a4caf2]
  - cojson@0.18.8
  - cojson-storage-indexeddb@0.18.8
  - cojson-transport-ws@0.18.8

## 0.18.7

### Patch Changes

- cf26739: Add `useCoStateWithSelector` for granular reactivity
- a3cd9c8: Add lastUpdatedAt & createdAt properties to $jazz in all the coValue types
- ca5cd26: Make CoLists structurally equal to arrays
- 32d1444: fix: ensure better-auth email-otp verification uniqueness
- Updated dependencies [c2d8bf7]
- Updated dependencies [dccb464]
- Updated dependencies [a3cd9c8]
- Updated dependencies [e8e7bf8]
- Updated dependencies [51d3558]
  - cojson@0.18.7
  - cojson-storage-indexeddb@0.18.7
  - cojson-transport-ws@0.18.7

## 0.18.6

### Patch Changes

- 975d1c3: Fixed the startWorker type to return a shallowly-loaded worker account.
- ccbb795: Add skipInboxLoad option to startWorker
- 0dae338: Add concurrency limit on the Inbox subscribe, and simplify the failed messages management
- 934679c: feat: Better Auth EmailOTP plugin is now supported
- 28defd0: Fix peer role to be client when connecting the test accounts to the test sync server
- e0f17ed: Fix the react dependency error when loading the inspector as custom element
- 88ef339: fix: removed unwanted browser dependency in order to make better-auth provider works on react-native
- Updated dependencies [9e792c7]
  - cojson@0.18.6
  - cojson-storage-indexeddb@0.18.6
  - cojson-transport-ws@0.18.6

## 0.18.5

### Patch Changes

- ff35d8c: fix: accountID property presence on typescript for Better Auth user's shape
- f23a7a7: fix: Jazz credentials were not properly retrieved during SSO flows in Better Auth
- f5d8424: Fallback to random session when running Jazz in a browser without navigator.lock support
- 4e976b8: Added the co.input convenience type, to easily extract the create payload type.
  - cojson@0.18.5
  - cojson-storage-indexeddb@0.18.5
  - cojson-transport-ws@0.18.5

## 0.18.4

### Patch Changes

- 84313aa: Add `$jazz.id` to `toJSON` in Account, CoMap, CoFeed & FileStream
- 89aab7b: Deprecate `co.map().catchall`. Use a `co.record` nested inside a `co.map` if you need to store key-value properties.
  - cojson@0.18.4
  - cojson-storage-indexeddb@0.18.4
  - cojson-transport-ws@0.18.4

## 0.18.3

### Patch Changes

- b526ab6: Set 18.x as latest
- d69aa68: Added a server implementation of `createImage()` to create images in server environments using the "sharp" library
  - cojson@0.18.3
  - cojson-storage-indexeddb@0.18.3
  - cojson-transport-ws@0.18.3

## 0.18.2

### Patch Changes

- Updated dependencies [82ba2dd]
- Updated dependencies [01f4889]
  - cojson@0.18.2
  - cojson-storage-indexeddb@0.18.2
  - cojson-transport-ws@0.18.2

## 0.18.1

### Patch Changes

- af5fbe7: New BetterAuth plugins to store Jazz's credentials
- 9837459: Add `CoMap.$jazz.has` and `Account.$jazz.has` method to check for property existance without loading referenced CoValues or checking permissions
  - cojson@0.18.1
  - cojson-storage-indexeddb@0.18.1
  - cojson-transport-ws@0.18.1

## 0.18.0

### Minor Changes

- f263856: Add `$jazz` field to CoValues:
  - This field contains Jazz methods that cluttered CoValues' API, as well as Jazz internal properties. This field is not enumerable, to allow CoValues to behave similarly to JSON objects.
  - Added a `$jazz.set` method to update a CoValue's fields. When updating collaborative fields, you can pass in JSON objects instead of CoValues and Jazz will create
    the CoValues automatically (similarly to CoValue `create` methods).
  - All CoMap methods have been moved into `$jazz`, to allow defining any arbitrary key in the CoMap (except for `$jazz`) without conflicts.
    - For CoMaps created with `co.map`, fields are now `readonly` to prevent setting properties directly. Use the `$jazz.set` method instead.
    - CoMaps created with class schemas don't get type errors on direct property assignments, but they get a runtime errors prompting indicating to use `$jazz.set`.
    - the `delete` operator can no longer be used to delete CoRecord properties. Use `$jazz.delete` instead.
  - CoList's array-mutation methods have been moved into `$jazz`, in order to prevent using methods
    - CoLists are now readonly arrays. Trying to use any mutation method yields a type error.
    - `$jazz.set` can be used in place of direct element assignments.
    - Added two new utility methods: `$jazz.remove` and `$jazz.retain`. They allow editing a CoList in-place with a simpler API than `$jazz.splice`.
    - `sort`, `reverse`, `fill` and `copyWithin` have been deprecated, given that they could behave inconsistently with CoLists. `$jazz` replacements may be introduced
      in future releases.
  - `.$jazz.owner` now always returns a Group (instead of a Group or an Account). We'll be migrating away of having Accounts as CoValue owners in future releases.
  - Removed `castAs`, since it's an inherently unsafe operation that bypassed typechecking and enabled using CoValues in unsupported ways.
  - Removed the `id` and `_type` fields from `toJSON()`'s output in Account, CoMap, CoFeed & FileStream, to make CoValues behave more similarly to JSON objects.
  - Removed the `root` and `profile` fields from Group.

### Patch Changes

- Updated dependencies [b709494]
- Updated dependencies [f263856]
  - cojson@0.18.0
  - cojson-storage-indexeddb@0.18.0
  - cojson-transport-ws@0.18.0

## 0.17.14

### Patch Changes

- cc2f774: Detect incompatible Zod schemas when creating `co.map`s and `co.profile`s
- Updated dependencies [1094b7c]
- Updated dependencies [6378ad5]
  - cojson@0.17.14
  - cojson-storage-indexeddb@0.17.14
  - cojson-transport-ws@0.17.14

## 0.17.13

### Patch Changes

- d208cd1: Add remove action for CoList table in the inspector
- 7821a8b: fix: sign out Jazz account when signing out from Clerk
- Updated dependencies [7dc3160]
- Updated dependencies [474881d]
  - cojson@0.17.13
  - cojson-storage-indexeddb@0.17.13
  - cojson-transport-ws@0.17.13

## 0.17.12

### Patch Changes

- 1ccae1a: RN Expo E2E dependency fixes w catalog
- Updated dependencies [c2daf3e]
- Updated dependencies [72a63bf]
- Updated dependencies [234bf91]
  - cojson@0.17.12
  - cojson-storage-indexeddb@0.17.12
  - cojson-transport-ws@0.17.12

## 0.17.11

### Patch Changes

- 8f3852b: Accept { $onError: null } as resolve query for co.list references
- bb9d837: Explicit loadAs in CoList.upsertUnique to use it without loaded context
- Updated dependencies [68b2f37]
- Updated dependencies [257ded3]
- Updated dependencies [e301ad6]
  - cojson@0.17.11
  - cojson-storage-indexeddb@0.17.11
  - cojson-transport-ws@0.17.11

## 0.17.10

### Patch Changes

- Updated dependencies [c55297c]
  - cojson@0.17.10
  - cojson-storage-indexeddb@0.17.10
  - cojson-transport-ws@0.17.10

## 0.17.9

### Patch Changes

- 52ea0c7: Explicit loadAs in upsertUnique to use it without loaded context
- Updated dependencies [7586c3b]
  - cojson@0.17.9
  - cojson-storage-indexeddb@0.17.9
  - cojson-transport-ws@0.17.9

## 0.17.8

### Patch Changes

- ac3e694: Fixed an issue where CoValue schemas could be incorrectly passed to `co.map` and `co.profile` schema definers.
- 6dbb053: Prosemirror: fix RangeError triggered when creating invalid HTML
- 1a182f0: Add missing BaseProfileShape export
  - cojson@0.17.8
  - cojson-storage-indexeddb@0.17.8
  - cojson-transport-ws@0.17.8

## 0.17.7

### Patch Changes

- cojson@0.17.7
- cojson-storage-indexeddb@0.17.7
- cojson-transport-ws@0.17.7

## 0.17.6

### Patch Changes

- 82de51c: allow creating CoValues from JSON without an active account
- 694b168: get resized image's id without triggering shallow load in `loadImageBySize`
  - cojson@0.17.6
  - cojson-storage-indexeddb@0.17.6
  - cojson-transport-ws@0.17.6

## 0.17.5

### Patch Changes

- 5963658: Implement/expose loadUnique and upsertUnique on co.list and co.record
- Updated dependencies [71c1411]
- Updated dependencies [2d11d44]
  - cojson@0.17.5
  - cojson-storage-indexeddb@0.17.5
  - cojson-transport-ws@0.17.5

## 0.17.4

### Patch Changes

- 7dd3d00: Export `Ref` class from jazz-tools package
  - cojson@0.17.4
  - cojson-storage-indexeddb@0.17.4
  - cojson-transport-ws@0.17.4

## 0.17.3

### Patch Changes

- Updated dependencies [f0c73d9]
  - cojson@0.17.3
  - cojson-storage-indexeddb@0.17.3
  - cojson-transport-ws@0.17.3

## 0.17.2

### Patch Changes

- 794681a: fix unused blob creation on react Image component
- 83fc22f: React Native resizer is now imported dynamically, as it is an optional dependency
- Updated dependencies [5b2b16a]
  - cojson@0.17.2
  - cojson-storage-indexeddb@0.17.2
  - cojson-transport-ws@0.17.2

## 0.17.1

### Patch Changes

- 0bcbf55: Export the HttpRoute type
- d1bdbf5: fix: ensure file downloaded in loadImageBySize
- 4b73834: fix(jazz-tools/svelte): Make Image reactive to imageId change
- Updated dependencies [2fd88b9]
  - cojson@0.17.1
  - cojson-storage-indexeddb@0.17.1
  - cojson-transport-ws@0.17.1

## 0.17.0

### Minor Changes

- fcaf4b9: New image management APIs, refactoring imperative functions for creation and consumption, React and ReactNative components, and new Svelte componente

### Patch Changes

- cojson@0.17.0
- cojson-storage-indexeddb@0.17.0
- cojson-transport-ws@0.17.0

## 0.16.6

### Patch Changes

- 67e0968: Fix content streaming chunking, now chunks should be splitted always respecting the MAX_RECOMMENDED_TX_SIZE
- 2c8120d: co.record partial deep loading now resolve correct type
- Updated dependencies [103d1b4]
- Updated dependencies [67e0968]
- Updated dependencies [ce9ca54]
- Updated dependencies [4b99ff1]
- Updated dependencies [ac5d20d]
- Updated dependencies [9bf7946]
  - cojson-storage-indexeddb@0.16.6
  - cojson@0.16.6
  - cojson-transport-ws@0.16.6

## 0.16.5

### Patch Changes

- 3cd1586: Makes the key rotation not fail when child groups are unavailable or their readkey is not accessible.

  Also changes the Group.removeMember method to not return a Promise, because:

  - All the locally available child groups are rotated immediately
  - All the remote child groups are rotated in background, but since they are not locally available the user won't need the new key immediately

- 33ebbf0: Fix error when using nested discriminatedUnion
- Updated dependencies [3cd1586]
- Updated dependencies [267f689]
  - cojson@0.16.5
  - cojson-storage-indexeddb@0.16.5
  - cojson-transport-ws@0.16.5

## 0.16.4

### Patch Changes

- 16764f6: Added `pick()` and `partial()` methods to CoMapSchema
- Updated dependencies [f9d538f]
- Updated dependencies [802b5a3]
  - cojson@0.16.4
  - cojson-storage-indexeddb@0.16.4
  - cojson-transport-ws@0.16.4

## 0.16.3

### Patch Changes

- 43d3511: Streamlined CoValue creation:
  - CoValues can be created with plain JSON objects. Nested CoValues will be automatically created when necessary.
  - Optional fields can be ommited (i.e. it's no longer necessary to provide an explicit `undefined` value).
  - cojson@0.16.3
  - cojson-storage-indexeddb@0.16.3
  - cojson-transport-ws@0.16.3

## 0.16.2

### Patch Changes

- cojson@0.16.2
- cojson-storage-indexeddb@0.16.2
- cojson-transport-ws@0.16.2

## 0.16.1

### Patch Changes

- c62abef: Add support for nullable non-collaborative fields
  - cojson@0.16.1
  - cojson-storage-indexeddb@0.16.1
  - cojson-transport-ws@0.16.1

## 0.16.0

### Minor Changes

- c09dcdf: Change the root attribute to be public on Account. The root content will still follow the visiblity rules specified in their group.

  Existing accounts will be gradually migrated as they are loaded.

- 2bbb07b: Introduce a cleaner separation between Zod and CoValue schemas:
  - Zod schemas and CoValue schemas are fully separated. Zod schemas can only be composed with other Zod schemas. CoValue schemas can be composed with either Zod or other CoValue schemas.
  - `z.optional()` and `z.discriminatedUnion()` no longer work with CoValue schemas. Use `co.optional()` and `co.discriminatedUnion()` instead.
  - Internal schema access is now simpler. You no longer need to use Zod’s `.def` to access internals. Use properties like `CoMapSchema.shape`, `CoListSchema.element`, and `CoOptionalSchema.innerType` directly.
  - CoValue schema types are now namespaced under `co.`. Non-namespaced exports have been removed
  - CoMap schemas no longer incorrectly inherit from Zod. Previously, methods like `.extend()` and `.partial()` appeared available but could cause unexpected behavior. These methods are now disabled. In their place, `.optional()` has been added, and more Zod-like methods will be introduced in future releases.
  - Upgraded Zod from `3.25.28` to `3.25.76`.
  - Removed deprecated `withHelpers` method from CoValue schemas
  - Removed deprecated `createCoValueObservable` function

### Patch Changes

- Updated dependencies [c09dcdf]
  - cojson@0.16.0
  - cojson-storage-indexeddb@0.16.0
  - cojson-transport-ws@0.16.0

## 0.15.16

### Patch Changes

- 9633d01: Introduced a new HTTP based API to talk with Server Workers
- 4beafb7: Fix property update when assigning an optional reference on CoMap
  - cojson@0.15.16
  - cojson-storage-indexeddb@0.15.16
  - cojson-transport-ws@0.15.16

## 0.15.15

### Patch Changes

- 3fe53a3: Fix property update when assigning an optional reference on CoMap
  - cojson@0.15.15
  - cojson-storage-indexeddb@0.15.15
  - cojson-transport-ws@0.15.15

## 0.15.14

### Patch Changes

- a584590: Prevent resolving discriminated union fields
- 9acccb5: Export `WithHelpers` type used in CoValue schemas
- Updated dependencies [70ce7c5]
  - cojson-transport-ws@0.15.14
  - cojson@0.15.14
  - cojson-storage-indexeddb@0.15.14

## 0.15.13

### Patch Changes

- 6c76ff8: Fix load failures when loading a missing ref declared with z.optional and Schema.optional
  - cojson@0.15.13
  - cojson-storage-indexeddb@0.15.13
  - cojson-transport-ws@0.15.13

## 0.15.12

### Patch Changes

- d1c1b0c: Fix stuck authentication when using onAnonymousAccountDiscarded with a storage
- cf4ad72: fix unhandled rejection on CoValue.load
  - cojson@0.15.12
  - cojson-storage-indexeddb@0.15.12
  - cojson-transport-ws@0.15.12

## 0.15.11

### Patch Changes

- bdc9aee: - Add `co.optional` and `co.discriminatedUnion`. You can now `load` and `subcribe` to schemas created with `co.discriminatedUnion`.
  - Improved type-checking around `z.` schemas to prevent invalid combinations with `co.` schemas.
  - cojson@0.15.11
  - cojson-storage-indexeddb@0.15.11
  - cojson-transport-ws@0.15.11

## 0.15.10

### Patch Changes

- 9815ec6: Export the z.ZodDiscriminatedUnion type
- b4fdab4: Exposed the current Account's ID in unauthorized error message
  - cojson@0.15.10
  - cojson-storage-indexeddb@0.15.10
  - cojson-transport-ws@0.15.10

## 0.15.9

### Patch Changes

- 27b4837: Wait for the full streaming before return values in load and subscribe
- Updated dependencies [27b4837]
- Updated dependencies [2776263]
  - cojson@0.15.9
  - cojson-storage-indexeddb@0.15.9
  - cojson-transport-ws@0.15.9

## 0.15.8

### Patch Changes

- 3844666: Refactor AccountSchema types to solve "This is likely not portable. A type annotation is necessary" issue when using co.account()
  - cojson@0.15.8
  - cojson-storage@0.15.8
  - cojson-storage-indexeddb@0.15.8
  - cojson-transport-ws@0.15.8

## 0.15.7

### Patch Changes

- c09b636: Fix react bundling in jazz-tools/inspector/register-custom-element
  - cojson@0.15.7
  - cojson-storage@0.15.7
  - cojson-storage-indexeddb@0.15.7
  - cojson-transport-ws@0.15.7

## 0.15.6

### Patch Changes

- a5ceaff: add Group.getDirectMembers to get only direct members of a group
  - cojson@0.15.6
  - cojson-storage@0.15.6
  - cojson-storage-indexeddb@0.15.6
  - cojson-transport-ws@0.15.6

## 0.15.5

### Patch Changes

- 23bfea5: Make all React Native dependencies in `jazz-tools` optional peer dependencies
- e4ba23c: Fix type error with `RNQuickCrypto` that prevented using it as a `CryptoProvider`
- 4b89838: Changes that verify the BetterAuth package for React also works with React Native and Expo apps
  - cojson@0.15.5
  - cojson-storage@0.15.5
  - cojson-storage-indexeddb@0.15.5
  - cojson-transport-ws@0.15.5

## 0.15.4

### Patch Changes

- Updated dependencies [277e4d4]
  - cojson@0.15.4
  - cojson-storage@0.15.4
  - cojson-storage-indexeddb@0.15.4
  - cojson-transport-ws@0.15.4

## 0.15.3

### Patch Changes

- 45f73a7: fix image `originalSize` to be coherent with the highest resolution
- Updated dependencies [535c460]
  - cojson-storage-indexeddb@0.15.3
  - cojson@0.15.3
  - cojson-storage@0.15.3
  - cojson-transport-ws@0.15.3

## 0.15.2

### Patch Changes

- 0e7e532: inspector: improve CoPlainText view
- Updated dependencies [4b964ed]
  - cojson@0.15.2
  - cojson-storage@0.15.2
  - cojson-storage-indexeddb@0.15.2
  - cojson-transport-ws@0.15.2

## 0.15.1

### Patch Changes

- 0e3a4d2: Add FileStream.loadAsBase64 API
- b110f00: Added `CoMap.upsertUnique` & `CoMap.loadUnique` methods (deprecating `CoMap.findUnique`) and added `skipRetry` option to `CoMap.load`
- Updated dependencies [b110f00]
  - cojson@0.15.1
  - cojson-storage@0.15.1
  - cojson-storage-indexeddb@0.15.1
  - cojson-transport-ws@0.15.1

## 0.15.0

### Minor Changes

- 1378a1f: Moved all the framework adapters in jazz-tools to simplify dependency management
- 0fa051a: Remove the experimental prefix from enableSSR, change the useAccount type to make me always nullable and remove useAccountOrGuest

### Patch Changes

- cojson@0.15.0
- cojson-storage@0.15.0
- cojson-storage-indexeddb@0.15.0
- cojson-transport-ws@0.15.0

## 0.14.28

### Patch Changes

- 06c5a1c: Resolve FileStream.load() only when the stream is fully downloaded
  - cojson@0.14.28

## 0.14.27

### Patch Changes

- a026073: Export CoRecordSchema & CoProfileSchema types
  - cojson@0.14.27

## 0.14.26

### Patch Changes

- Updated dependencies [e74a077]
  - cojson@0.14.26

## 0.14.25

### Patch Changes

- 99a2d9b: Deprecated `Group.extend` and `Group.revokeExtend` (use `Group.addMember` and `Group.removeMember` respectively)
  - cojson@0.14.25

## 0.14.24

### Patch Changes

- cojson@0.14.24

## 0.14.23

### Patch Changes

- 9177579: Fixs coText applyDiff out of bounds insertion with emoji
- Updated dependencies [1ca9299]
  - cojson@0.14.23

## 0.14.22

### Patch Changes

- 048ac1d: Fix: Ensure the types on withMigration expect a shallowly loaded Account
- Updated dependencies [57fb69f]
  - cojson@0.14.22

## 0.14.21

### Patch Changes

- e7e505e: Adds `makePublic(role)` alias for `group.addMember("everyone", role)`
- 13b57aa: Fix creation of z.discriminatedUnions of CoValue schemas in Inbox and other places
- 5662faa: Add `_createdAt` and `_lastUpdatedAt` getters for CoMaps
- 2116a59: Improve SubscriptionScope.getCurrentValue to be the basis of the new React integration
- Updated dependencies [c3d8779]
  - cojson@0.14.21

## 0.14.20

### Patch Changes

- 6f72419: Add support for per-CoMap migrations
- 04b20c2: Make Zod schemas compatible with castAs
  - cojson@0.14.20

## 0.14.19

### Patch Changes

- cojson@0.14.19

## 0.14.18

### Patch Changes

- 4b950bc: Fixes support for recursive props on co.profile and for co.image inside z.discriminatedUnion
- d6d9c0a: Make checks on the discriminator field on z.discriminatedUnion more specific and less strict
- c559054: Add support for optional dates
- Updated dependencies [0d5ee3e]
  - cojson@0.14.18

## 0.14.17

### Patch Changes

- e512df4: Move to latest stable version of Zod

## 0.14.16

### Patch Changes

- Updated dependencies [5e253cc]
  - cojson@0.14.16

## 0.14.15

### Patch Changes

- Updated dependencies [23daa7c]
  - cojson@0.14.15

## 0.14.14

### Patch Changes

- e32a1f7: Add useAnonymousFallback option in JazzContextManager

## 0.14.10

### Patch Changes

- dc746a2: Make the react peerDependency definition more relaxed
- f869d9a: Deprecated the withHelpers method in favor of standalone functions
- 3fe6832: Add support for z.catch/default. We ignore them for the moment and flag a warning.

## 0.14.9

### Patch Changes

- 22c2600: Move back to zod as dependency and clean up zod re-export

## 0.14.8

### Patch Changes

- 637ae13: Use our Zod v4 fork with the React Native fixes

## 0.14.7

### Patch Changes

- 365b0ea: reduce the z exported APIs to the ones we support and fix compatible types

## 0.14.6

### Patch Changes

- 9d6d9fe: Fixes co.fileStream create and createFromBlob types
- 9d6d9fe: Fixes init type for CoList, CoFeed and CoRecord to accept optional partially loaded values

## 0.14.5

### Patch Changes

- 91cbb2f: Fix CoMap.create with optional types
- 20b3d88: Add co.loaded utility

## 0.14.4

### Patch Changes

- 011af55: Support z.enum in the schema definitions

## 0.14.2

### Patch Changes

- 3d1027f: Make possible to extend a group without having access to it
- c240eed: Fix custom AccountSchema support in testing utils

## 0.14.1

### Patch Changes

- cdfc105: Make the profile access on Group members trigger updates correctly
- Updated dependencies [c8b33ad]
  - cojson@0.14.1

## 0.14.0

### Minor Changes

- 5835ed1: Switch to using Zod to define CoValue schemas

### Patch Changes

- Updated dependencies [5835ed1]
  - cojson@0.14.0

## 0.13.31

### Patch Changes

- e5b170f: Add $onError option to resolve, to be able to catch errors inside of the deep loading
- Updated dependencies [d63716a]
- Updated dependencies [d5edad7]
  - cojson@0.13.31

## 0.13.30

### Patch Changes

- Updated dependencies [07dd2c5]
  - cojson@0.13.30

## 0.13.29

### Patch Changes

- Updated dependencies [eef1a5d]
- Updated dependencies [191ae38]
- Updated dependencies [daee7b9]
  - cojson@0.13.29

## 0.13.28

### Patch Changes

- Updated dependencies [e7ccb2c]
  - cojson@0.13.28

## 0.13.27

### Patch Changes

- Updated dependencies [6357052]
  - cojson@0.13.27

## 0.13.26

### Patch Changes

- ff846d9: Fix loading accounts with the new subscription engine

## 0.13.25

### Patch Changes

- Updated dependencies [a846e07]
  - cojson@0.13.25

## 0.13.23

### Patch Changes

- 02a240c: Add getMetadata to fileStream to easily get file metadata
- Updated dependencies [6b781cf]
  - cojson@0.13.23

## 0.13.21

### Patch Changes

- Updated dependencies [e14e61f]
  - cojson@0.13.21

## 0.13.20

### Patch Changes

- 439f0fe: Adds creation owner and consume-as-string shorthands to `CoPlainText`
- Updated dependencies [adfc9a6]
- Updated dependencies [1389207]
- Updated dependencies [d6e143e]
- Updated dependencies [3e6229d]
  - cojson@0.13.20

## 0.13.19

### Patch Changes

- 80530a4: Improve error management for autoloaded values and fix autoloading on $each resolve

## 0.13.18

### Patch Changes

- 761759c: Full rewrite of the subscription engine, bringing more stability and better performance.
- Updated dependencies [9089252]
- Updated dependencies [b470f63]
- Updated dependencies [66373ba]
- Updated dependencies [f24cad1]
  - cojson@0.13.18

## 0.13.17

### Patch Changes

- Updated dependencies [9fb98e2]
- Updated dependencies [0b89fad]
  - cojson@0.13.17

## 0.13.16

### Patch Changes

- Updated dependencies [c6fb8dc]
  - cojson@0.13.16

## 0.13.15

### Patch Changes

- Updated dependencies [c712ef2]
  - cojson@0.13.15

## 0.13.14

### Patch Changes

- Updated dependencies [5c2c7d4]
  - cojson@0.13.14

## 0.13.13

### Patch Changes

- Updated dependencies [ec9cb40]
  - cojson@0.13.13

## 0.13.12

### Patch Changes

- 4547525: Skip non-schema related keys when calling CoMap.toJSON
- Updated dependencies [65719f2]
  - cojson@0.13.12

## 0.13.11

### Patch Changes

- 17273a6: CoRichText released
- Updated dependencies [17273a6]
- Updated dependencies [3396ed4]
- Updated dependencies [267ea4c]
  - cojson@0.13.11

## 0.13.10

### Patch Changes

- Updated dependencies [f837cfe]
  - cojson@0.13.10

## 0.13.9

### Patch Changes

- a6cf01f: Handle null values on CoList when using $each: true

## 0.13.7

### Patch Changes

- bc3d7bb: Allow to assign the writeOnly role to everyone
- Updated dependencies [bc3d7bb]
- Updated dependencies [4e9aae1]
- Updated dependencies [21c935c]
- Updated dependencies [aa1c80e]
- Updated dependencies [13074be]
  - cojson@0.13.7

## 0.13.5

### Patch Changes

- fe6f561: Gracefully handle unavailable messages error in the Inbox
- Updated dependencies [e090b39]
  - cojson@0.13.5

## 0.13.4

### Patch Changes

- 3129982: Add logOutReplacement hook to replace the Jazz logout function with a custom one

## 0.13.3

### Patch Changes

- 12f8bfa: Log permission errors when loading or subscribing to values
- bd57177: Handle null properties in the CoMap deep loading

## 0.13.2

### Patch Changes

- Updated dependencies [c551839]
  - cojson@0.13.2

## 0.13.0

### Patch Changes

- afd1374: Accept null as initial value for createCoValueObservable
- Updated dependencies [a013538]
- Updated dependencies [bce3bcc]
  - cojson@0.13.0

## 0.12.2

### Patch Changes

- Updated dependencies [c2f4827]
  - cojson@0.12.2

## 0.12.1

### Patch Changes

- Updated dependencies [5a00fe0]
  - cojson@0.12.1

## 0.12.0

### Minor Changes

- 01523dc: Check CoValue access permissions when loading
- 4ea87dc: Implement new API for deep loading
- 1e6da19: The .load function now returns `null` on error

### Patch Changes

- b6c6a0a: Make the linkAccounts test utility wait for the accounts coValues to be synced
- Updated dependencies [01523dc]
- Updated dependencies [01523dc]
  - cojson@0.12.0

## 0.11.8

### Patch Changes

- Updated dependencies [6c86c4f]
- Updated dependencies [9d0c9dc]
  - cojson@0.11.8

## 0.11.7

### Patch Changes

- a140f55: Bugfix: Trigger a single update when loading a locally available list of items
- 2b0d1b0: Export CoFeedEntry type
- Updated dependencies [2b94bc8]
- Updated dependencies [2957362]
  - cojson@0.11.7

## 0.11.6

### Patch Changes

- e7c85b7: Add targetWidth to highestResAvailable to add a way to fetch the next size up
- Updated dependencies [8ed144e]
  - cojson@0.11.6

## 0.11.5

### Patch Changes

- Updated dependencies [60f5b3f]
  - cojson@0.11.5

## 0.11.4

### Patch Changes

- 57a3dbe: Throw when assigning invalid values to ref fields
- a717754: Use RegisteredAccount types for `by` props
- a91f343: Fixes coList.splice to handle insertions at start of list
- Updated dependencies [7f036c1]
  - cojson@0.11.4

## 0.11.3

### Patch Changes

- Updated dependencies [68b0242]
  - cojson@0.11.3

## 0.11.2

### Patch Changes

- 6892dc6: Adds `applyDiff` to `CoList`

## 0.11.0

### Minor Changes

- b9d194a: Make members return inherited members
  Added getRoleOf method to Account and Group
  Added canRead, canWrite, canAdmin methods to Account so simplify permissions checks
- 34cbdc3: Added revokeExtend method to Group
- f039e8f: Remove co.members and use RegisteredAccount and the configured AccountSchema to setup the members Account class. Remove everyone from Group.members results
- e22de9f: Fix profile migrations

### Patch Changes

- 6a96d8b: Add getParentGroups API to Group
- a35249a: Fix CoMap.toJSON() with encoded fields
- a4713df: Moving to the d.ts files for the exported type definitions
- Updated dependencies [b9d194a]
- Updated dependencies [a4713df]
- Updated dependencies [e22de9f]
- Updated dependencies [34cbdc3]
- Updated dependencies [0f67e0a]
  - cojson@0.11.0

## 0.10.15

### Patch Changes

- 2f99de0: Avoid race conditions on context creation and run the anonymous migration only when the hook is provided
- Updated dependencies [f86e278]
  - cojson@0.10.15

## 0.10.14

### Patch Changes

- 75211e3: Fixes invalid authentication state when logging out after signUp

## 0.10.13

### Patch Changes

- 07feedd: Add registerNewUser and generateRandomPassphrase methods to PasskeyAuth and accept the username param on the signUp function

## 0.10.12

### Patch Changes

- 4612e05: Fix type inference on `useCoState`

## 0.10.8

### Patch Changes

- 2fb6428: Allow explicit keys when loading values from a CoMap.Record and throw when a required ref is undefined
- Updated dependencies [153dc99]
  - cojson@0.10.8

## 0.10.7

### Patch Changes

- 1136d9b: Fixed isAuthenticated out-of-sync with the account state during the logOut and authenticate flows
- 0eed228: Fixes clerk auth flow
- Updated dependencies [0f83320]
- Updated dependencies [012022d]
  - cojson@0.10.7

## 0.10.6

### Patch Changes

- ada802b: Fix Clerk credentials migration
- Updated dependencies [5c76e37]
  - cojson@0.10.6

## 0.10.5

### Patch Changes

- 59ff77e: Critical fix: move the Account migration code execution in the right place to ensure that the changes applied to the right Jazz node.

## 0.10.4

### Patch Changes

- Updated dependencies [1af6072]
  - cojson@0.10.4

## 0.10.3

### Patch Changes

- d8582fc: Fixes coField.optional.Date throwing when assigned undefined

## 0.10.2

### Patch Changes

- Updated dependencies [cae3a9e]
  - cojson@0.10.2

## 0.10.1

### Patch Changes

- 5a63cba: Not re-export Crypto providers from cojson. Removed the separated bundle for React Native.
- Updated dependencies [5a63cba]
  - cojson@0.10.1

## 0.10.0

### Minor Changes

- 498954f: Introducing the new auth system!
- dd03464: Group.addMember and Group.removeMember are not chainable anymore.
  Group.removeMember now returns the internal promise.
- b426342: Return null when a coValue is not found

### Patch Changes

- d42c2aa: Make ensureLoaded throw when the resolved value is undefined
- Updated dependencies [b426342]
- Updated dependencies [498954f]
- Updated dependencies [8217981]
- Updated dependencies [ac3d9fa]
- Updated dependencies [610543c]
  - cojson@0.10.0

## 0.9.23

### Patch Changes

- Updated dependencies [70c9a5d]
  - cojson@0.9.23

## 0.9.21

### Patch Changes

- 1be017d: Account.isMe now indicates whether an account is the currently active account. To check if an account is the owner of the local node use isLocalNodeOwner instead.

## 0.9.20

### Patch Changes

- b01cc1f: Switches from symbols to prefixes strings for private properties

## 0.9.19

### Patch Changes

- Updated dependencies [6ad0a9f]
  - cojson@0.9.19

## 0.9.18

### Patch Changes

- Updated dependencies [8898b10]
  - cojson@0.9.18

## 0.9.17

### Patch Changes

- c2ca1fe: Add cross-platform invite API
- 1227047: Improve typescript types for group.addMember

## 0.9.16

### Patch Changes

- 24b3b6a: Extract friendly user name for profile creation when authenticating using Clerk with a regular email address.
  Email passed to creationProps when using Clerk auth
  Clear stored Clerk credentials on logout

## 0.9.15

### Patch Changes

- 7491711: Testing: correctly set the globalMe before the migration when calling createJazzTestAccount

## 0.9.14

### Patch Changes

- 3df93cc: Add API to setup a test sync in the test environment

## 0.9.13

### Patch Changes

- Updated dependencies [8d29e50]
  - cojson@0.9.13

## 0.9.12

### Patch Changes

- Updated dependencies [15d4b2a]
  - cojson@0.9.12

## 0.9.11

### Patch Changes

- Updated dependencies [efbf3d8]
- Updated dependencies [5863bad]
  - cojson@0.9.11

## 0.9.10

### Patch Changes

- 5e83864: Improve error management on initial auth, fixed an infinite loop when migration fails
- Updated dependencies [4aa377d]
  - cojson@0.9.10

## 0.9.9

### Patch Changes

- 8eb9247: Add CoRichText support
- Updated dependencies [8eb9247]
  - cojson@0.9.9

## 0.9.8

### Patch Changes

- d1d773b: Make possible to call the load/subscribe/create API without passing me

## 0.9.1

### Patch Changes

- 1b71969: Add Onboarding auth to handle users onboarding without an auth screen

## 0.9.0

### Patch Changes

- 8eda792: Optimize the subscribe to resolve the CoValues stored in memory synchronously
- Updated dependencies [8eda792]
- Updated dependencies [1ef3226]
  - cojson@0.9.0

## 0.8.51

### Patch Changes

- dc62b95: Return field name on \_edits
- 1de26f8: Simplify the .create calls by accepting directly "Account | Group" as second param

## 0.8.50

### Patch Changes

- Updated dependencies [43378ef]
  - cojson@0.8.50

## 0.8.49

### Patch Changes

- Updated dependencies [25dfd90]
  - cojson@0.8.49

## 0.8.48

### Patch Changes

- 635e824: fix loading of CoMaps with an empty schema
- 0a85982: Remove the requirement of calling super.migrate when defining the account migration
- Updated dependencies [10ea733]
  - cojson@0.8.48

## 0.8.45

### Patch Changes

- fa41f8e: Add a bundle step to not expose the circular deps to the lib consumers
- 88d7d9a: Add Inbox a new experimental API to simplfy the initial handshake between accounts
- 60e35ea: Reduce the amount of circular deps
- Updated dependencies [6f0bd7f]
- Updated dependencies [fca6a0b]
- Updated dependencies [88d7d9a]
  - cojson@0.8.45

## 0.8.44

### Patch Changes

- Updated dependencies [5d20c81]
  - cojson@0.8.44

## 0.8.41

### Patch Changes

- Updated dependencies [3252502]
- Updated dependencies [6370348]
- Updated dependencies [ac216b9]
  - cojson@0.8.41

## 0.8.39

### Patch Changes

- 249eecb: Added new APIs to wait for CoValue sync
- Updated dependencies [249eecb]
- Updated dependencies [3121551]
  - cojson@0.8.39

## 0.8.38

### Patch Changes

- Updated dependencies [b00ee91]
- Updated dependencies [f488c09]
  - cojson@0.8.38

## 0.8.37

### Patch Changes

- Updated dependencies [3d9f12e]
  - cojson@0.8.37

## 0.8.36

### Patch Changes

- 441fe27: Optimise large record-like CoMaps for access of latest value
- Updated dependencies [441fe27]
  - cojson@0.8.36

## 0.8.35

### Patch Changes

- 8b87117: Implement Group Inheritance
- Updated dependencies [3f15a23]
- Updated dependencies [46f2ab8]
- Updated dependencies [8b87117]
- Updated dependencies [a6b6ccf]
  - cojson@0.8.35

## 0.8.34

### Patch Changes

- Updated dependencies [e4f110f]
  - cojson@0.8.34

## 0.8.32

### Patch Changes

- df42b2b: Allow getting all edits for a specific key in a CoMap
- Updated dependencies [df42b2b]
  - cojson@0.8.32

## 0.8.31

### Patch Changes

- Updated dependencies [e511d6d]
  - cojson@0.8.31

## 0.8.30

### Patch Changes

- Updated dependencies [0a2fae3]
- Updated dependencies [99cda2f]
  - cojson@0.8.30

## 0.8.29

### Patch Changes

- Updated dependencies [dcc9c2e]
- Updated dependencies [699553f]
  - cojson@0.8.29

## 0.8.28

### Patch Changes

- Updated dependencies [605734c]
  - cojson@0.8.28

## 0.8.27

### Patch Changes

- Updated dependencies [75fdff4]
  - cojson@0.8.27

## 0.8.23

### Patch Changes

- d348c2d: Rename BinaryCoStream to FileStream
- 6902b5b: Rename CoStream to CoFeed
- 1a0cd3d: Added SchemaUnion.Of(), a new API that lets you express unions of other Schema definitions (often different subclasses of a parent Schema class) that are correctly narrowed in TypeScript and correctly instantiated at runtime based on a discriminating field in the raw loaded CoValue.
- Updated dependencies [6f745be]
- Updated dependencies [124bf67]
  - cojson@0.8.23

## 0.8.21

### Patch Changes

- 149ca97: changed jazz-tools TS target to ES2021
- Updated dependencies [0f30eea]
  - cojson@0.8.21

## 0.8.19

### Patch Changes

- Updated dependencies [9c2aadb]
  - cojson@0.8.19

## 0.8.18

### Patch Changes

- Updated dependencies [d4319d8]
  - cojson@0.8.18

## 0.8.17

### Patch Changes

- Updated dependencies [d433cf4]
  - cojson@0.8.17

## 0.8.16

### Patch Changes

- Updated dependencies [b934fab]
  - cojson@0.8.16

## 0.8.15

### Patch Changes

- cce679b: Export `type Credentials` and mark `AuthResult.saveCredentials` as optional and run if available

## 0.8.14

### Patch Changes

- 36273b3: Cache other usages of Account.fromRaw

## 0.8.13

### Patch Changes

- fd011d7: Add a cache layer on the loadedAs account reads

## 0.8.12

### Patch Changes

- Updated dependencies [6ed75eb]
  - cojson@0.8.12

## 0.8.11

### Patch Changes

- Updated dependencies [1ed4ab5]
  - cojson@0.8.11

## 0.8.5

### Patch Changes

- c3f4e6b: Fix order of exports fields in package.json
- d9152ed: Allow interface types as generic argument in coField.json
- Updated dependencies [c3f4e6b]
- Updated dependencies [d9152ed]
  - cojson@0.8.5

## 0.8.3

### Patch Changes

- Updated dependencies
  - cojson@0.8.3

## 0.8.2

### Patch Changes

- a075f90: Fixed cursor reset when interacting with text inputs

## 0.8.1

### Patch Changes

- Expose randomSessionProvider and fix jazz-run

## 0.8.0

### Minor Changes

- bcec3be: Implement new top-level context creation and auth method API

### Patch Changes

- ad40b88: First sketch of API for creating and finding unique CoValues
- 23369dc: Re-add logout functionality to AuthMethods
- c2b62a0: Make anonymous auth work better
- 1a979b6: Implement guest auth without account
- Updated dependencies [6a147c2]
- Updated dependencies [ad40b88]
  - cojson@0.8.0

## 0.7.35-guest-auth.6

### Patch Changes

- Re-add logout functionality to AuthMethods

## 0.7.35

### Patch Changes

- 49a8b54: Fix on CoMapInit to not allow null values on required refs
- 6f80282: fix: handle null values for coField.refs
- 35bbcd9: Fix loadAsBlob resolving too early
- f350e90: Added a priority system for the sync messages
- Updated dependencies [35bbcd9]
- Updated dependencies [f350e90]
  - cojson@0.7.35

## 0.7.34

### Patch Changes

- Updated dependencies [5d91f9f]
- Updated dependencies [5094e6d]
- Updated dependencies [b09589b]
- Updated dependencies [2c3a40c]
- Updated dependencies [4e16575]
- Updated dependencies [ea882ab]
  - cojson@0.7.34

## 0.7.34-neverthrow.8

### Patch Changes

- Updated dependencies
  - cojson@0.7.34-neverthrow.8

## 0.7.34-neverthrow.7

### Patch Changes

- Updated dependencies
  - cojson@0.7.34-neverthrow.7

## 0.7.34-neverthrow.4

### Patch Changes

- Updated dependencies
  - cojson@0.7.34-neverthrow.4

## 0.7.34-neverthrow.3

### Patch Changes

- Updated dependencies
  - cojson@0.7.34-neverthrow.3

## 0.7.34-neverthrow.1

### Patch Changes

- Updated dependencies
  - cojson@0.7.34-neverthrow.1

## 0.7.34-neverthrow.0

### Patch Changes

- Updated dependencies
  - cojson@0.7.34-neverthrow.0

## 0.7.33

### Patch Changes

- Updated dependencies [b297c93]
- Updated dependencies [3bf5127]
- Updated dependencies [a8b74ff]
- Updated dependencies [db53161]
  - cojson@0.7.33

## 0.7.33-hotfixes.5

### Patch Changes

- Updated dependencies
  - cojson@0.7.33-hotfixes.5

## 0.7.33-hotfixes.4

### Patch Changes

- Updated dependencies
  - cojson@0.7.33-hotfixes.4

## 0.7.33-hotfixes.3

### Patch Changes

- Updated dependencies
  - cojson@0.7.33-hotfixes.3

## 0.7.33-hotfixes.0

### Patch Changes

- Updated dependencies
  - cojson@0.7.33-hotfixes.0

## 0.7.32

### Patch Changes

- Adapt type of applyDiff to make CoMaps fully subclassable again

## 0.7.31

### Patch Changes

- Updated dependencies
  - cojson@0.7.31

## 0.7.29

### Patch Changes

- Updated dependencies
  - cojson@0.7.29

## 0.7.28

### Patch Changes

- Updated dependencies
  - cojson@0.7.28

## 0.7.26

### Patch Changes

- Remove Effect from jazz/cojson internals
- Updated dependencies
  - cojson@0.7.26

## 0.7.25

### Patch Changes

- Implement applyDiff on CoMap to only update changed fields

## 0.7.24

### Patch Changes

- Remove effectful API for loading/subscribing

## 0.7.23

### Patch Changes

- Mostly complete OPFS implementation (single-tab only)
- Updated dependencies
  - cojson@0.7.23

## 0.7.21

### Patch Changes

- Fix another bug in CoMap 'has' proxy trap

## 0.7.20

### Patch Changes

- Fix bug in CoMap 'has' trap

## 0.7.19

### Patch Changes

- Add support for "in" operator in CoMaps

## 0.7.18

### Patch Changes

- Updated dependencies
  - cojson@0.7.18

## 0.7.17

### Patch Changes

- Updated dependencies
  - cojson@0.7.17

## 0.7.16

### Patch Changes

- Fix: allow null in encoded fields

## 0.7.14

### Patch Changes

- Use Effect Queues and Streams instead of custom queue implementation
- Updated dependencies
  - cojson@0.7.14

## 0.7.13

### Patch Changes

- Fix CoList.toJSON()

## 0.7.12

### Patch Changes

- Fix: toJSON infinitely recurses on circular CoValue structures

## 0.7.11

### Patch Changes

- Updated dependencies
  - cojson@0.7.11
  - cojson-transport-nodejs-ws@0.7.11

## 0.7.10

### Patch Changes

- Updated dependencies
  - cojson@0.7.10
  - cojson-transport-nodejs-ws@0.7.10

## 0.7.9

### Patch Changes

- Updated dependencies
  - cojson@0.7.9
  - cojson-transport-nodejs-ws@0.7.9

## 0.7.8

### Patch Changes

- Fix CoMaps not initialising properly when passing too many init options

## 0.7.6

### Patch Changes

- Provide way to create accounts as another account

## 0.7.3

### Patch Changes

- Clean up loading & subscription API

## 0.7.1

### Patch Changes

- Add runtime option for optional refs

## 0.7.0

### Minor Changes

- e299c3e: New simplified API

### Patch Changes

- 8636319: Fix infinite recursion in subscriptionScope
- 8636319: Fix type of init param for CoMap.create
- 1a35307: Implement first devtools formatters
- 96c494f: Implement profile visibility based on groups & new migration signature
- 59c18c3: CoMap fix
- 19f52b7: Fixed bug with newRandomSessionID being called before crypto was ready
- 8636319: Implement deep loading, simplify API
- 19004b4: Add .all to CoStreamEntry
- a78f168: Make Account -> Profile a lazy ref schema
- 52675c9: Fix CoList.splice / RawCoList.append
- 129e2c1: More precise imports from @effect/schema
- 1cfa279: More superclass-compatible CoMaps
- 704af7d: Add maxWidth option for loading images
- 460478f: Use effect 3.0
- 6b0418f: Fix image resolution loading
- ed5643a: Fix CoMap \_refs for co.items
- bde684f: CoValue casting & auto-subbing \_owner
- c4151fc: Support stricter TS lint rules
- 63374cc: Relax types of CoMap.\_schema
- 01ac646: Make CoMaps even more subclassable
- a5e68a4: Make refs type more precise
- 952982e: Consistent proxy based API
- 1a35307: Add ability to declare minimum required data in subscribe & Improve property access tracing
- 5fa277c: Fix CoMap.Record.toJSON()
- 60d5ca2: Introduce jazz-tools CLI
- 21771c4: Reintroduce changes from main
- 77c2b56: Get rid of self generics, new create syntax
- 63374cc: Fix schema of Account & Group
- d2e03ff: Fix variance of ID.\_\_type
- 354bdcd: Even friendlier for subclassing CoMap
- 60d5ca2: Clean up exports
- 69ac514: Use effect schema much less
- f8a5c46: Fix CoStream types
- f0f6f1b: Clean up API more & re-add jazz-nodejs
- e5eed5b: Make refs on list more precise
- 1a44f87: Refactoring
- 627d895: Get rid of Co namespace
- 1200aae: Cache CoValue proxies
- 63374cc: Make sure delete on CoMaps deletes keys
- ece35b3: Make fast-check a direct dependency to help dev time resolution
- 38d4410: CoMap fixes and improvements
- 85d2b62: More subclass-friendly types in CoMap
- fd86c11: Extract jazz cli into jazz-run package
- 52675c9: Fix Costream[...].all
- Updated dependencies [1a35307]
- Updated dependencies [96c494f]
- Updated dependencies [19f52b7]
- Updated dependencies [d8fe2b1]
- Updated dependencies [1200aae]
- Updated dependencies [52675c9]
- Updated dependencies [1a35307]
- Updated dependencies [e299c3e]
- Updated dependencies [bf0f8ec]
- Updated dependencies [c4151fc]
- Updated dependencies [8636319]
- Updated dependencies [952982e]
- Updated dependencies [21771c4]
- Updated dependencies [69ac514]
- Updated dependencies [f0f6f1b]
- Updated dependencies [1a44f87]
- Updated dependencies [627d895]
- Updated dependencies [63374cc]
- Updated dependencies [a423eee]
  - cojson@0.7.0
  - cojson-transport-nodejs-ws@0.7.0

## 0.7.0-alpha.42

### Patch Changes

- Fixed bug with newRandomSessionID being called before crypto was ready
- Updated dependencies
  - cojson@0.7.0-alpha.42
  - cojson-transport-nodejs-ws@0.7.0-alpha.42

## 0.7.0-alpha.41

### Patch Changes

- Updated dependencies
  - cojson-transport-nodejs-ws@0.7.0-alpha.41

## 0.7.0-alpha.39

### Patch Changes

- Updated dependencies
  - cojson@0.7.0-alpha.39
  - cojson-transport-nodejs-ws@0.7.0-alpha.39

## 0.7.0-alpha.38

### Patch Changes

- Fix infinite recursion in subscriptionScope
- Fix type of init param for CoMap.create
- Implement deep loading, simplify API
- Updated dependencies
  - cojson@0.7.0-alpha.38
  - cojson-transport-nodejs-ws@0.7.0-alpha.38

## 0.7.0-alpha.37

### Patch Changes

- Updated dependencies
  - cojson@0.7.0-alpha.37
  - cojson-transport-nodejs-ws@0.7.0-alpha.37

## 0.7.0-alpha.36

### Patch Changes

- 1a35307: Implement first devtools formatters
- 6b0418f: Fix image resolution loading
- 1a35307: Add ability to declare minimum required data in subscribe & Improve property access tracing
- Updated dependencies [1a35307]
- Updated dependencies [1a35307]
  - cojson@0.7.0-alpha.36
  - cojson-transport-nodejs-ws@0.7.0-alpha.36

## 0.7.0-alpha.35

### Patch Changes

- Cache CoValue proxies
- Updated dependencies
  - cojson@0.7.0-alpha.35
  - cojson-transport-nodejs-ws@0.7.0-alpha.35

## 0.7.0-alpha.34

### Patch Changes

- Extract jazz cli into jazz-run package

## 0.7.0-alpha.32

### Patch Changes

- Introduce jazz-tools CLI
- Clean up exports

## 0.7.0-alpha.31

### Patch Changes

- Get rid of self generics, new create syntax

## 0.7.0-alpha.30

### Patch Changes

- CoValue casting & auto-subbing \_owner

## 0.7.0-alpha.29

### Patch Changes

- Reintroduce changes from main
- Updated dependencies
  - cojson@0.7.0-alpha.29

## 0.7.0-alpha.28

### Patch Changes

- Implement profile visibility based on groups & new migration signature
- Updated dependencies
  - cojson@0.7.0-alpha.28

## 0.7.0-alpha.27

### Patch Changes

- Fix CoList.splice / RawCoList.append
- Fix Costream[...].all
- Updated dependencies
  - cojson@0.7.0-alpha.27

## 0.7.0-alpha.26

### Patch Changes

- Fix CoMap.Record.toJSON()

## 0.7.0-alpha.25

### Patch Changes

- Make Account -> Profile a lazy ref schema

## 0.7.0-alpha.24

### Patch Changes

- Relax types of CoMap.\_schema
- Fix schema of Account & Group
- Make sure delete on CoMaps deletes keys
- Updated dependencies
  - cojson@0.7.0-alpha.24

## 0.7.0-alpha.23

### Patch Changes

- CoMap fixes and improvements

## 0.7.0-alpha.22

### Patch Changes

- Fix CoMap \_refs for co.items

## 0.7.0-alpha.21

### Patch Changes

- Add maxWidth option for loading images

## 0.7.0-alpha.20

### Patch Changes

- Make fast-check a direct dependency to help dev time resolution

## 0.7.0-alpha.19

### Patch Changes

- More precise imports from @effect/schema

## 0.7.0-alpha.17

### Patch Changes

- Use effect 3.0

## 0.7.0-alpha.16

### Patch Changes

- Make CoMaps even more subclassable

## 0.7.0-alpha.15

### Patch Changes

- More superclass-compatible CoMaps

## 0.7.0-alpha.14

### Patch Changes

- Fix CoStream types

## 0.7.0-alpha.13

### Patch Changes

- Add .all to CoStreamEntry

## 0.7.0-alpha.12

### Patch Changes

- Fix variance of ID.\_\_type

## 0.7.0-alpha.11

### Patch Changes

- Support stricter TS lint rules
- Updated dependencies
  - cojson@0.7.0-alpha.11

## 0.7.0-alpha.10

### Patch Changes

- Clean up API more & re-add jazz-nodejs
- Updated dependencies
  - cojson@0.7.0-alpha.10

## 0.7.0-alpha.9

### Patch Changes

- Even friendlier for subclassing CoMap

## 0.7.0-alpha.8

### Patch Changes

- More subclass-friendly types in CoMap

## 0.7.0-alpha.7

### Patch Changes

- Consistent proxy based API
- Updated dependencies
  - cojson@0.7.0-alpha.7

## 0.7.0-alpha.6

### Patch Changes

- CoMap fix

## 0.7.0-alpha.5

### Patch Changes

- Refactoring
- Updated dependencies
  - cojson@0.7.0-alpha.5

## 0.7.0-alpha.4

### Patch Changes

- Make refs on list more precise

## 0.7.0-alpha.3

### Patch Changes

- Make refs type more precise

## 0.7.0-alpha.2

### Patch Changes

- Get rid of Co namespace

## 0.7.0-alpha.1

### Patch Changes

- Use effect schema much less
- Updated dependencies
  - cojson@0.7.0-alpha.1

## 0.7.0-alpha.0

### Minor Changes

- New simplified API

### Patch Changes

- Updated dependencies
  - cojson@0.7.0-alpha.0

## 0.6.1

### Patch Changes

- Fix loading of accounts
- Updated dependencies
  - cojson@0.6.5

## 0.6.0

### Minor Changes

- Make addMember and removeMember take loaded Accounts instead of just IDs

### Patch Changes

- Updated dependencies
  - cojson@0.6.0

## 0.5.0

### Minor Changes

- Adding a lot of performance improvements to cojson, add a stresstest for the twit example and make that run smoother in a lot of ways.

### Patch Changes

- Updated dependencies
  - cojson@0.5.0<|MERGE_RESOLUTION|>--- conflicted
+++ resolved
@@ -1,7 +1,5 @@
 # jazz-tools
 
-<<<<<<< HEAD
-=======
 ## 0.18.21
 
 ### Patch Changes
@@ -11,7 +9,6 @@
   - cojson-storage-indexeddb@0.18.21
   - cojson-transport-ws@0.18.21
 
->>>>>>> 16b0eb78
 ## 0.18.20
 
 ### Patch Changes
