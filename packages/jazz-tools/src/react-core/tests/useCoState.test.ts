--- conflicted
+++ resolved
@@ -172,11 +172,7 @@
       isCurrentActiveAccount: true,
     });
 
-<<<<<<< HEAD
-    for (const peer of account.$jazz.localNode.syncManager.getPeers()) {
-=======
-    for (const peer of account._raw.core.node.syncManager.getClientPeers()) {
->>>>>>> dd53303c
+    for (const peer of account.$jazz.localNode.syncManager.getClientPeers()) {
       peer.gracefulShutdown();
     }
 
