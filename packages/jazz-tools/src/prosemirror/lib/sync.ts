--- conflicted
+++ resolved
@@ -107,16 +107,12 @@
 
     if (tr.docChanged) {
       const str = proseMirrorToHtml(tr.doc);
-<<<<<<< HEAD
-      coRichText.$jazz.applyDiff(str);
-=======
       localChange = true;
       try {
-        coRichText.applyDiff(str);
+        coRichText.$jazz.applyDiff(str);
       } finally {
         localChange = false;
       }
->>>>>>> 97bf06fb
     }
   }
 
