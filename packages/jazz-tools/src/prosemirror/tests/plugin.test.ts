// @vitest-environment jsdom

import { CoRichText } from "jazz-tools";
import { createJazzTestAccount, setupJazzTestSync } from "jazz-tools/testing";
import { EditorState, TextSelection } from "prosemirror-state";
import { EditorView } from "prosemirror-view";
import {
  afterEach,
  beforeEach,
  describe,
  expect,
  it,
  onTestFinished,
} from "vitest";
import { createJazzPlugin } from "../lib/plugin";
import { Schema } from "prosemirror-model";
import { schema as basicSchema } from "prosemirror-schema-basic";
import { addListNodes } from "prosemirror-schema-list";

const schema = new Schema({
  nodes: addListNodes(basicSchema.spec.nodes, "paragraph block*", "block"),
  marks: basicSchema.spec.marks,
});

async function setupTest(initialContent = "<p>Hello</p>") {
  // Create a real CoRichText with the test account as owner
  const coRichText = CoRichText.create(initialContent);

  const plugin = createJazzPlugin(coRichText);
  const state = EditorState.create({
    schema,
    plugins: [plugin],
  });

  // Create a DOM element for the editor
  const editorElement = document.createElement("div");
  document.body.appendChild(editorElement);

  // Initialize the editor view
  const view = new EditorView(editorElement, {
    state,
  });

  onTestFinished(() => {
    view.destroy();
    editorElement.remove();
  });

  return { coRichText, plugin, state, view, editorElement };
}

beforeEach(async () => {
  await setupJazzTestSync();
  await createJazzTestAccount({ isCurrentActiveAccount: true });
});

describe("createJazzPlugin", () => {
  it("initializes editor with CoRichText content", async () => {
    const { state } = await setupTest();
    expect(state.doc.textContent).toContain("Hello");
  });

  it("updates editor when CoRichText changes", async () => {
    const { coRichText, view } = await setupTest();

    // Update CoRichText content
    coRichText.$jazz.applyDiff("<p>Updated content</p>");

    // Wait for the next tick to allow the update to propagate
    await new Promise((resolve) => setTimeout(resolve, 0));

    expect(view.state.doc.textContent).toContain("Updated content");
  });

  it("updates CoRichText when editor content changes", async () => {
    const { coRichText, view } = await setupTest();

    // Create a transaction to update the editor content
    const tr = view.state.tr.insertText(" World", 6);
    view.dispatch(tr);

    // Verify CoRichText was updated
    expect(coRichText.toString()).toContain("Hello World");
  });

  it("handles empty CoRichText initialization", async () => {
    const emptyCoRichText = CoRichText.create("");
    const emptyPlugin = createJazzPlugin(emptyCoRichText);
    const emptyState = EditorState.create({
      schema,
      plugins: [emptyPlugin],
    });

    expect(emptyState.doc.textContent).toBe("");
  });

  it("handles undefined CoRichText", async () => {
    const undefinedPlugin = createJazzPlugin(undefined);
    const undefinedState = EditorState.create({
      schema,
      plugins: [undefinedPlugin],
    });

    expect(undefinedState.doc.textContent).toBe("");
  });

  it("prevents infinite update loops", async () => {
    const { coRichText, view } = await setupTest();

    // Create a transaction that would normally trigger a CoRichText update
    const tr = view.state.tr.insertText(" Loop", 6);

    // Mark the transaction as coming from Jazz
    tr.setMeta("fromJazz", true);
    view.dispatch(tr);

    // Verify the content was updated in the editor
    expect(view.state.doc.textContent).toContain("Hello Loop");

    // Verify CoRichText was NOT updated (to prevent infinite loop)
    expect(coRichText.toString()).not.toContain("Loop");
  });

  it("preserves selection when CoRichText changes", async () => {
    const { coRichText, view } = await setupTest();

    // Set a selection in the editor
    const tr = view.state.tr.setSelection(
      TextSelection.create(view.state.doc, 2, 5),
    );
    view.dispatch(tr);

    // Verify initial selection is set
    expect(view.state.selection.from).toBe(2);
    expect(view.state.selection.to).toBe(5);

    // Update CoRichText content
<<<<<<< HEAD
    coRichText.$jazz.applyDiff("<p>Updated content</p>");
=======
    coRichText.applyDiff("<p>Hello world</p>");

    await new Promise((resolve) => setTimeout(resolve, 0));
>>>>>>> 97bf06fb

    // Verify selection is preserved after content update
    expect(view.state.selection.from).toBe(2);
    expect(view.state.selection.to).toBe(5);
  });

  it("falls back to creating a new EditorState when the transform fails", async () => {
    const { coRichText, editorElement } = await setupTest(
      "<p>A <strong>hu<em>man</strong></em>.</p>",
    );

    // Wait for the next tick to allow the update to propagate
    await new Promise((resolve) => setTimeout(resolve, 0));

    // Update CoRichText content
    coRichText.applyDiff(
      "<ol><li><p>A <strong>hu</strong><em><strong>man</strong></em>.</p></li></ol>",
    );

    // Wait for the next tick to allow the update to propagate
    await new Promise((resolve) => setTimeout(resolve, 0));

    expect(editorElement.querySelector(".ProseMirror")?.innerHTML).toBe(
      "<ol><li><p>A <strong>hu</strong><em><strong>man</strong></em>.</p></li></ol>",
    );
  });

  it("handles updates with emojis", async () => {
    const { coRichText, editorElement } = await setupTest(
      "<p>A <strong>hu</strong><em><strong>man</strong></em>.</p>",
    );

    // Update CoRichText content
    coRichText.applyDiff("<p>A human💪</p>");

    // Wait for the next tick to allow the update to propagate
    await new Promise((resolve) => setTimeout(resolve, 0));

    expect(editorElement.querySelector(".ProseMirror")?.innerHTML).toBe(
      "<p>A human💪</p>",
    );
  });
});<|MERGE_RESOLUTION|>--- conflicted
+++ resolved
@@ -135,13 +135,9 @@
     expect(view.state.selection.to).toBe(5);
 
     // Update CoRichText content
-<<<<<<< HEAD
-    coRichText.$jazz.applyDiff("<p>Updated content</p>");
-=======
-    coRichText.applyDiff("<p>Hello world</p>");
+    coRichText.$jazz.applyDiff("<p>Hello world</p>");
 
     await new Promise((resolve) => setTimeout(resolve, 0));
->>>>>>> 97bf06fb
 
     // Verify selection is preserved after content update
     expect(view.state.selection.from).toBe(2);
@@ -157,7 +153,7 @@
     await new Promise((resolve) => setTimeout(resolve, 0));
 
     // Update CoRichText content
-    coRichText.applyDiff(
+    coRichText.$jazz.applyDiff(
       "<ol><li><p>A <strong>hu</strong><em><strong>man</strong></em>.</p></li></ol>",
     );
 
@@ -175,7 +171,7 @@
     );
 
     // Update CoRichText content
-    coRichText.applyDiff("<p>A human💪</p>");
+    coRichText.$jazz.applyDiff("<p>A human💪</p>");
 
     // Wait for the next tick to allow the update to propagate
     await new Promise((resolve) => setTimeout(resolve, 0));
