// @vitest-environment happy-dom

import { AgentSecret } from "cojson";
import { PureJSCrypto } from "cojson/crypto/PureJSCrypto";
<<<<<<< HEAD
import { assert, beforeEach, describe, expect, it, vi } from "vitest";
import { PassphraseAuth } from "../auth/PassphraseAuth";
=======
>>>>>>> 36e246be
import {
  Account,
  AuthSecretStorage,
  ID,
  InMemoryKVStore,
  KvStoreContext,
} from "../exports";
import {
  TestJazzContextManager,
  createJazzTestAccount,
  setupJazzTestSync,
} from "../testing";
import { testWordlist } from "./fixtures";

// Initialize KV store for tests
KvStoreContext.getInstance().initialize(new InMemoryKVStore());

beforeEach(async () => {
  await setupJazzTestSync();
});

describe("PassphraseAuth", () => {
  let crypto: PureJSCrypto;
  let mockAuthenticate: any;
  let mockRegister: any;
  let authSecretStorage: AuthSecretStorage;
  let passphraseAuth: PassphraseAuth;
  let account: Account;

  beforeEach(async () => {
    // Reset storage
    KvStoreContext.getInstance().getStorage().clearAll();

    // Set up crypto and mocks
    crypto = await PureJSCrypto.create();
    mockAuthenticate = vi.fn();
    mockRegister = vi.fn();
    authSecretStorage = new AuthSecretStorage();

    account = await createJazzTestAccount({
      isCurrentActiveAccount: true,
    });

    // Create PassphraseAuth instance
    passphraseAuth = new PassphraseAuth(
      crypto,
      mockAuthenticate,
      mockRegister,
      authSecretStorage,
      testWordlist,
    );
  });

  describe("logIn", () => {
    it("should successfully log in with valid passphrase", async () => {
      const storageData = {
        accountID: "test-account-id" as ID<Account>,
        accountSecret: "test-secret" as AgentSecret,
        secretSeed: new Uint8Array([
          173, 58, 235, 40, 67, 188, 236, 11, 107, 237, 97, 23, 182, 49, 188,
          63, 237, 52, 27, 84, 142, 66, 244, 149, 243, 114, 203, 164, 115, 239,
          175, 194,
        ]),
        provider: "anonymous",
      };

      await authSecretStorage.set(storageData);

      // Generate a valid passphrase
      const passphrase = await passphraseAuth.getCurrentAccountPassphrase();

      await passphraseAuth.logIn(passphrase);

      expect(mockAuthenticate).toHaveBeenCalledWith({
        accountID: expect.any(String),
        accountSecret: expect.any(String),
      });

      const storedData = await authSecretStorage.get();
      expect(storedData).toEqual({
        accountID: expect.any(String),
        accountSecret: expect.any(String),
        secretSeed: storageData.secretSeed,
        provider: "passphrase",
      });
    });

    it("should throw error with invalid passphrase", async () => {
      await expect(passphraseAuth.logIn("invalid words here")).rejects.toThrow(
        "Invalid passphrase",
      );
    });
  });

  describe("signUp", () => {
    it("should successfully sign up new user", async () => {
      const storageData = {
        accountID: "test-account-id" as ID<Account>,
        accountSecret: "test-secret" as AgentSecret,
        secretSeed: new Uint8Array([
          173, 58, 235, 40, 67, 188, 236, 11, 107, 237, 97, 23, 182, 49, 188,
          63, 237, 52, 27, 84, 142, 66, 244, 149, 243, 114, 203, 164, 115, 239,
          175, 194,
        ]),
        provider: "anonymous",
      };

      await authSecretStorage.set(storageData);

      const passphrase = await passphraseAuth.signUp();

      const storedData = await authSecretStorage.get();
      expect(storedData).toEqual({
        accountID: storageData.accountID,
        accountSecret: storageData.accountSecret,
        secretSeed: storageData.secretSeed,
        provider: "passphrase",
      });
      expect(passphrase).toMatchInlineSnapshot(
        `"pudding struggle skate manual solution aisle quick promote bless ranch humor lemon spy asset fall sign virus question syrup nuclear elbow water sample garden"`,
      );
    });

    it("should throw error when no credentials found", async () => {
      await expect(passphraseAuth.signUp()).rejects.toThrow(
        "No credentials found",
      );
    });

    it("should set account name when provided during signup", async () => {
      const storageData = {
        accountID: "test-account-id" as ID<Account>,
        accountSecret: "test-secret" as AgentSecret,
        secretSeed: new Uint8Array([
          173, 58, 235, 40, 67, 188, 236, 11, 107, 237, 97, 23, 182, 49, 188,
          63, 237, 52, 27, 84, 142, 66, 244, 149, 243, 114, 203, 164, 115, 239,
          175, 194,
        ]),
        provider: "anonymous",
      };

      await authSecretStorage.set(storageData);

      const testName = "Test User";
      await passphraseAuth.signUp(testName);

      // Verify the account name was set
      const { profile } = await account.ensureLoaded({
        profile: {},
      });
      expect(profile.name).toBe(testName);

      // Verify storage was updated correctly
      const storedData = await authSecretStorage.get();
      expect(storedData).toEqual({
        accountID: storageData.accountID,
        accountSecret: storageData.accountSecret,
        secretSeed: storageData.secretSeed,
        provider: "passphrase",
      });
    });
  });

  describe("getCurrentAccountPassphrase", () => {
    it("should return current user passphrase when credentials exist", async () => {
      const storageData = {
        accountID: "test-account-id" as ID<Account>,
        accountSecret: "test-secret" as AgentSecret,
        secretSeed: crypto.newRandomSecretSeed(),
        provider: "anonymous",
      };

      await authSecretStorage.set(storageData);

      // First sign up to create valid credentials
      const originalPassphrase = await passphraseAuth.signUp();

      // Then get the current passphrase
      const retrievedPassphrase =
        await passphraseAuth.getCurrentAccountPassphrase();
      expect(retrievedPassphrase).toBe(originalPassphrase);
    });

    it("should throw error when no credentials found", async () => {
      await expect(
        passphraseAuth.getCurrentAccountPassphrase(),
      ).rejects.toThrow("No credentials found");
    });
  });
});

// Initialize KV store for tests
KvStoreContext.getInstance().initialize(new InMemoryKVStore());

describe("PassphraseAuth with TestJazzContextManager", () => {
  let crypto: PureJSCrypto;
  let contextManager: TestJazzContextManager<any>;
  let authSecretStorage: AuthSecretStorage;
  let passphraseAuth: PassphraseAuth;

  beforeEach(async () => {
    // Reset storage
    KvStoreContext.getInstance().getStorage().clearAll();

    const account = await createJazzTestAccount({
      isCurrentActiveAccount: true,
    });

    // Set up crypto and context manager
    crypto = await PureJSCrypto.create();
    contextManager = TestJazzContextManager.fromAccountOrGuest(account);
    authSecretStorage = contextManager.getAuthSecretStorage();

    // Create initial context
    await contextManager.createContext({});

    // Create PassphraseAuth instance
    passphraseAuth = new PassphraseAuth(
      crypto,
      contextManager.authenticate,
      contextManager.register,
      authSecretStorage,
      testWordlist,
    );
  });

  describe("logIn", () => {
    it("should successfully log in with valid passphrase", async () => {
      // First sign up to create initial credentials
      const passphrase = await passphraseAuth.signUp();

      // Log out
      await contextManager.logOut();

      // Log back in with passphrase
      await passphraseAuth.logIn(passphrase);

      // Verify we're logged in
      const context = contextManager.getCurrentValue();

      assert(context && "me" in context);

      // Verify storage was updated
      const storedData = await authSecretStorage.get();
      expect(storedData?.provider).toBe("passphrase");
    });

    it("should throw error with invalid passphrase", async () => {
      await expect(passphraseAuth.logIn("invalid words here")).rejects.toThrow(
        "Invalid passphrase",
      );
    });
  });

  describe("signUp", () => {
    it("should successfully sign up new user", async () => {
      expect(authSecretStorage.isAuthenticated).toBe(false);

      const passphrase = await passphraseAuth.signUp();

      expect(authSecretStorage.isAuthenticated).toBe(true);

      // Verify passphrase format
      expect(passphrase.split(" ").length).toBeGreaterThan(0);

      // Verify storage was updated
      const storedData = await authSecretStorage.get();
      expect(storedData?.provider).toBe("passphrase");

      // Verify we can log in with the passphrase
      await contextManager.logOut();
      await passphraseAuth.logIn(passphrase);
      const context = contextManager.getCurrentValue();
      assert(context && "me" in context);
      expect(context.me).toBeDefined();
    });

    it("should throw error when no credentials found", async () => {
      await authSecretStorage.clear();
      await expect(passphraseAuth.signUp()).rejects.toThrow(
        "No credentials found",
      );
    });
  });

  describe("registerNewAccount", () => {
    it("should successfully register new account with passphrase", async () => {
      expect(authSecretStorage.isAuthenticated).toBe(false);

      const passphrase = passphraseAuth.generateRandomPassphrase();
      const accountId = await passphraseAuth.registerNewAccount(
        passphrase,
        "Test User",
      );

      // Verify account was created
      expect(accountId).toBeDefined();

      await contextManager
        .getCurrentValue()
        ?.node.syncManager.waitForAllCoValuesSync();

      // Verify we can log in with the passphrase
      await contextManager.logOut();
      await passphraseAuth.logIn(passphrase);

      const context = contextManager.getCurrentValue();

      assert(context && "me" in context);
      expect(context.me.id).toBe(accountId);
      expect(context.me.profile?.name).toBe("Test User");

      expect(authSecretStorage.isAuthenticated).toBe(true);

      const credentials = await authSecretStorage.get();
      assert(credentials);
      expect(credentials.accountID).toBe(accountId);
      expect(credentials.provider).toBe("passphrase");
    });

    it("should throw error with invalid passphrase during registration", async () => {
      await expect(
        passphraseAuth.registerNewAccount("invalid words", "Test User"),
      ).rejects.toThrow();
    });
  });

  describe("getCurrentAccountPassphrase", () => {
    it("should return current user passphrase when credentials exist", async () => {
      const originalPassphrase = await passphraseAuth.signUp();
      const retrievedPassphrase =
        await passphraseAuth.getCurrentAccountPassphrase();

      expect(retrievedPassphrase).toBe(originalPassphrase);
    });

    it("should throw error when no credentials found", async () => {
      await authSecretStorage.clear();
      await expect(
        passphraseAuth.getCurrentAccountPassphrase(),
      ).rejects.toThrow("No credentials found");
    });
  });
});<|MERGE_RESOLUTION|>--- conflicted
+++ resolved
@@ -2,11 +2,8 @@
 
 import { AgentSecret } from "cojson";
 import { PureJSCrypto } from "cojson/crypto/PureJSCrypto";
-<<<<<<< HEAD
 import { assert, beforeEach, describe, expect, it, vi } from "vitest";
 import { PassphraseAuth } from "../auth/PassphraseAuth";
-=======
->>>>>>> 36e246be
 import {
   Account,
   AuthSecretStorage,
