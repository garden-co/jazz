<<<<<<< HEAD
=======
import { WasmCrypto } from "cojson/crypto/WasmCrypto";
>>>>>>> 7616d578
import { describe, expect, expectTypeOf, test } from "vitest";
import { Group, randomSessionProvider } from "../exports.js";
import {
  Account,
  CoMap,
  Encoders,
  co,
  cojsonInternals,
  createJazzContextFromExistingCredentials,
  isControlledAccount,
} from "../index.js";
import { setupTwoNodes } from "./utils.js";

<<<<<<< HEAD
const { connectedPeers } = cojsonInternals;
=======
const connectedPeers = cojsonInternals.connectedPeers;
>>>>>>> 7616d578

const Crypto = await WasmCrypto.create();

class TestMap extends CoMap {
  color = co.string;
  _height = co.number;
  birthday = co.Date;
  name? = co.string;
  nullable = co.optional.encoded<string | undefined>({
    encode: (value: string | undefined) => value || null,
    decode: (value: unknown) => (value as string) || undefined,
  });
  optionalDate = co.optional.Date;

  get roughColor() {
    return this.color + "ish";
  }
}

describe("Simple CoMap operations", async () => {
  const me = await Account.create({
    creationProps: { name: "Hermes Puggington" },
    crypto: Crypto,
  });

  const birthday = new Date();

  const map = TestMap.create(
    {
      color: "red",
      _height: 10,
      birthday: birthday,
      nullable: undefined,
    },
    { owner: me },
  );

  test("Construction", () => {
    expect(map.color).toEqual("red");
    expect(map.roughColor).toEqual("redish");
    expect(map._height).toEqual(10);
    expect(map.birthday).toEqual(birthday);
    expect(map._raw.get("birthday")).toEqual(birthday.toISOString());
    expect(Object.keys(map)).toEqual([
      "color",
      "_height",
      "birthday",
      "nullable",
    ]);
  });

  test("Construction with an Account", () => {
    const map = TestMap.create(
      { color: "red", _height: 10, birthday: birthday },
      me,
    );

    expect(map.color).toEqual("red");
  });

  test("Construction with a Group", () => {
    const group = Group.create(me);
    const map = TestMap.create(
      { color: "red", _height: 10, birthday: birthday },
      group,
    );

    expect(map.color).toEqual("red");
  });

  test("Construction with too many things provided", () => {
    const mapWithExtra = TestMap.create(
      {
        color: "red",
        _height: 10,
        birthday: birthday,
        name: "Hermes",
        extra: "extra",
        // eslint-disable-next-line @typescript-eslint/no-explicit-any
      } as any,
      { owner: me },
    );

    expect(mapWithExtra.color).toEqual("red");
  });

  test("Empty schema", () => {
    const emptyMap = CoMap.create({}, { owner: me });

    // @ts-expect-error
    expect(emptyMap.color).toEqual(undefined);
  });

  test("setting date as undefined should throw", () => {
    expect(() =>
      TestMap.create(
        {
          color: "red",
          _height: 10,
          birthday: undefined!,
        },
        { owner: me },
      ),
    ).toThrow();
  });

  test("setting optional date as undefined should not throw", () => {
    const map = TestMap.create(
      {
        color: "red",
        _height: 10,
        birthday,
        optionalDate: undefined,
      },
      { owner: me },
    );
    expect(map.optionalDate).toBeUndefined();
  });

  describe("Mutation", () => {
    test("assignment & deletion", () => {
      map.color = "blue";
      expect(map.color).toEqual("blue");
      expect(map._raw.get("color")).toEqual("blue");
      const newBirthday = new Date();
      map.birthday = newBirthday;
      expect(map.birthday).toEqual(newBirthday);
      expect(map._raw.get("birthday")).toEqual(newBirthday.toISOString());

      Object.assign(map, { color: "green", _height: 20 });
      expect(map.color).toEqual("green");
      expect(map._raw.get("color")).toEqual("green");
      expect(map._height).toEqual(20);
      expect(map._raw.get("_height")).toEqual(20);

      map.nullable = "not null";
      map.nullable = undefined;
      delete map.nullable;
      map.nullable = undefined;

      map.name = "Secret name";
      expect(map.name).toEqual("Secret name");
      map.name = undefined;
      expect(map.name).toEqual(undefined);
      expect(Object.keys(map)).toContain("name");
      delete map.name;
      expect(map.name).toEqual(undefined);
      expect(Object.keys(map)).not.toContain("name");

      expect(map._edits).toMatchObject({
        _height: {
          by: { id: me.id },
          value: 20,
        },
        birthday: {
          by: { id: me.id },
          value: newBirthday,
        },
        color: {
          by: { id: me.id },
          value: "green",
          all: [
            expect.objectContaining({
              by: { _type: "Account", id: me.id },
              value: "red",
            }),
            expect.objectContaining({
              by: { _type: "Account", id: me.id },
              value: "blue",
            }),
            expect.objectContaining({
              by: { _type: "Account", id: me.id },
              value: "green",
            }),
          ],
        },
        nullable: {
          by: { id: me.id },
          value: null,
          all: [
            expect.objectContaining({
              by: { _type: "Account", id: me.id },
              value: null,
            }),
            expect.objectContaining({
              by: { _type: "Account", id: me.id },
              value: "not null",
            }),
            expect.objectContaining({
              by: { _type: "Account", id: me.id },
              value: null,
            }),
            expect.objectContaining({
              by: { _type: "Account", id: me.id },
              value: undefined,
            }),
            expect.objectContaining({
              by: { _type: "Account", id: me.id },
              value: null,
            }),
          ],
        },
      });

      expect(JSON.parse(JSON.stringify(map._edits))).toMatchObject({
        _height: {
          by: { id: me.id },
          value: 20,
        },
        birthday: {
          by: { id: me.id },
          value: newBirthday.toISOString(),
        },
        color: {
          by: { id: me.id },
          value: "green",
          all: [
            expect.objectContaining({
              by: { _type: "Account", id: me.id },
              value: "red",
            }),
            expect.objectContaining({
              by: { _type: "Account", id: me.id },
              value: "blue",
            }),
            expect.objectContaining({
              by: { _type: "Account", id: me.id },
              value: "green",
            }),
          ],
        },
        nullable: {
          by: { id: me.id },
          value: null,
        },
      });
    });
  });

  describe("property existence", () => {
    class TestMap extends CoMap.Record(co.string) {}
    test("CoMap", () => {
      const map = TestMap.create(
        { name: "test" },
        {
          owner: me,
        },
      );

      expect("name" in map).toBe(true);
      expect("something" in map).toBe(false);
    });
  });

  class RecursiveMap extends CoMap {
    name = co.string;
    next?: co<RecursiveMap | null> = co.ref(RecursiveMap);
  }

  const recursiveMap = RecursiveMap.create(
    {
      name: "first",
      next: RecursiveMap.create(
        {
          name: "second",
          next: RecursiveMap.create(
            {
              name: "third",
            },
            { owner: me },
          ),
        },
        { owner: me },
      ),
    },
    { owner: me },
  );

  describe("Recursive CoMap", () => {
    test("Construction", () => {
      expect(recursiveMap.name).toEqual("first");
      expect(recursiveMap.next?.name).toEqual("second");
      expect(recursiveMap.next?.next?.name).toEqual("third");
    });
  });

  class MapWithEnumOfMaps extends CoMap {
    name = co.string;
    child = co.ref<typeof ChildA | typeof ChildB>((raw) =>
      raw.get("type") === "a" ? ChildA : ChildB,
    );
  }

  class ChildA extends CoMap {
    type = co.literal("a");
    value = co.number;
  }

  class ChildB extends CoMap {
    type = co.literal("b");
    value = co.string;
  }

  const mapWithEnum = MapWithEnumOfMaps.create(
    {
      name: "enum",
      child: ChildA.create(
        {
          type: "a",
          value: 5,
        },
        { owner: me },
      ),
    },
    { owner: me },
  );

  test("Enum of maps", () => {
    expect(mapWithEnum.name).toEqual("enum");
    expect(mapWithEnum.child?.type).toEqual("a");
    expect(mapWithEnum.child?.value).toEqual(5);
    expect(mapWithEnum.child?.id).toBeDefined();
  });

  class SuperClassMap extends CoMap {
    name = co.string;
  }

  // eslint-disable-next-line @typescript-eslint/no-unused-vars
  class SubClassMap extends SuperClassMap {
    name = co.literal("specificString");
    value = co.number;
    extra = co.ref(TestMap);
  }

  class GenericMapWithLoose<out T extends string = string> extends CoMap {
    name = co.json<T>();
  }

  // eslint-disable-next-line @typescript-eslint/no-unused-vars
  const loose: GenericMapWithLoose<string> = {} as GenericMapWithLoose<
    "a" | "b"
  >;
});

describe("CoMap resolution", async () => {
  class TwiceNestedMap extends CoMap {
    taste = co.string;
  }

  class NestedMap extends CoMap {
    name = co.string;
    twiceNested = co.ref(TwiceNestedMap);

    get _fancyName() {
      return "Sir " + this.name;
    }
  }

  class TestMap extends CoMap {
    color = co.string;
    height = co.number;
    nested = co.ref(NestedMap);

    get _roughColor() {
      return this.color + "ish";
    }
  }

  const initNodeAndMap = async () => {
    const me = await Account.create({
      creationProps: { name: "Hermes Puggington" },
      crypto: Crypto,
    });

    const map = TestMap.create(
      {
        color: "red",
        height: 10,
        nested: NestedMap.create(
          {
            name: "nested",
            twiceNested: TwiceNestedMap.create(
              { taste: "sour" },
              { owner: me },
            ),
          },
          { owner: me },
        ),
      },
      { owner: me },
    );

    return { me, map };
  };

  test("Construction", async () => {
    const { map } = await initNodeAndMap();

    // const test: Schema.Schema.To<typeof NestedMap>

    expect(map.color).toEqual("red");
    expect(map._roughColor).toEqual("redish");
    expect(map.height).toEqual(10);
    expect(map.nested?.name).toEqual("nested");
    expect(map.nested?._fancyName).toEqual("Sir nested");
    expect(map.nested?.id).toBeDefined();
    expect(map.nested?.twiceNested?.taste).toEqual("sour");
  });

  test("Loading and availability", async () => {
    const { me, map } = await initNodeAndMap();
    const [initialAsPeer, secondPeer] = connectedPeers("initial", "second", {
      peer1role: "server",
      peer2role: "client",
    });

    if (!isControlledAccount(me)) {
      throw "me is not a controlled account";
    }
    me._raw.core.node.syncManager.addPeer(secondPeer);
    const { account: meOnSecondPeer } =
      await createJazzContextFromExistingCredentials({
        credentials: {
          accountID: me.id,
          secret: me._raw.agentSecret,
        },
        sessionProvider: randomSessionProvider,
        peersToLoadFrom: [initialAsPeer],
        crypto: Crypto,
      });

    const loadedMap = await TestMap.load(map.id, { loadAs: meOnSecondPeer });

    expect(loadedMap?.color).toEqual("red");
    expect(loadedMap?.height).toEqual(10);
    expect(loadedMap?.nested).toEqual(null);
    expect(loadedMap?._refs.nested?.id).toEqual(map.nested?.id);
    expect(loadedMap?._refs.nested?.value).toEqual(null);

    const loadedNestedMap = await NestedMap.load(map.nested!.id, {
      loadAs: meOnSecondPeer,
    });

    expect(loadedMap?.nested?.name).toEqual("nested");
    expect(loadedMap?.nested?._fancyName).toEqual("Sir nested");
    expect(loadedMap?._refs.nested?.value).toEqual(loadedNestedMap);
    expect(loadedMap?.nested?.twiceNested?.taste).toEqual(undefined);

    const loadedTwiceNestedMap = await TwiceNestedMap.load(
      map.nested!.twiceNested!.id,
      { loadAs: meOnSecondPeer },
    );

    expect(loadedMap?.nested?.twiceNested?.taste).toEqual("sour");
    expect(loadedMap?.nested?._refs.twiceNested?.value).toEqual(
      loadedTwiceNestedMap,
    );

    const otherNestedMap = NestedMap.create(
      {
        name: "otherNested",
        twiceNested: TwiceNestedMap.create(
          { taste: "sweet" },
          { owner: meOnSecondPeer },
        ),
      },
      { owner: meOnSecondPeer },
    );

    loadedMap!.nested = otherNestedMap;
    expect(loadedMap?.nested?.name).toEqual("otherNested");
    expect(loadedMap?._refs.nested?.id).toEqual(otherNestedMap.id);
    expect(loadedMap?._refs.nested?.value).toEqual(otherNestedMap);
    expect(loadedMap?.nested?.twiceNested?.taste).toEqual("sweet");
    expect(loadedMap?.nested?._refs.twiceNested?.value).toBeDefined();
  });

  test("Subscription & auto-resolution", async () => {
    const { me, map } = await initNodeAndMap();

    const [initialAsPeer, secondAsPeer] = connectedPeers("initial", "second", {
      peer1role: "server",
      peer2role: "client",
    });

    if (!isControlledAccount(me)) {
      throw "me is not a controlled account";
    }
    me._raw.core.node.syncManager.addPeer(secondAsPeer);
    const { account: meOnSecondPeer } =
      await createJazzContextFromExistingCredentials({
        credentials: {
          accountID: me.id,
          secret: me._raw.agentSecret,
        },
        sessionProvider: randomSessionProvider,
        peersToLoadFrom: [initialAsPeer],
        crypto: Crypto,
      });

    const queue = new cojsonInternals.Channel<TestMap>();

    TestMap.subscribe(map.id, { loadAs: meOnSecondPeer }, (subscribedMap) => {
      // Read to property to trigger loading
      subscribedMap.nested?.twiceNested?.taste;
      void queue.push(subscribedMap);
    });

    const update1 = (await queue.next()).value;
    expect(update1.nested).toEqual(null);

    const update2 = (await queue.next()).value;
    expect(update2.nested?.name).toEqual("nested");

    map.nested!.name = "nestedUpdated";

    const _ = (await queue.next()).value;
    const update3 = (await queue.next()).value;
    expect(update3.nested?.name).toEqual("nestedUpdated");

    const oldTwiceNested = update3.nested!.twiceNested;
    expect(oldTwiceNested?.taste).toEqual("sour");

    // When assigning a new nested value, we get an update
    const newTwiceNested = TwiceNestedMap.create(
      {
        taste: "sweet",
      },
      { owner: meOnSecondPeer },
    );

    const newNested = NestedMap.create(
      {
        name: "newNested",
        twiceNested: newTwiceNested,
      },
      { owner: meOnSecondPeer },
    );

    update3.nested = newNested;

    (await queue.next()).value;
    // const update4 = (await queue.next()).value;
    const update4b = (await queue.next()).value;

    expect(update4b.nested?.name).toEqual("newNested");
    expect(update4b.nested?.twiceNested?.taste).toEqual("sweet");

    // we get updates when the new nested value changes
    newTwiceNested.taste = "salty";
    const update5 = (await queue.next()).value;
    expect(update5.nested?.twiceNested?.taste).toEqual("salty");

    newTwiceNested.taste = "umami";
    const update6 = (await queue.next()).value;
    expect(update6.nested?.twiceNested?.taste).toEqual("umami");
  });

  class TestMapWithOptionalRef extends CoMap {
    color = co.string;
    nested = co.optional.ref(NestedMap);
  }

  test("Construction with optional", async () => {
    const me = await Account.create({
      creationProps: { name: "Hermes Puggington" },
      crypto: Crypto,
    });

    const mapWithout = TestMapWithOptionalRef.create(
      {
        color: "red",
      },
      { owner: me },
    );

    expect(mapWithout.color).toEqual("red");
    expect(mapWithout.nested).toEqual(undefined);

    const mapWith = TestMapWithOptionalRef.create(
      {
        color: "red",
        nested: NestedMap.create(
          {
            name: "wow!",
            twiceNested: TwiceNestedMap.create(
              { taste: "sour" },
              { owner: me },
            ),
          },
          { owner: me },
        ),
      },
      { owner: me },
    );

    expect(mapWith.color).toEqual("red");
    expect(mapWith.nested?.name).toEqual("wow!");
    expect(mapWith.nested?._fancyName).toEqual("Sir wow!");
    expect(mapWith.nested?._raw).toBeDefined();
  });

  // eslint-disable-next-line @typescript-eslint/no-unsafe-declaration-merging
  class TestRecord extends CoMap {
    [co.items] = co.number;
  }
  // eslint-disable-next-line @typescript-eslint/no-unsafe-declaration-merging
  interface TestRecord extends Record<string, number> {}

  test("Construction with index signature", async () => {
    const me = await Account.create({
      creationProps: { name: "Hermes Puggington" },
      crypto: Crypto,
    });

    const record = TestRecord.create(
      {
        height: 5,
        other: 3,
      },
      { owner: me },
    );

    expect(record.height).toEqual(5);
    expect(record._raw.get("height")).toEqual(5);
    expect(record.other).toEqual(3);
    expect(record._raw.get("other")).toEqual(3);
    expect(Object.keys(record)).toEqual(["height", "other"]);
    expect(record.toJSON()).toMatchObject({
      _type: "CoMap",
      height: 5,
      id: expect.any(String),
      other: 3,
    });
  });

  class TestRecord2 extends CoMap.Record(co.number) {}

  test("Construction with index signature (shorthand)", async () => {
    const me = await Account.create({
      creationProps: { name: "Hermes Puggington" },
      crypto: Crypto,
    });

    const record = TestRecord2.create(
      {
        height: 5,
        other: 3,
      },
      { owner: me },
    );

    expect(record.height).toEqual(5);
    expect(record._raw.get("height")).toEqual(5);
    expect(record.other).toEqual(3);
    expect(record._raw.get("other")).toEqual(3);
    expect(Object.keys(record)).toEqual(["height", "other"]);
  });

  class TestRecordRef extends CoMap.Record(co.ref(TwiceNestedMap)) {}

  test("Construction with index signature ref", async () => {
    const me = await Account.create({
      creationProps: { name: "Hermes Puggington" },
      crypto: Crypto,
    });

    const record = TestRecordRef.create(
      {
        firstNested: TwiceNestedMap.create({ taste: "sour" }, { owner: me }),
        secondNested: TwiceNestedMap.create({ taste: "sweet" }, { owner: me }),
      },
      { owner: me },
    );

    expect(record.firstNested?.taste).toEqual("sour");
    expect(record.firstNested?.id).toBeDefined();
    expect(record.secondNested?.taste).toEqual("sweet");
    expect(record.secondNested?.id).toBeDefined();
    expect(Object.keys(record)).toEqual(["firstNested", "secondNested"]);
    expect(Object.keys(record._refs)).toEqual(["firstNested", "secondNested"]);
  });
});

describe("CoMap applyDiff", async () => {
  const me = await Account.create({
    creationProps: { name: "Tester McTesterson" },
    crypto: Crypto,
  });

  class TestMap extends CoMap {
    name = co.string;
    age = co.number;
    isActive = co.boolean;
    birthday = co.encoded(Encoders.Date);
    nested = co.ref(NestedMap);
    optionalField = co.optional.string;
    optionalNested = co.optional.ref(NestedMap);
  }

  class NestedMap extends CoMap {
    value = co.string;
  }

  test("Basic applyDiff", () => {
    const map = TestMap.create(
      {
        name: "Alice",
        age: 30,
        isActive: true,
        birthday: new Date("1990-01-01"),
        nested: NestedMap.create({ value: "original" }, { owner: me }),
      },
      { owner: me },
    );

    const newValues = {
      name: "Bob",
      age: 35,
      isActive: false,
    };

    map.applyDiff(newValues);

    expect(map.name).toEqual("Bob");
    expect(map.age).toEqual(35);
    expect(map.isActive).toEqual(false);
    expect(map.birthday).toEqual(new Date("1990-01-01"));
    expect(map.nested?.value).toEqual("original");
  });

  test("applyDiff with nested changes", () => {
    const map = TestMap.create(
      {
        name: "Charlie",
        age: 25,
        isActive: true,
        birthday: new Date("1995-01-01"),
        nested: NestedMap.create({ value: "original" }, { owner: me }),
      },
      { owner: me },
    );

    const newValues = {
      name: "David",
      nested: NestedMap.create({ value: "updated" }, { owner: me }),
    };

    map.applyDiff(newValues);

    expect(map.name).toEqual("David");
    expect(map.age).toEqual(25);
    expect(map.nested?.value).toEqual("updated");
  });

  test("applyDiff with encoded fields", () => {
    const map = TestMap.create(
      {
        name: "Eve",
        age: 28,
        isActive: true,
        birthday: new Date("1993-01-01"),
        nested: NestedMap.create({ value: "original" }, { owner: me }),
      },
      { owner: me },
    );

    const newValues = {
      birthday: new Date("1993-06-15"),
    };

    map.applyDiff(newValues);

    expect(map.birthday).toEqual(new Date("1993-06-15"));
  });

  test("applyDiff with optional fields", () => {
    const map = TestMap.create(
      {
        name: "Frank",
        age: 40,
        isActive: true,
        birthday: new Date("1980-01-01"),
        nested: NestedMap.create({ value: "original" }, { owner: me }),
      },
      { owner: me },
    );

    const newValues = {
      optionalField: "New optional value",
    };

    map.applyDiff(newValues);

    expect(map.optionalField).toEqual("New optional value");

    map.applyDiff({ optionalField: undefined });

    expect(map.optionalField).toBeUndefined();
  });

  test("applyDiff with no changes", () => {
    const map = TestMap.create(
      {
        name: "Grace",
        age: 35,
        isActive: true,
        birthday: new Date("1985-01-01"),
        nested: NestedMap.create({ value: "original" }, { owner: me }),
      },
      { owner: me },
    );

    const originalJSON = map.toJSON();

    map.applyDiff({});

    expect(map.toJSON()).toEqual(originalJSON);
  });

  test("applyDiff with invalid field", () => {
    const map = TestMap.create(
      {
        name: "Henry",
        age: 45,
        isActive: false,
        birthday: new Date("1975-01-01"),
        nested: NestedMap.create({ value: "original" }, { owner: me }),
      },
      { owner: me },
    );

    const newValues = {
      name: "Ian",
      invalidField: "This should be ignored",
    };
    // eslint-disable-next-line @typescript-eslint/no-explicit-any
    map.applyDiff(newValues as any);

    expect(map.name).toEqual("Ian");
    // eslint-disable-next-line @typescript-eslint/no-explicit-any
    expect((map as any).invalidField).toBeUndefined();
  });

  test("applyDiff with optional reference set to null", () => {
    const map = TestMap.create(
      {
        name: "Jack",
        age: 50,
        isActive: true,
        birthday: new Date("1970-01-01"),
        nested: NestedMap.create({ value: "original" }, { owner: me }),
        optionalNested: NestedMap.create({ value: "optional" }, { owner: me }),
      },
      { owner: me },
    );

    const newValues = {
      optionalNested: null,
    };

    map.applyDiff(newValues);

    expect(map.optionalNested).toBeNull();
  });

  test("applyDiff with required reference set to null should throw", () => {
    const map = TestMap.create(
      {
        name: "Kate",
        age: 55,
        isActive: true,
        birthday: new Date("1965-01-01"),
        nested: NestedMap.create({ value: "original" }, { owner: me }),
      },
      { owner: me },
    );

    const newValues = {
      nested: null,
    };

    // @ts-expect-error testing invalid usage
    expect(() => map.applyDiff(newValues)).toThrowError(
      "Cannot set required reference nested to null",
    );
  });
});

describe("CoMap Typescript validation", async () => {
  const me = await Account.create({
    creationProps: { name: "Hermes Puggington" },
    crypto: Crypto,
  });

  test("Is not ok to pass null into a required ref", () => {
    class TestMap extends CoMap {
      required = co.ref(NestedMap);
      optional = co.optional.ref(NestedMap);
    }

    class NestedMap extends CoMap {
      value = co.string;
    }

    expectTypeOf<typeof TestMap.create<TestMap>>().toBeCallableWith(
      {
        optional: NestedMap.create({ value: "" }, { owner: me }),
        // @ts-expect-error null can't be passed to a non-optional field
        required: null,
      },
      { owner: me },
    );
  });

  test("Is not ok if a required ref is omitted", () => {
    class TestMap extends CoMap {
      required = co.ref(NestedMap);
      optional = co.ref(NestedMap, { optional: true });
    }

    class NestedMap extends CoMap {
      value = co.string;
    }

    expectTypeOf<typeof TestMap.create<TestMap>>().toBeCallableWith(
      // @ts-expect-error non-optional fields can't be omitted
      {},
      { owner: me },
    );
  });

  test("Is ok to omit optional fields", () => {
    class TestMap extends CoMap {
      required = co.ref(NestedMap);
      optional = co.ref(NestedMap, { optional: true });
    }

    class NestedMap extends CoMap {
      value = co.string;
    }

    expectTypeOf<typeof TestMap.create<TestMap>>().toBeCallableWith(
      {
        required: NestedMap.create({ value: "" }, { owner: me }),
      },
      { owner: me },
    );

    expectTypeOf<typeof TestMap.create<TestMap>>().toBeCallableWith(
      {
        required: NestedMap.create({ value: "" }, { owner: me }),
        optional: null,
      },
      { owner: me },
    );
  });

  test("the required refs should be nullable", () => {
    class TestMap extends CoMap {
      required = co.ref(NestedMap);
      optional = co.ref(NestedMap, { optional: true });
    }

    class NestedMap extends CoMap {
      value = co.string;
    }

    const map = TestMap.create(
      {
        required: NestedMap.create({ value: "" }, { owner: me }),
      },
      { owner: me },
    );

    expectTypeOf(map.required).toBeNullable();
  });

  test("waitForSync should resolve when the value is uploaded", async () => {
    class TestMap extends CoMap {
      name = co.string;
    }

    const { clientNode, serverNode, clientAccount } = await setupTwoNodes();

    const map = TestMap.create(
      {
        name: "Alice",
      },
      { owner: clientAccount },
    );

    await map.waitForSync({ timeout: 1000 });

    // Killing the client node so the serverNode can't load the map from it
    clientNode.gracefulShutdown();

    const loadedMap = await serverNode.load(map._raw.id);

    expect(loadedMap).not.toBe("unavailable");
  });
});

describe("Creating and finding unique CoMaps", async () => {
  test("Creating and finding unique CoMaps", async () => {
    const me = await Account.create({
      creationProps: { name: "Tester McTesterson" },
      crypto: Crypto,
    });

    const group = await Group.create({
      owner: me,
    });

    const alice = TestMap.create(
      {
        name: "Alice",
        _height: 100,
        birthday: new Date("1990-01-01"),
        color: "red",
      },
      { owner: group, unique: { name: "Alice" } },
    );

    const foundAlice = TestMap.findUnique({ name: "Alice" }, group.id, me);

    expect(foundAlice).toEqual(alice.id);
  });
});<|MERGE_RESOLUTION|>--- conflicted
+++ resolved
@@ -1,7 +1,4 @@
-<<<<<<< HEAD
-=======
 import { WasmCrypto } from "cojson/crypto/WasmCrypto";
->>>>>>> 7616d578
 import { describe, expect, expectTypeOf, test } from "vitest";
 import { Group, randomSessionProvider } from "../exports.js";
 import {
@@ -15,11 +12,7 @@
 } from "../index.js";
 import { setupTwoNodes } from "./utils.js";
 
-<<<<<<< HEAD
 const { connectedPeers } = cojsonInternals;
-=======
-const connectedPeers = cojsonInternals.connectedPeers;
->>>>>>> 7616d578
 
 const Crypto = await WasmCrypto.create();
 
