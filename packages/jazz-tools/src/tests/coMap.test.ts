import { expect, describe, test, expectTypeOf } from "vitest";
import { connectedPeers } from "cojson/src/streamUtils.js";
import {
    Account,
    Encoders,
    CoMap,
    co,
    WasmCrypto,
    isControlledAccount,
    cojsonInternals,
    createJazzContext,
    fixedCredentialsAuth,
} from "../index.js";
import { Group, randomSessionProvider } from "../internal.js";

const Crypto = await WasmCrypto.create();

class TestMap extends CoMap {
    color = co.string;
    _height = co.number;
    birthday = co.encoded(Encoders.Date);
    name? = co.string;
    nullable = co.optional.encoded<string | undefined>({
        encode: (value: string | undefined) => value || null,
        decode: (value: unknown) => (value as string) || undefined,
    });
    optionalDate = co.optional.encoded(Encoders.Date);

    get roughColor() {
        return this.color + "ish";
    }
}

describe("Simple CoMap operations", async () => {
    const me = await Account.create({
        creationProps: { name: "Hermes Puggington" },
        crypto: Crypto,
    });

    console.log("TestMap schema", TestMap.prototype._schema);

    const birthday = new Date();

    const map = TestMap.create(
        {
            color: "red",
            _height: 10,
            birthday: birthday,
            nullable: undefined,
        },
        { owner: me },
    );

    test("Construction", () => {
        expect(map.color).toEqual("red");
        expect(map.roughColor).toEqual("redish");
        expect(map._height).toEqual(10);
        expect(map.birthday).toEqual(birthday);
        expect(map._raw.get("birthday")).toEqual(birthday.toISOString());
        expect(Object.keys(map)).toEqual([
            "color",
            "_height",
            "birthday",
            "nullable",
        ]);
    });

    test("Construction with too many things provided", () => {
        const mapWithExtra = TestMap.create(
            {
                color: "red",
                _height: 10,
                birthday: birthday,
                name: "Hermes",
                extra: "extra",
                // eslint-disable-next-line @typescript-eslint/no-explicit-any
            } as any,
            { owner: me },
        );

        expect(mapWithExtra.color).toEqual("red");
    });

    describe("Mutation", () => {
        test("assignment & deletion", () => {
            map.color = "blue";
            expect(map.color).toEqual("blue");
            expect(map._raw.get("color")).toEqual("blue");
            const newBirthday = new Date();
            map.birthday = newBirthday;
            expect(map.birthday).toEqual(newBirthday);
            expect(map._raw.get("birthday")).toEqual(newBirthday.toISOString());

            Object.assign(map, { color: "green", _height: 20 });
            expect(map.color).toEqual("green");
            expect(map._raw.get("color")).toEqual("green");
            expect(map._height).toEqual(20);
            expect(map._raw.get("_height")).toEqual(20);

            map.nullable = "not null";
            map.nullable = undefined;
            delete map.nullable;
            map.nullable = undefined;

            map.name = "Secret name";
            expect(map.name).toEqual("Secret name");
            map.name = undefined;
            expect(map.name).toEqual(undefined);
            expect(Object.keys(map)).toContain("name");
            delete map.name;
            expect(map.name).toEqual(undefined);
            expect(Object.keys(map)).not.toContain("name");
        });
    });

    describe("property existence", () => {
        class TestMap extends CoMap.Record(co.string) {}
        test("CoMap", () => {
            const map = TestMap.create(
                { name: "test" },
                {
                    owner: me,
                },
            );

            expect("name" in map).toBe(true);
            expect("something" in map).toBe(false);
        });
    });

    class RecursiveMap extends CoMap {
        name = co.string;
        next?: co<RecursiveMap | null> = co.ref(RecursiveMap);
    }

    const recursiveMap = RecursiveMap.create(
        {
            name: "first",
            next: RecursiveMap.create(
                {
                    name: "second",
                    next: RecursiveMap.create(
                        {
                            name: "third",
                        },
                        { owner: me },
                    ),
                },
                { owner: me },
            ),
        },
        { owner: me },
    );

    describe("Recursive CoMap", () => {
        test("Construction", () => {
            expect(recursiveMap.name).toEqual("first");
            expect(recursiveMap.next?.name).toEqual("second");
            expect(recursiveMap.next?.next?.name).toEqual("third");
        });
    });

    class MapWithEnumOfMaps extends CoMap {
        name = co.string;
        child = co.ref<typeof ChildA | typeof ChildB>((raw) =>
            raw.get("type") === "a" ? ChildA : ChildB,
        );
    }

    class ChildA extends CoMap {
        type = co.literal("a");
        value = co.number;
    }

    class ChildB extends CoMap {
        type = co.literal("b");
        value = co.string;
    }

    const mapWithEnum = MapWithEnumOfMaps.create(
        {
            name: "enum",
            child: ChildA.create(
                {
                    type: "a",
                    value: 5,
                },
                { owner: me },
            ),
        },
        { owner: me },
    );

    test("Enum of maps", () => {
        expect(mapWithEnum.name).toEqual("enum");
        expect(mapWithEnum.child?.type).toEqual("a");
        expect(mapWithEnum.child?.value).toEqual(5);
        expect(mapWithEnum.child?.id).toBeDefined();
    });

    class SuperClassMap extends CoMap {
        name = co.string;
    }

    // eslint-disable-next-line @typescript-eslint/no-unused-vars
    class SubClassMap extends SuperClassMap {
        name = co.literal("specificString");
        value = co.number;
        extra = co.ref(TestMap);
    }

    class GenericMapWithLoose<out T extends string = string> extends CoMap {
        name = co.json<T>();
    }

    // eslint-disable-next-line @typescript-eslint/no-unused-vars
    const loose: GenericMapWithLoose<string> = {} as GenericMapWithLoose<
        "a" | "b"
    >;
});

describe("CoMap resolution", async () => {
    class TwiceNestedMap extends CoMap {
        taste = co.string;
    }

    class NestedMap extends CoMap {
        name = co.string;
        twiceNested = co.ref(TwiceNestedMap);

        get _fancyName() {
            return "Sir " + this.name;
        }
    }

    class TestMap extends CoMap {
        color = co.string;
        height = co.number;
        nested = co.ref(NestedMap);

        get _roughColor() {
            return this.color + "ish";
        }
    }

    const initNodeAndMap = async () => {
        const me = await Account.create({
            creationProps: { name: "Hermes Puggington" },
            crypto: Crypto,
        });

        const map = TestMap.create(
            {
                color: "red",
                height: 10,
                nested: NestedMap.create(
                    {
                        name: "nested",
                        twiceNested: TwiceNestedMap.create(
                            { taste: "sour" },
                            { owner: me },
                        ),
                    },
                    { owner: me },
                ),
            },
            { owner: me },
        );

        return { me, map };
    };

    test("Construction", async () => {
        const { map } = await initNodeAndMap();

        // const test: Schema.Schema.To<typeof NestedMap>

        expect(map.color).toEqual("red");
        expect(map._roughColor).toEqual("redish");
        expect(map.height).toEqual(10);
        expect(map.nested?.name).toEqual("nested");
        expect(map.nested?._fancyName).toEqual("Sir nested");
        expect(map.nested?.id).toBeDefined();
        expect(map.nested?.twiceNested?.taste).toEqual("sour");
    });

    test("Loading and availability", async () => {
        const { me, map } = await initNodeAndMap();
        const [initialAsPeer, secondPeer] = connectedPeers(
            "initial",
            "second",
            {
                peer1role: "server",
                peer2role: "client",
            },
        );

        if (!isControlledAccount(me)) {
            throw "me is not a controlled account";
        }
        me._raw.core.node.syncManager.addPeer(secondPeer);
        const { account: meOnSecondPeer } = await createJazzContext({
            auth: fixedCredentialsAuth({
                accountID: me.id,
                secret: me._raw.agentSecret,
            }),
            sessionProvider: randomSessionProvider,
            peersToLoadFrom: [initialAsPeer],
            crypto: Crypto,
        });

        const loadedMap = await TestMap.load(map.id, meOnSecondPeer, {});

        expect(loadedMap?.color).toEqual("red");
        expect(loadedMap?.height).toEqual(10);
        expect(loadedMap?.nested).toEqual(null);
        expect(loadedMap?._refs.nested?.id).toEqual(map.nested?.id);
        expect(loadedMap?._refs.nested?.value).toEqual(null);

        const loadedNestedMap = await NestedMap.load(
            map.nested!.id,
            meOnSecondPeer,
            {},
        );

        expect(loadedMap?.nested?.name).toEqual("nested");
        expect(loadedMap?.nested?._fancyName).toEqual("Sir nested");
        expect(loadedMap?._refs.nested?.value).toEqual(loadedNestedMap);
        expect(loadedMap?.nested?.twiceNested?.taste).toEqual(undefined);

        const loadedTwiceNestedMap = await TwiceNestedMap.load(
            map.nested!.twiceNested!.id,
            meOnSecondPeer,
            {},
        );

        expect(loadedMap?.nested?.twiceNested?.taste).toEqual("sour");
        expect(loadedMap?.nested?._refs.twiceNested?.value).toEqual(
            loadedTwiceNestedMap,
        );

        const otherNestedMap = NestedMap.create(
            {
                name: "otherNested",
                twiceNested: TwiceNestedMap.create(
                    { taste: "sweet" },
                    { owner: meOnSecondPeer },
                ),
            },
            { owner: meOnSecondPeer },
        );

        loadedMap!.nested = otherNestedMap;
        expect(loadedMap?.nested?.name).toEqual("otherNested");
        expect(loadedMap?._refs.nested?.id).toEqual(otherNestedMap.id);
        expect(loadedMap?._refs.nested?.value).toEqual(otherNestedMap);
        expect(loadedMap?.nested?.twiceNested?.taste).toEqual("sweet");
        expect(loadedMap?.nested?._refs.twiceNested?.value).toBeDefined();
    });

    test("Subscription & auto-resolution", async () => {
        const { me, map } = await initNodeAndMap();

        const [initialAsPeer, secondAsPeer] = connectedPeers(
            "initial",
            "second",
            {
                peer1role: "server",
                peer2role: "client",
            },
        );

        if (!isControlledAccount(me)) {
            throw "me is not a controlled account";
        }
        me._raw.core.node.syncManager.addPeer(secondAsPeer);
        const { account: meOnSecondPeer } = await createJazzContext({
            auth: fixedCredentialsAuth({
                accountID: me.id,
                secret: me._raw.agentSecret,
            }),
            sessionProvider: randomSessionProvider,
            peersToLoadFrom: [initialAsPeer],
            crypto: Crypto,
        });

        const queue = new cojsonInternals.Channel<TestMap>();

        TestMap.subscribe(map.id, meOnSecondPeer, {}, (subscribedMap) => {
            console.log(
                "subscribedMap.nested?.twiceNested?.taste",
                subscribedMap.nested?.twiceNested?.taste,
            );
            void queue.push(subscribedMap);
        });

        const update1 = (await queue.next()).value;
        expect(update1.nested).toEqual(null);

        const update2 = (await queue.next()).value;
        expect(update2.nested?.name).toEqual("nested");

        map.nested!.name = "nestedUpdated";

        const _ = (await queue.next()).value;
        const update3 = (await queue.next()).value;
        expect(update3.nested?.name).toEqual("nestedUpdated");

        const oldTwiceNested = update3.nested!.twiceNested;
        expect(oldTwiceNested?.taste).toEqual("sour");

        // When assigning a new nested value, we get an update
        const newTwiceNested = TwiceNestedMap.create(
            {
                taste: "sweet",
            },
            { owner: meOnSecondPeer },
        );

        const newNested = NestedMap.create(
            {
                name: "newNested",
                twiceNested: newTwiceNested,
            },
            { owner: meOnSecondPeer },
        );

        update3.nested = newNested;

        (await queue.next()).value;
        // const update4 = (await queue.next()).value;
        const update4b = (await queue.next()).value;

        expect(update4b.nested?.name).toEqual("newNested");
        expect(update4b.nested?.twiceNested?.taste).toEqual("sweet");

        // we get updates when the new nested value changes
        newTwiceNested.taste = "salty";
        const update5 = (await queue.next()).value;
        expect(update5.nested?.twiceNested?.taste).toEqual("salty");

        newTwiceNested.taste = "umami";
        const update6 = (await queue.next()).value;
        expect(update6.nested?.twiceNested?.taste).toEqual("umami");
    });

    class TestMapWithOptionalRef extends CoMap {
        color = co.string;
        nested = co.optional.ref(NestedMap);
    }

    test("Construction with optional", async () => {
        const me = await Account.create({
            creationProps: { name: "Hermes Puggington" },
            crypto: Crypto,
        });

        const mapWithout = TestMapWithOptionalRef.create(
            {
                color: "red",
            },
            { owner: me },
        );

        expect(mapWithout.color).toEqual("red");
        expect(mapWithout.nested).toEqual(undefined);

        const mapWith = TestMapWithOptionalRef.create(
            {
                color: "red",
                nested: NestedMap.create(
                    {
                        name: "wow!",
                        twiceNested: TwiceNestedMap.create(
                            { taste: "sour" },
                            { owner: me },
                        ),
                    },
                    { owner: me },
                ),
            },
            { owner: me },
        );

        expect(mapWith.color).toEqual("red");
        expect(mapWith.nested?.name).toEqual("wow!");
        expect(mapWith.nested?._fancyName).toEqual("Sir wow!");
        expect(mapWith.nested?._raw).toBeDefined();
    });

    // eslint-disable-next-line @typescript-eslint/no-unsafe-declaration-merging
    class TestRecord extends CoMap {
        [co.items] = co.number;
    }
    // eslint-disable-next-line @typescript-eslint/no-unsafe-declaration-merging
    interface TestRecord extends Record<string, number> {}

    test("Construction with index signature", async () => {
        const me = await Account.create({
            creationProps: { name: "Hermes Puggington" },
            crypto: Crypto,
        });

        const record = TestRecord.create(
            {
                height: 5,
                other: 3,
            },
            { owner: me },
        );

        expect(record.height).toEqual(5);
        expect(record._raw.get("height")).toEqual(5);
        expect(record.other).toEqual(3);
        expect(record._raw.get("other")).toEqual(3);
        expect(Object.keys(record)).toEqual(["height", "other"]);
        expect(record.toJSON()).toMatchObject({
            _type: "CoMap",
            height: 5,
            id: expect.any(String),
            other: 3,
        });
    });

    class TestRecord2 extends CoMap.Record(co.number) {}

    test("Construction with index signature (shorthand)", async () => {
        const me = await Account.create({
            creationProps: { name: "Hermes Puggington" },
            crypto: Crypto,
        });

        const record = TestRecord2.create(
            {
                height: 5,
                other: 3,
            },
            { owner: me },
        );

        expect(record.height).toEqual(5);
        expect(record._raw.get("height")).toEqual(5);
        expect(record.other).toEqual(3);
        expect(record._raw.get("other")).toEqual(3);
        expect(Object.keys(record)).toEqual(["height", "other"]);
    });

    class TestRecordRef extends CoMap.Record(co.ref(TwiceNestedMap)) {}

    test("Construction with index signature ref", async () => {
        const me = await Account.create({
            creationProps: { name: "Hermes Puggington" },
            crypto: Crypto,
        });

        const record = TestRecordRef.create(
            {
                firstNested: TwiceNestedMap.create(
                    { taste: "sour" },
                    { owner: me },
                ),
                secondNested: TwiceNestedMap.create(
                    { taste: "sweet" },
                    { owner: me },
                ),
            },
            { owner: me },
        );

        expect(record.firstNested?.taste).toEqual("sour");
        expect(record.firstNested?.id).toBeDefined();
        expect(record.secondNested?.taste).toEqual("sweet");
        expect(record.secondNested?.id).toBeDefined();
        expect(Object.keys(record)).toEqual(["firstNested", "secondNested"]);
        expect(Object.keys(record._refs)).toEqual([
            "firstNested",
            "secondNested",
        ]);
    });
});

describe("CoMap applyDiff", async () => {
    const me = await Account.create({
        creationProps: { name: "Tester McTesterson" },
        crypto: Crypto,
    });

    class TestMap extends CoMap {
        name = co.string;
        age = co.number;
        isActive = co.boolean;
        birthday = co.encoded(Encoders.Date);
        nested = co.ref(NestedMap);
        optionalField = co.optional.string;
        optionalNested = co.optional.ref(NestedMap);
    }

    class NestedMap extends CoMap {
        value = co.string;
    }

    test("Basic applyDiff", () => {
        const map = TestMap.create(
            {
                name: "Alice",
                age: 30,
                isActive: true,
                birthday: new Date("1990-01-01"),
                nested: NestedMap.create({ value: "original" }, { owner: me }),
            },
            { owner: me },
        );

        const newValues = {
            name: "Bob",
            age: 35,
            isActive: false,
        };

        map.applyDiff(newValues);

        expect(map.name).toEqual("Bob");
        expect(map.age).toEqual(35);
        expect(map.isActive).toEqual(false);
        expect(map.birthday).toEqual(new Date("1990-01-01"));
        expect(map.nested?.value).toEqual("original");
    });

    test("applyDiff with nested changes", () => {
        const map = TestMap.create(
            {
                name: "Charlie",
                age: 25,
                isActive: true,
                birthday: new Date("1995-01-01"),
                nested: NestedMap.create({ value: "original" }, { owner: me }),
            },
            { owner: me },
        );

        const newValues = {
            name: "David",
            nested: NestedMap.create({ value: "updated" }, { owner: me }),
        };

        map.applyDiff(newValues);

        expect(map.name).toEqual("David");
        expect(map.age).toEqual(25);
        expect(map.nested?.value).toEqual("updated");
    });

    test("applyDiff with encoded fields", () => {
        const map = TestMap.create(
            {
                name: "Eve",
                age: 28,
                isActive: true,
                birthday: new Date("1993-01-01"),
                nested: NestedMap.create({ value: "original" }, { owner: me }),
            },
            { owner: me },
        );

        const newValues = {
            birthday: new Date("1993-06-15"),
        };

        map.applyDiff(newValues);

        expect(map.birthday).toEqual(new Date("1993-06-15"));
    });

    test("applyDiff with optional fields", () => {
        const map = TestMap.create(
            {
                name: "Frank",
                age: 40,
                isActive: true,
                birthday: new Date("1980-01-01"),
                nested: NestedMap.create({ value: "original" }, { owner: me }),
            },
            { owner: me },
        );

        const newValues = {
            optionalField: "New optional value",
        };

        map.applyDiff(newValues);

        expect(map.optionalField).toEqual("New optional value");

        map.applyDiff({ optionalField: undefined });

        expect(map.optionalField).toBeUndefined();
    });

    test("applyDiff with no changes", () => {
        const map = TestMap.create(
            {
                name: "Grace",
                age: 35,
                isActive: true,
                birthday: new Date("1985-01-01"),
                nested: NestedMap.create({ value: "original" }, { owner: me }),
            },
            { owner: me },
        );

        const originalJSON = map.toJSON();

        map.applyDiff({});

        expect(map.toJSON()).toEqual(originalJSON);
    });

    test("applyDiff with invalid field", () => {
        const map = TestMap.create(
            {
                name: "Henry",
                age: 45,
                isActive: false,
                birthday: new Date("1975-01-01"),
                nested: NestedMap.create({ value: "original" }, { owner: me }),
            },
            { owner: me },
        );

        const newValues = {
            name: "Ian",
            invalidField: "This should be ignored",
        };
        // eslint-disable-next-line @typescript-eslint/no-explicit-any
        map.applyDiff(newValues as any);

        expect(map.name).toEqual("Ian");
        // eslint-disable-next-line @typescript-eslint/no-explicit-any
        expect((map as any).invalidField).toBeUndefined();
    });
<<<<<<< HEAD
});

describe("Creating and finding unique CoMaps", async () => {
    test("Creating and finding unique CoMaps", async () => {
        const me = await Account.create({
            creationProps: { name: "Tester McTesterson" },
            crypto: Crypto,
        });

        const group = await Group.create({
            owner: me,
        });

        const alice = TestMap.create({
            name: "Alice",
            _height: 100,
            birthday: new Date("1990-01-01"),
            color: "red",

        }, { owner: group, unique: { name: "Alice" } });

        const foundAlice = TestMap.findUnique({ name: "Alice" }, group.id, me);

        expect(foundAlice).toEqual(alice.id);
=======

    test("applyDiff with optional reference set to null", () => {
        const map = TestMap.create(
            {
                name: "Jack",
                age: 50,
                isActive: true,
                birthday: new Date("1970-01-01"),
                nested: NestedMap.create({ value: "original" }, { owner: me }),
                optionalNested: NestedMap.create(
                    { value: "optional" },
                    { owner: me },
                ),
            },
            { owner: me },
        );

        const newValues = {
            optionalNested: null,
        };

        map.applyDiff(newValues);

        expect(map.optionalNested).toBeNull();
    });

    test("applyDiff with required reference set to null should throw", () => {
        const map = TestMap.create(
            {
                name: "Kate",
                age: 55,
                isActive: true,
                birthday: new Date("1965-01-01"),
                nested: NestedMap.create({ value: "original" }, { owner: me }),
            },
            { owner: me },
        );

        const newValues = {
            nested: null,
        };

        // @ts-expect-error testing invalid usage
        expect(() => map.applyDiff(newValues)).toThrowError(
            "Cannot set required reference nested to null",
        );
    });
});

describe("CoMap Typescript validation", async () => {
    const me = await Account.create({
        creationProps: { name: "Hermes Puggington" },
        crypto: Crypto,
    });

    test("Is not ok to pass null into a required ref", () => {
        class TestMap extends CoMap {
            required = co.ref(NestedMap);
            optional = co.optional.ref(NestedMap);
        }

        class NestedMap extends CoMap {
            value = co.string;
        }

        expectTypeOf<typeof TestMap.create<TestMap>>().toBeCallableWith(
            {
                optional: NestedMap.create({ value: "" }, { owner: me }),
                // @ts-expect-error null can't be passed to a non-optional field
                required: null,
            },
            { owner: me },
        );
    });

    test("Is not ok if a required ref is omitted", () => {
        class TestMap extends CoMap {
            required = co.ref(NestedMap);
            optional = co.ref(NestedMap, { optional: true });
        }

        class NestedMap extends CoMap {
            value = co.string;
        }

        expectTypeOf<typeof TestMap.create<TestMap>>().toBeCallableWith(
            // @ts-expect-error non-optional fields can't be omitted
            {},
            { owner: me },
        );
    });

    test("Is ok to omit optional fields", () => {
        class TestMap extends CoMap {
            required = co.ref(NestedMap);
            optional = co.ref(NestedMap, { optional: true });
        }

        class NestedMap extends CoMap {
            value = co.string;
        }

        expectTypeOf<typeof TestMap.create<TestMap>>().toBeCallableWith(
            {
                required: NestedMap.create({ value: "" }, { owner: me }),
            },
            { owner: me },
        );

        expectTypeOf<typeof TestMap.create<TestMap>>().toBeCallableWith(
            {
                required: NestedMap.create({ value: "" }, { owner: me }),
                optional: null,
            },
            { owner: me },
        );
    });

    test("the required refs should be nullable", () => {
        class TestMap extends CoMap {
            required = co.ref(NestedMap);
            optional = co.ref(NestedMap, { optional: true });
        }

        class NestedMap extends CoMap {
            value = co.string;
        }

        const map = TestMap.create(
            {
                required: NestedMap.create({ value: "" }, { owner: me }),
            },
            { owner: me },
        );

        expectTypeOf(map.required).toBeNullable();
>>>>>>> 87ef6d50
    });
});<|MERGE_RESOLUTION|>--- conflicted
+++ resolved
@@ -738,32 +738,6 @@
         // eslint-disable-next-line @typescript-eslint/no-explicit-any
         expect((map as any).invalidField).toBeUndefined();
     });
-<<<<<<< HEAD
-});
-
-describe("Creating and finding unique CoMaps", async () => {
-    test("Creating and finding unique CoMaps", async () => {
-        const me = await Account.create({
-            creationProps: { name: "Tester McTesterson" },
-            crypto: Crypto,
-        });
-
-        const group = await Group.create({
-            owner: me,
-        });
-
-        const alice = TestMap.create({
-            name: "Alice",
-            _height: 100,
-            birthday: new Date("1990-01-01"),
-            color: "red",
-
-        }, { owner: group, unique: { name: "Alice" } });
-
-        const foundAlice = TestMap.findUnique({ name: "Alice" }, group.id, me);
-
-        expect(foundAlice).toEqual(alice.id);
-=======
 
     test("applyDiff with optional reference set to null", () => {
         const map = TestMap.create(
@@ -900,6 +874,30 @@
         );
 
         expectTypeOf(map.required).toBeNullable();
->>>>>>> 87ef6d50
+    });
+});
+
+describe("Creating and finding unique CoMaps", async () => {
+    test("Creating and finding unique CoMaps", async () => {
+        const me = await Account.create({
+            creationProps: { name: "Tester McTesterson" },
+            crypto: Crypto,
+        });
+
+        const group = await Group.create({
+            owner: me,
+        });
+
+        const alice = TestMap.create({
+            name: "Alice",
+            _height: 100,
+            birthday: new Date("1990-01-01"),
+            color: "red",
+
+        }, { owner: group, unique: { name: "Alice" } });
+
+        const foundAlice = TestMap.findUnique({ name: "Alice" }, group.id, me);
+
+        expect(foundAlice).toEqual(alice.id);
     });
 });