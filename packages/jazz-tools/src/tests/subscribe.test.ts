import { beforeEach, describe, expect, it, onTestFinished, vi } from "vitest";
import {
  Account,
  CoFeed,
  CoList,
  CoMap,
  FileStream,
  Group,
  co,
  cojsonInternals,
} from "../index.web.js";
<<<<<<< HEAD
import { createCoValueObservable, subscribeToCoValue } from "../internal.js";
=======
import {
  type DepthsIn,
  ID,
  createCoValueObservable,
  subscribeToCoValue,
} from "../internal.js";
import { setupJazzTestSync } from "../testing.js";
>>>>>>> 53dbfee3
import { setupAccount, waitFor } from "./utils.js";

class ChatRoom extends CoMap {
  messages = co.ref(MessagesList);
  name = co.string;
}

class Message extends CoMap {
  text = co.string;
  reactions = co.ref(ReactionsStream);
  attachment = co.optional.ref(FileStream);
}

class MessagesList extends CoList.Of(co.ref(Message)) {}
class ReactionsStream extends CoFeed.Of(co.string) {}

function createChatRoom(me: Account | Group, name: string) {
  return ChatRoom.create(
    { messages: MessagesList.create([], { owner: me }), name },
    { owner: me },
  );
}

function createMessage(me: Account | Group, text: string) {
  return Message.create(
    { text, reactions: ReactionsStream.create([], { owner: me }) },
    { owner: me },
  );
}

beforeEach(async () => {
  await setupJazzTestSync();
});

beforeEach(() => {
  cojsonInternals.CO_VALUE_LOADING_CONFIG.MAX_RETRIES = 1;
  cojsonInternals.CO_VALUE_LOADING_CONFIG.TIMEOUT = 1;
});

describe("subscribeToCoValue", () => {
  it("subscribes to a CoMap", async () => {
    const { me, meOnSecondPeer } = await setupAccount();

    const chatRoom = createChatRoom(me, "General");
    const updateFn = vi.fn();

    const unsubscribe = subscribeToCoValue(
      ChatRoom,
      chatRoom.id,
      { loadAs: meOnSecondPeer },
      updateFn,
    );

    onTestFinished(unsubscribe);

    await waitFor(() => {
      expect(updateFn).toHaveBeenCalled();
    });

    expect(updateFn).toHaveBeenCalledWith(
      expect.objectContaining({
        id: chatRoom.id,
        messages: null,
        name: "General",
      }),
      expect.any(Function),
    );

    updateFn.mockClear();

    await waitFor(() => {
      expect(updateFn).toHaveBeenCalled();
    });

    expect(updateFn).toHaveBeenCalledWith(
      expect.objectContaining({
        id: chatRoom.id,
        name: "General",
        messages: expect.any(Array),
      }),
      expect.any(Function),
    );

    updateFn.mockClear();
    chatRoom.name = "Lounge";

    await waitFor(() => {
      expect(updateFn).toHaveBeenCalled();
    });

    expect(updateFn).toHaveBeenCalledWith(
      expect.objectContaining({
        id: chatRoom.id,
        name: "Lounge",
        messages: expect.any(Array),
      }),
      expect.any(Function),
    );
  });

  it("shouldn't fire updates until the declared load depth isn't reached", async () => {
    const { me, meOnSecondPeer } = await setupAccount();

    const chatRoom = createChatRoom(me, "General");
    const updateFn = vi.fn();

    const unsubscribe = subscribeToCoValue(
      ChatRoom,
      chatRoom.id,
      {
        loadAs: meOnSecondPeer,
        resolve: {
          messages: true,
        },
      },
      updateFn,
    );

    onTestFinished(unsubscribe);

    await waitFor(() => {
      expect(updateFn).toHaveBeenCalled();
    });

    expect(updateFn).toHaveBeenCalledTimes(1);
    expect(updateFn).toHaveBeenCalledWith(
      expect.objectContaining({
        id: chatRoom.id,
        name: "General",
        messages: expect.any(Array),
      }),
      expect.any(Function),
    );
  });

  it("should fire updates when a ref entity is updates", async () => {
    const { me, meOnSecondPeer } = await setupAccount();

    const chatRoom = createChatRoom(me, "General");
    const message = createMessage(
      me,
      "Hello Luigi, are you ready to save the princess?",
    );
    chatRoom.messages?.push(message);

    const updateFn = vi.fn();

    const unsubscribe = subscribeToCoValue(
      ChatRoom,
      chatRoom.id,
      {
        loadAs: meOnSecondPeer,
        resolve: {
          messages: {
            $each: true,
          },
        },
      },
      updateFn,
    );

    onTestFinished(unsubscribe);

    await waitFor(() => {
      const lastValue = updateFn.mock.lastCall?.[0];

      expect(lastValue?.messages?.[0]?.text).toBe(message.text);
    });

    message.text = "Nevermind, she was gone to the supermarket";
    updateFn.mockClear();

    await waitFor(() => {
      expect(updateFn).toHaveBeenCalled();
    });

    const lastValue = updateFn.mock.lastCall?.[0];
    expect(lastValue?.messages?.[0]?.text).toBe(
      "Nevermind, she was gone to the supermarket",
    );
  });

  it("should handle the updates as immutable changes", async () => {
    const { me, meOnSecondPeer } = await setupAccount();

    const chatRoom = createChatRoom(me, "General");
    const message = createMessage(
      me,
      "Hello Luigi, are you ready to save the princess?",
    );
    const message2 = createMessage(me, "Let's go!");
    chatRoom.messages?.push(message);
    chatRoom.messages?.push(message2);

    const updateFn = vi.fn();

    const unsubscribe = subscribeToCoValue(
      ChatRoom,
      chatRoom.id,
      {
        loadAs: meOnSecondPeer,
        resolve: {
          messages: {
            $each: {
              reactions: true,
            },
          },
        },
      },
      updateFn,
    );

    onTestFinished(unsubscribe);

    await waitFor(() => {
      const lastValue = updateFn.mock.lastCall?.[0];

      expect(lastValue?.messages?.[0]?.text).toBe(message.text);
    });

    const initialValue = updateFn.mock.lastCall?.[0];
    const initialMessagesList = initialValue?.messages;
    const initialMessage1 = initialValue?.messages[0];
    const initialMessage2 = initialValue?.messages[1];
    const initialMessageReactions = initialValue?.messages[0].reactions;

    message.reactions?.push("👍");

    updateFn.mockClear();

    await waitFor(() => {
      expect(updateFn).toHaveBeenCalled();
    });

    const lastValue = updateFn.mock.lastCall?.[0];
    expect(lastValue).not.toBe(initialValue);
    expect(lastValue.messages).not.toBe(initialMessagesList);
    expect(lastValue.messages[0]).not.toBe(initialMessage1);
    expect(lastValue.messages[0].reactions).not.toBe(initialMessageReactions);

    // This shouldn't change
    expect(lastValue.messages[1]).toBe(initialMessage2);

    // TODO: The initial should point at that snapshot in time
    // expect(lastValue.messages).not.toBe(initialValue.messages);
    // expect(lastValue.messages[0]).not.toBe(initialValue.messages[0]);
    // expect(lastValue.messages[1]).toBe(initialValue.messages[1]);
    // expect(lastValue.messages[0].reactions).not.toBe(initialValue.messages[0].reactions);
  });

  it("should keep the same identity on the ref entities when a property is updated", async () => {
    const { me, meOnSecondPeer } = await setupAccount();

    const chatRoom = createChatRoom(me, "General");
    const message = createMessage(
      me,
      "Hello Luigi, are you ready to save the princess?",
    );
    const message2 = createMessage(me, "Let's go!");
    chatRoom.messages?.push(message);
    chatRoom.messages?.push(message2);

    const updateFn = vi.fn();

    const unsubscribe = subscribeToCoValue(
      ChatRoom,
      chatRoom.id,
      {
        loadAs: meOnSecondPeer,
        resolve: {
          messages: {
            $each: {
              reactions: true,
            },
          },
        },
      },
      updateFn,
    );

    onTestFinished(unsubscribe);

    await waitFor(() => {
      const lastValue = updateFn.mock.lastCall?.[0];

      expect(lastValue?.messages?.[0]?.text).toBe(message.text);
      expect(lastValue?.messages?.[1]?.text).toBe(message2.text);
    });

    const initialValue = updateFn.mock.lastCall?.[0];
    chatRoom.name = "Me and Luigi";

    updateFn.mockClear();

    await waitFor(() => {
      expect(updateFn).toHaveBeenCalled();
    });

    const lastValue = updateFn.mock.lastCall?.[0];
    expect(lastValue).not.toBe(initialValue);
    expect(lastValue.name).toBe("Me and Luigi");

    expect(lastValue.messages).toBe(initialValue.messages);
    expect(lastValue.messages[0]).toBe(initialValue.messages[0]);
    expect(lastValue.messages[1]).toBe(initialValue.messages[1]);
  });
});

describe("createCoValueObservable", () => {
  class TestMap extends CoMap {
    color = co.string;
  }

  function createTestMap(me: Account | Group) {
    return TestMap.create({ color: "red" }, { owner: me });
  }

  it("should return undefined when there are no subscribers", async () => {
    const observable = createCoValueObservable();

    expect(observable.getCurrentValue()).toBeUndefined();
  });

  it("should update currentValue when subscribed", async () => {
    const { me, meOnSecondPeer } = await setupAccount();
    const testMap = createTestMap(me);
    const observable = createCoValueObservable();
    const mockListener = vi.fn();

    const unsubscribe = observable.subscribe(
      TestMap,
      testMap.id,
      {
        loadAs: meOnSecondPeer,
      },
      () => {
        mockListener();
      },
    );

    testMap.color = "blue";

    await waitFor(() => mockListener.mock.calls.length > 0);

    expect(observable.getCurrentValue()).toMatchObject({
      id: testMap.id,
      color: "blue",
    });

    unsubscribe();
  });

  it("should reset to undefined after unsubscribe", async () => {
    const { me, meOnSecondPeer } = await setupAccount();
    const testMap = createTestMap(me);
    const observable = createCoValueObservable();
    const mockListener = vi.fn();

    const unsubscribe = observable.subscribe(
      TestMap,
      testMap.id,
      {
        loadAs: meOnSecondPeer,
      },
      () => {
        mockListener();
      },
    );

    await waitFor(() => mockListener.mock.calls.length > 0);
    expect(observable.getCurrentValue()).toBeDefined();

    unsubscribe();
    expect(observable.getCurrentValue()).toBeUndefined();
  });

  it("should return null if the coValue is not found", async () => {
    const { meOnSecondPeer } = await setupAccount();
    const observable = createCoValueObservable<TestMap, DepthsIn<TestMap>>();

    const unsubscribe = observable.subscribe(
      TestMap,
      "co_z123" as ID<TestMap>,
      meOnSecondPeer,
      {},
      () => {},
    );

    expect(observable.getCurrentValue()).toBeUndefined();

    await waitFor(() => {
      expect(observable.getCurrentValue()).toBeNull();
    });

    unsubscribe();
  });
});<|MERGE_RESOLUTION|>--- conflicted
+++ resolved
@@ -9,17 +9,13 @@
   co,
   cojsonInternals,
 } from "../index.web.js";
-<<<<<<< HEAD
-import { createCoValueObservable, subscribeToCoValue } from "../internal.js";
-=======
 import {
-  type DepthsIn,
   ID,
+  Resolved,
   createCoValueObservable,
   subscribeToCoValue,
 } from "../internal.js";
 import { setupJazzTestSync } from "../testing.js";
->>>>>>> 53dbfee3
 import { setupAccount, waitFor } from "./utils.js";
 
 class ChatRoom extends CoMap {
@@ -398,13 +394,15 @@
 
   it("should return null if the coValue is not found", async () => {
     const { meOnSecondPeer } = await setupAccount();
-    const observable = createCoValueObservable<TestMap, DepthsIn<TestMap>>();
+    const observable = createCoValueObservable<
+      TestMap,
+      Resolved<TestMap, {}>
+    >();
 
     const unsubscribe = observable.subscribe(
       TestMap,
       "co_z123" as ID<TestMap>,
-      meOnSecondPeer,
-      {},
+      { loadAs: meOnSecondPeer },
       () => {},
     );
 
