--- conflicted
+++ resolved
@@ -21,12 +21,9 @@
   SubscriptionScope,
   type SubscriptionValue,
   activeAccountContext,
-<<<<<<< HEAD
+  anySchemaToCoSchema,
   coValueClassFromCoValueClassOrSchema,
-=======
-  anySchemaToCoSchema,
   getSubscriptionScope,
->>>>>>> d3e554f4
   inspect,
 } from "../internal.js";
 
