--- conflicted
+++ resolved
@@ -32,13 +32,7 @@
   TypeSym,
   BranchDefinition,
   getIdFromHeader,
-<<<<<<< HEAD
-  unstable_loadUnique,
-=======
   internalLoadUnique,
-} from "../internal.js";
-import {
->>>>>>> 31f6320c
   Account,
   CoValueBase,
   CoValueJazzApi,
