--- conflicted
+++ resolved
@@ -1278,46 +1278,6 @@
     expect(result.data.length).toBe(chunks + 1);
     expect(result.data[chunks]).toBe("new entry");
   });
-<<<<<<< HEAD
-});
-
-describe("getSubscriptionScope", () => {
-  const Person = co.map({
-    name: z.string(),
-  });
-  let person: co.output<typeof Person>;
-
-  beforeEach(async () => {
-    await createJazzTestAccount({
-      isCurrentActiveAccount: true,
-      creationProps: { name: "Hermes Puggington" },
-    });
-
-    person = Person.create({ name: "John" });
-  });
-
-  describe("when the coValue doesn't have a subscription scope", () => {
-    it("creates a new subscription scope", () => {
-      expect(person.$jazz._subscriptionScope).toBeUndefined();
-      const subscriptionScope = getSubscriptionScope(person);
-      expect(subscriptionScope).toBeDefined();
-    });
-
-    it("updates the subscription scope in the coValue", () => {
-      const subscriptionScope = getSubscriptionScope(person);
-      expect(person.$jazz._subscriptionScope).toBeDefined();
-      expect(person.$jazz._subscriptionScope).toBe(subscriptionScope);
-    });
-  });
-
-  describe("when the coValue already has a subscription scope", () => {
-    it("returns that subscription scope", async () => {
-      const loadedPerson = await Person.load(person.$jazz.id);
-      assert(loadedPerson);
-      const subscriptionScope = loadedPerson.$jazz._subscriptionScope;
-      expect(subscriptionScope).toBeDefined();
-      expect(getSubscriptionScope(loadedPerson)).toBe(subscriptionScope);
-=======
 
   describe("when using query modifiers", () => {
     it("should update the query view on each update", async () => {
@@ -1464,7 +1424,46 @@
       expect(computeQueryViewSpy).toHaveBeenCalledTimes(1);
 
       computeQueryViewSpy.mockRestore();
->>>>>>> 44f9fd18
+    });
+  });
+});
+
+describe("getSubscriptionScope", () => {
+  const Person = co.map({
+    name: z.string(),
+  });
+  let person: co.output<typeof Person>;
+
+  beforeEach(async () => {
+    await createJazzTestAccount({
+      isCurrentActiveAccount: true,
+      creationProps: { name: "Hermes Puggington" },
+    });
+
+    person = Person.create({ name: "John" });
+  });
+
+  describe("when the coValue doesn't have a subscription scope", () => {
+    it("creates a new subscription scope", () => {
+      expect(person.$jazz._subscriptionScope).toBeUndefined();
+      const subscriptionScope = getSubscriptionScope(person);
+      expect(subscriptionScope).toBeDefined();
+    });
+
+    it("updates the subscription scope in the coValue", () => {
+      const subscriptionScope = getSubscriptionScope(person);
+      expect(person.$jazz._subscriptionScope).toBeDefined();
+      expect(person.$jazz._subscriptionScope).toBe(subscriptionScope);
+    });
+  });
+
+  describe("when the coValue already has a subscription scope", () => {
+    it("returns that subscription scope", async () => {
+      const loadedPerson = await Person.load(person.$jazz.id);
+      assert(loadedPerson);
+      const subscriptionScope = loadedPerson.$jazz._subscriptionScope;
+      expect(subscriptionScope).toBeDefined();
+      expect(getSubscriptionScope(loadedPerson)).toBe(subscriptionScope);
     });
   });
 });