--- conflicted
+++ resolved
@@ -1856,441 +1856,6 @@
 
     expect(loadedMap).not.toBe(CoValueLoadingState.UNAVAILABLE);
   });
-<<<<<<< HEAD
-});
-
-describe("Creating and finding unique CoMaps", async () => {
-  test("Creating and finding unique CoMaps", async () => {
-    const group = Group.create();
-
-    const Person = co.map({
-      name: z.string(),
-      _height: z.number(),
-      birthday: z.date(),
-      color: z.string(),
-    });
-
-    const alice = Person.create(
-      {
-        name: "Alice",
-        _height: 100,
-        birthday: new Date("1990-01-01"),
-        color: "red",
-      },
-      { owner: group, unique: { name: "Alice" } },
-    );
-
-    const foundAlice = await Person.loadUnique(
-      { name: "Alice" },
-      group.$jazz.id,
-    );
-    expect(foundAlice).toEqual(alice);
-  });
-
-  test("manual upserting pattern", async () => {
-    // Schema
-    const Event = co.map({
-      title: z.string(),
-      identifier: z.string(),
-      external_id: z.string(),
-    });
-
-    // Data
-    const sourceData = {
-      title: "Test Event Title",
-      identifier: "test-event-identifier",
-      _id: "test-event-external-id",
-    };
-    const workspace = Group.create();
-
-    // Pattern
-    let activeEvent = await Event.loadUnique(
-      { identifier: sourceData.identifier },
-      workspace.$jazz.id,
-    );
-    if (!activeEvent.$isLoaded) {
-      activeEvent = Event.create(
-        {
-          title: sourceData.title,
-          identifier: sourceData.identifier,
-          external_id: sourceData._id,
-        },
-        workspace,
-      );
-    } else {
-      activeEvent.$jazz.applyDiff({
-        title: sourceData.title,
-        identifier: sourceData.identifier,
-        external_id: sourceData._id,
-      });
-    }
-    expect(activeEvent).toEqual({
-      title: sourceData.title,
-      identifier: sourceData.identifier,
-      external_id: sourceData._id,
-    });
-  });
-
-  test("upserting a non-existent value", async () => {
-    // Schema
-    const Event = co.map({
-      title: z.string(),
-      identifier: z.string(),
-      external_id: z.string(),
-    });
-
-    // Data
-    const sourceData = {
-      title: "Test Event Title",
-      identifier: "test-event-identifier",
-      _id: "test-event-external-id",
-    };
-    const workspace = Group.create();
-
-    // Upserting
-    const activeEvent = await Event.upsertUnique({
-      value: {
-        title: sourceData.title,
-        identifier: sourceData.identifier,
-        external_id: sourceData._id,
-      },
-      unique: sourceData.identifier,
-      owner: workspace,
-    });
-    expect(activeEvent).toEqual({
-      title: sourceData.title,
-      identifier: sourceData.identifier,
-      external_id: sourceData._id,
-    });
-  });
-
-  test("upserting without an active account", async () => {
-    const account = activeAccountContext.get();
-
-    // Schema
-    const Event = co.map({
-      title: z.string(),
-      identifier: z.string(),
-      external_id: z.string(),
-    });
-
-    // Data
-    const sourceData = {
-      title: "Test Event Title",
-      identifier: "test-event-identifier",
-      _id: "test-event-external-id",
-    };
-
-    const activeEvent = await runWithoutActiveAccount(() => {
-      return Event.upsertUnique({
-        value: {
-          title: sourceData.title,
-          identifier: sourceData.identifier,
-          external_id: sourceData._id,
-        },
-        unique: sourceData.identifier,
-        owner: account,
-      });
-    });
-
-    expect(activeEvent).toEqual({
-      title: sourceData.title,
-      identifier: sourceData.identifier,
-      external_id: sourceData._id,
-    });
-
-    assertLoaded(activeEvent);
-
-    expect(activeEvent.$jazz.owner).toEqual(account);
-  });
-
-  test("upserting an existing value", async () => {
-    // Schema
-    const Event = co.map({
-      title: z.string(),
-      identifier: z.string(),
-      external_id: z.string(),
-    });
-
-    // Data
-    const oldSourceData = {
-      title: "Old Event Title",
-      identifier: "test-event-identifier",
-      _id: "test-event-external-id",
-    };
-    const newSourceData = {
-      title: "New Event Title",
-      identifier: "test-event-identifier",
-      _id: "test-event-external-id",
-    };
-    expect(oldSourceData.identifier).toEqual(newSourceData.identifier);
-    const workspace = Group.create();
-    const oldActiveEvent = Event.create(
-      {
-        title: oldSourceData.title,
-        identifier: oldSourceData.identifier,
-        external_id: oldSourceData._id,
-      },
-      workspace,
-    );
-
-    // Upserting
-    const activeEvent = await Event.upsertUnique({
-      value: {
-        title: newSourceData.title,
-        identifier: newSourceData.identifier,
-        external_id: newSourceData._id,
-      },
-      unique: newSourceData.identifier,
-      owner: workspace,
-    });
-    expect(activeEvent).toEqual({
-      title: newSourceData.title,
-      identifier: newSourceData.identifier,
-      external_id: newSourceData._id,
-    });
-    expect(activeEvent).not.toEqual(oldActiveEvent);
-  });
-
-  test("upserting a non-existent value with resolve", async () => {
-    const Project = co.map({
-      name: z.string(),
-    });
-    const Organisation = co.map({
-      name: z.string(),
-      projects: co.list(Project),
-    });
-    const workspace = Group.create();
-
-    const myOrg = await Organisation.upsertUnique({
-      value: {
-        name: "My organisation",
-        projects: co.list(Project).create(
-          [
-            Project.create(
-              {
-                name: "My project",
-              },
-              workspace,
-            ),
-          ],
-          workspace,
-        ),
-      },
-      unique: { name: "My organisation" },
-      owner: workspace,
-      resolve: {
-        projects: {
-          $each: true,
-        },
-      },
-    });
-    assertLoaded(myOrg);
-    expect(myOrg.name).toEqual("My organisation");
-    expect(myOrg.projects.length).toBe(1);
-    expect(myOrg.projects[0]).toMatchObject({
-      name: "My project",
-    });
-  });
-
-  test("upserting an existing value with resolve", async () => {
-    const Project = co.map({
-      name: z.string(),
-    });
-    const Organisation = co.map({
-      name: z.string(),
-      projects: co.list(Project),
-    });
-    const workspace = Group.create();
-    const initialProject = await Project.upsertUnique({
-      value: {
-        name: "My project",
-      },
-      unique: { unique: "First project" },
-      owner: workspace,
-    });
-    assertLoaded(initialProject);
-    expect(initialProject).not.toBeNull();
-    expect(initialProject.name).toEqual("My project");
-
-    const myOrg = await Organisation.upsertUnique({
-      value: {
-        name: "My organisation",
-        projects: co.list(Project).create([initialProject], workspace),
-      },
-      unique: { name: "My organisation" },
-      owner: workspace,
-      resolve: {
-        projects: {
-          $each: true,
-        },
-      },
-    });
-    assertLoaded(myOrg);
-    expect(myOrg).not.toBeNull();
-    expect(myOrg.name).toEqual("My organisation");
-    expect(myOrg.projects.length).toBe(1);
-    expect(myOrg.projects.at(0)?.name).toEqual("My project");
-
-    const updatedProject = await Project.upsertUnique({
-      value: {
-        name: "My updated project",
-      },
-      unique: { unique: "First project" },
-      owner: workspace,
-    });
-
-    assertLoaded(updatedProject);
-    expect(updatedProject).not.toBeNull();
-    expect(updatedProject).toEqual(initialProject);
-    expect(updatedProject.name).toEqual("My updated project");
-    expect(myOrg.projects.length).toBe(1);
-    expect(myOrg.projects.at(0)?.name).toEqual("My updated project");
-  });
-
-  test("upserting a partially loaded value on an new value with resolve", async () => {
-    const Project = co.map({
-      name: z.string(),
-    });
-    const Organisation = co.map({
-      name: z.string(),
-      projects: co.list(Project),
-    });
-    const publicAccess = Group.create();
-    publicAccess.addMember("everyone", "writer");
-
-    const initialProject = await Project.upsertUnique({
-      value: {
-        name: "My project",
-      },
-      unique: { unique: "First project" },
-      owner: publicAccess,
-    });
-    assertLoaded(initialProject);
-    expect(initialProject).not.toBeNull();
-    expect(initialProject.name).toEqual("My project");
-
-    const fullProjectList = co
-      .list(Project)
-      .create([initialProject], publicAccess);
-
-    const account = await createJazzTestAccount({
-      isCurrentActiveAccount: true,
-    });
-
-    const shallowProjectList = await co
-      .list(Project)
-      .load(fullProjectList.$jazz.id, {
-        loadAs: account,
-      });
-    assertLoaded(shallowProjectList);
-
-    const publicAccessAsNewAccount = await Group.load(publicAccess.$jazz.id, {
-      loadAs: account,
-    });
-    assertLoaded(publicAccessAsNewAccount);
-
-    const updatedOrg = await Organisation.upsertUnique({
-      value: {
-        name: "My organisation",
-        projects: shallowProjectList,
-      },
-      unique: { name: "My organisation" },
-      owner: publicAccessAsNewAccount,
-      resolve: {
-        projects: {
-          $each: true,
-        },
-      },
-    });
-
-    assertLoaded(updatedOrg);
-
-    expect(updatedOrg.projects.$jazz.id).toEqual(fullProjectList.$jazz.id);
-    expect(updatedOrg.projects.length).toBe(1);
-    expect(updatedOrg.projects.at(0)?.name).toEqual("My project");
-  });
-
-  test("upserting a partially loaded value on an existing value with resolve", async () => {
-    const Project = co.map({
-      name: z.string(),
-    });
-    const Organisation = co.map({
-      name: z.string(),
-      projects: co.list(Project),
-    });
-    const publicAccess = Group.create();
-    publicAccess.addMember("everyone", "writer");
-
-    const initialProject = await Project.upsertUnique({
-      value: {
-        name: "My project",
-      },
-      unique: { unique: "First project" },
-      owner: publicAccess,
-    });
-    assertLoaded(initialProject);
-    expect(initialProject).not.toBeNull();
-    expect(initialProject.name).toEqual("My project");
-
-    const myOrg = await Organisation.upsertUnique({
-      value: {
-        name: "My organisation",
-        projects: co.list(Project).create([], publicAccess),
-      },
-      unique: { name: "My organisation" },
-      owner: publicAccess,
-      resolve: {
-        projects: {
-          $each: true,
-        },
-      },
-    });
-    assert(myOrg);
-
-    const fullProjectList = co
-      .list(Project)
-      .create([initialProject], publicAccess);
-
-    const account = await createJazzTestAccount({
-      isCurrentActiveAccount: true,
-    });
-
-    const shallowProjectList = await co
-      .list(Project)
-      .load(fullProjectList.$jazz.id, {
-        loadAs: account,
-      });
-    assertLoaded(shallowProjectList);
-
-    const publicAccessAsNewAccount = await Group.load(publicAccess.$jazz.id, {
-      loadAs: account,
-    });
-    assertLoaded(publicAccessAsNewAccount);
-
-    const updatedOrg = await Organisation.upsertUnique({
-      value: {
-        name: "My organisation",
-        projects: shallowProjectList,
-      },
-      unique: { name: "My organisation" },
-      owner: publicAccessAsNewAccount,
-      resolve: {
-        projects: {
-          $each: true,
-        },
-      },
-    });
-
-    assertLoaded(updatedOrg);
-
-    expect(updatedOrg.projects.$jazz.id).toEqual(fullProjectList.$jazz.id);
-    expect(updatedOrg.projects.length).toBe(1);
-    expect(updatedOrg.projects.at(0)?.name).toEqual("My project");
-    expect(updatedOrg.$jazz.id).toEqual(myOrg.$jazz.id);
-  });
-=======
->>>>>>> 03e9e2f5
 
   test("complex discriminated union", () => {
     const StringTag = co.map({
