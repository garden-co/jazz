import { WasmCrypto } from "cojson/crypto/WasmCrypto";
import { assert, beforeEach, describe, expect, test, vi } from "vitest";
import { Account, Group, subscribeToCoValue, z } from "../index.js";
import {
  Loaded,
  activeAccountContext,
  co,
  coValueClassFromCoValueClassOrSchema,
} from "../internal.js";
<<<<<<< HEAD
import { createJazzTestAccount, setupJazzTestSync } from "../testing.js";
import { setupTwoNodes, waitFor } from "./utils.js";
=======
import {
  createJazzTestAccount,
  runWithoutActiveAccount,
  setupJazzTestSync,
} from "../testing.js";
import { waitFor } from "./utils.js";
>>>>>>> 9ba56acd

const Crypto = await WasmCrypto.create();

let me = await Account.create({
  creationProps: { name: "Hermes Puggington" },
  crypto: Crypto,
});

beforeEach(async () => {
  await setupJazzTestSync();

  me = await createJazzTestAccount({
    isCurrentActiveAccount: true,
    creationProps: { name: "Hermes Puggington" },
  });
});

describe("Simple CoList operations", async () => {
  const TestList = co.list(z.string());

  const list = TestList.create(["bread", "butter", "onion"], { owner: me });

  test("Construction", () => {
    expect(list[0]).toBe("bread");
    expect(list[1]).toBe("butter");
    expect(list[2]).toBe("onion");
    expect(list.$jazz.raw.asArray()).toEqual(["bread", "butter", "onion"]);
    expect(list.length).toBe(3);
    expect(list.map((item) => item.toUpperCase())).toEqual([
      "BREAD",
      "BUTTER",
      "ONION",
    ]);
  });

  test("list with enum type", () => {
    const List = co.list(z.enum(["a", "b", "c"]));
    const list = List.create(["a", "b", "c"]);
    expect(list.length).toBe(3);
    expect(list[0]).toBe("a");
    expect(list[1]).toBe("b");
    expect(list[2]).toBe("c");
  });

  test("create CoList with reference using CoValue", () => {
    const Dog = co.map({
      name: z.string(),
    });
    const Person = co.map({
      pets: co.list(Dog),
    });

    const person = Person.create({
      pets: [Dog.create({ name: "Rex" }), Dog.create({ name: "Fido" })],
    });

    expect(person.pets.length).toEqual(2);
    expect(person.pets[0]?.name).toEqual("Rex");
    expect(person.pets[1]?.name).toEqual("Fido");
  });

  describe("create CoList with reference using JSON", () => {
    test("automatically creates CoValues for nested objects", () => {
      const Dog = co.map({
        name: z.string(),
      });
      const Person = co.map({
        pets: co.list(Dog),
      });

      const person = Person.create({
        pets: [{ name: "Rex" }, { name: "Fido" }],
      });

      expect(person.pets.length).toEqual(2);
      expect(person.pets[0]?.name).toEqual("Rex");
      expect(person.pets[1]?.name).toEqual("Fido");
    });

    test("can create a coPlainText from an empty string", () => {
      const Schema = co.list(co.plainText());
      const list = Schema.create([""]);
      expect(list[0]?.toString()).toBe("");
    });
  });

  test("list with nullable content", () => {
    const List = co.list(z.string().nullable());
    const list = List.create(["a", "b", "c", null]);
    expect(list.length).toBe(4);
    expect(list[0]).toBe("a");
    expect(list[1]).toBe("b");
    expect(list[2]).toBe("c");
    expect(list[3]).toBeNull();
  });

  test("Construction with an Account", () => {
    const list = TestList.create(["milk"], me);

    expect(list[0]).toEqual("milk");
  });

  test("Construction with a Group", () => {
    const group = Group.create(me);
    const list = TestList.create(["milk"], group);

    expect(list[0]).toEqual("milk");
  });

  describe("Mutation", () => {
    test("assignment", () => {
      const list = TestList.create(["bread", "butter", "onion"], {
        owner: me,
      });
      list.$jazz.set(1, "margarine");
      expect(list.$jazz.raw.asArray()).toEqual(["bread", "margarine", "onion"]);
      expect(list[1]).toBe("margarine");
    });

    test("assignment with ref using CoValue", () => {
      const Ingredient = co.map({
        name: z.string(),
      });

      const Recipe = co.list(Ingredient);

      const recipe = Recipe.create(
        [
          Ingredient.create({ name: "bread" }, me),
          Ingredient.create({ name: "butter" }, me),
          Ingredient.create({ name: "onion" }, me),
        ],
        { owner: me },
      );
      const originalIngredient = recipe[1];

      recipe.$jazz.set(1, Ingredient.create({ name: "margarine" }, me));
      expect(recipe[1]?.name).toBe("margarine");
      expect(recipe[1]?.$jazz.id).not.toBe(originalIngredient?.$jazz.id);
    });

    test("assign undefined on a required ref", () => {
      const Ingredient = co.map({
        name: z.string(),
      });

      const Recipe = co.list(Ingredient);

      const recipe = Recipe.create(
        [
          Ingredient.create({ name: "bread" }, me),
          Ingredient.create({ name: "butter" }, me),
          Ingredient.create({ name: "onion" }, me),
        ],
        { owner: me },
      );

      expect(() => {
        recipe.$jazz.set(1, undefined as unknown as Loaded<typeof Ingredient>);
      }).toThrow("Cannot set required reference 1 to undefined");

      expect(recipe[1]?.name).toBe("butter");
    });

    test("assign undefined on an optional ref", () => {
      const Ingredient = co.map({
        name: z.string(),
      });

      const Recipe = co.list(co.optional(Ingredient));

      const recipe = Recipe.create(
        [
          Ingredient.create({ name: "bread" }, me),
          Ingredient.create({ name: "butter" }, me),
          Ingredient.create({ name: "onion" }, me),
        ],
        { owner: me },
      );

      recipe.$jazz.set(1, undefined);
      expect(recipe[1]).toBe(undefined);
    });

    test("assignment with ref using JSON", () => {
      const Ingredient = co.map({
        name: z.string(),
      });

      const Recipe = co.list(Ingredient);

      const recipe = Recipe.create(
        [{ name: "bread" }, { name: "butter" }, { name: "onion" }],
        { owner: me },
      );
      const originalIngredient = recipe[1];

      recipe.$jazz.set(1, { name: "margarine" });
      expect(recipe[1]?.name).toBe("margarine");
      expect(recipe[1]?.$jazz.id).not.toBe(originalIngredient?.$jazz.id);
    });

    describe("push", () => {
      test("push into CoList of non-collaborative values", () => {
        const list = TestList.create(["bread", "butter", "onion"], {
          owner: me,
        });
        list.$jazz.push("cheese");
        expect(list[3]).toBe("cheese");
        expect(list.$jazz.raw.asArray()).toEqual([
          "bread",
          "butter",
          "onion",
          "cheese",
        ]);
      });

      test("push CoValue into list of CoValues", () => {
        const Schema = co.list(co.plainText());
        const list = Schema.create(["bread", "butter", "onion"]);
        list.$jazz.push(Schema.element.create("cheese"));
        expect(list[3]?.toString()).toBe("cheese");
      });

      test("push JSON into list of CoValues", () => {
        const Schema = co.list(co.plainText());
        const list = Schema.create(["bread", "butter", "onion"]);
        list.$jazz.push("cheese");
        expect(list[3]?.toString()).toBe("cheese");
      });
    });

    describe("unshift", () => {
      test("add non-collaborative element at the beginning of the list", () => {
        const list = TestList.create(["bread", "butter", "onion"], {
          owner: me,
        });
        list.$jazz.unshift("lettuce");
        expect(list[0]).toBe("lettuce");
        expect(list.$jazz.raw.asArray()).toEqual([
          "lettuce",
          "bread",
          "butter",
          "onion",
        ]);
      });

      test("add CoValue at the beginning of a CoValue CoList", () => {
        const Schema = co.list(co.plainText());
        const list = Schema.create(["bread", "butter", "onion"]);
        list.$jazz.unshift(Schema.element.create("lettuce"));
        expect(list[0]?.toString()).toBe("lettuce");
      });

      test("add JSON at the beginning of a CoValue CoList", () => {
        const Schema = co.list(co.plainText());
        const list = Schema.create(["bread", "butter", "onion"]);
        list.$jazz.unshift("lettuce");
        expect(list[0]?.toString()).toBe("lettuce");
      });
    });

    test("pop", () => {
      const list = TestList.create(["bread", "butter", "onion"], {
        owner: me,
      });
      expect(list.$jazz.pop()).toBe("onion");
      expect(list.length).toBe(2);
      expect(list.$jazz.raw.asArray()).toEqual(["bread", "butter"]);
    });

    test("shift", () => {
      const list = TestList.create(["bread", "butter", "onion"], {
        owner: me,
      });
      expect(list.$jazz.shift()).toBe("bread");
      expect(list.length).toBe(2);
      expect(list.$jazz.raw.asArray()).toEqual(["butter", "onion"]);
    });

    describe("splice", () => {
      test("insert after 1st item with 1 item removed", () => {
        const list = TestList.create(["bread", "butter", "onion"], {
          owner: me,
        });
        list.$jazz.splice(1, 1, "salt", "pepper");
        expect(list.length).toBe(4);
        expect(list.$jazz.raw.asArray()).toEqual([
          "bread",
          "salt",
          "pepper",
          "onion",
        ]);
      });

      test("insert before 1st item", () => {
        const list = TestList.create(["bread", "butter", "onion"], {
          owner: me,
        });
        list.$jazz.splice(0, 0, "salt", "pepper");
        expect(list.length).toBe(5);
        expect(list.$jazz.raw.asArray()).toEqual([
          "salt",
          "pepper",
          "bread",
          "butter",
          "onion",
        ]);
      });

      test("insert after 1st item", () => {
        const list = TestList.create(["bread", "butter", "onion"], {
          owner: me,
        });
        list.$jazz.splice(1, 0, "salt", "pepper");
        expect(list.length).toBe(5);
        expect(list.$jazz.raw.asArray()).toEqual([
          "bread",
          "salt",
          "pepper",
          "butter",
          "onion",
        ]);
      });

      test("insert after 2nd item", () => {
        const list = TestList.create(["bread", "butter", "onion"], {
          owner: me,
        });
        list.$jazz.splice(2, 0, "salt", "pepper");
        expect(list.length).toBe(5);
        expect(list.$jazz.raw.asArray()).toEqual([
          "bread",
          "butter",
          "salt",
          "pepper",
          "onion",
        ]);
      });

      test("insert CoValue into a CoValue CoList", () => {
        const Schema = co.list(co.plainText());
        const list = Schema.create(["bread", "butter", "onion"]);
        list.$jazz.splice(1, 0, Schema.element.create("lettuce"));
        expect(list[1]?.toString()).toBe("lettuce");
      });

      test("insert JSON into a CoValue CoList", () => {
        const Schema = co.list(co.plainText());
        const list = Schema.create(["bread", "butter", "onion"]);
        list.$jazz.splice(1, 0, "lettuce");
        expect(list[1]?.toString()).toBe("lettuce");
      });
    });

    describe("remove", () => {
      describe("remove by index", () => {
        test("remove one item", () => {
          const list = TestList.create(["bread", "butter", "onion"]);

          expect(list.$jazz.remove(1)).toEqual(["butter"]);
          expect(list.$jazz.raw.asArray()).toEqual(["bread", "onion"]);
        });

        test("remove multiple items", () => {
          const list = TestList.create(["bread", "butter", "onion"]);

          expect(list.$jazz.remove(0, 2)).toEqual(["bread", "onion"]);
          expect(list.$jazz.raw.asArray()).toEqual(["butter"]);
        });

        test("ignores out-of-bound indices", () => {
          const list = TestList.create(["bread", "butter", "onion"]);

          expect(list.$jazz.remove(4, -1, 1)).toEqual(["butter"]);
          expect(list.$jazz.raw.asArray()).toEqual(["bread", "onion"]);
        });
      });

      describe("remove by predicate", () => {
        test("removes elements matching the predicate", () => {
          const list = TestList.create(["bread", "butter", "onion"]);

          expect(list.$jazz.remove((item) => item === "butter")).toEqual([
            "butter",
          ]);
          expect(list.$jazz.raw.asArray()).toEqual(["bread", "onion"]);
        });

        test("the predicate is called with the item, index and the coList", () => {
          const list = TestList.create(["bread", "butter", "onion"]);

          expect(
            list.$jazz.remove(
              (item, index, coList) => index > 0 && index < coList.length - 1,
            ),
          ).toEqual(["butter"]);
          expect(list.$jazz.raw.asArray()).toEqual(["bread", "onion"]);
        });
      });
    });

    describe("retain", () => {
      test("retains elements matching the predicate", () => {
        const list = TestList.create(["bread", "butter", "onion"]);

        expect(list.$jazz.retain((item) => item === "butter")).toEqual([
          "bread",
          "onion",
        ]);
        expect(list.$jazz.raw.asArray()).toEqual(["butter"]);
      });

      test("the predicate is called with the item, index and the coList", () => {
        const list = TestList.create(["bread", "butter", "onion"]);

        expect(
          list.$jazz.retain(
            (item, index, coList) => index > 0 && index < coList.length - 1,
          ),
        ).toEqual(["bread", "onion"]);
        expect(list.$jazz.raw.asArray()).toEqual(["butter"]);
      });
    });

    test("filter + assign to coMap", () => {
      const TestMap = co.map({
        list: TestList,
      });

      const map = TestMap.create(
        {
          list: TestList.create(["bread", "butter", "onion"], {
            owner: me,
          }),
        },
        { owner: me },
      );

      map.$jazz.set(
        "list",
        map.list?.filter((item) => item !== "butter"),
      );

      expect(map.list?.$jazz.raw.asArray()).toEqual(["bread", "onion"]);
    });

    test("filter + assign to CoList", () => {
      const TestListOfLists = co.list(TestList);

      const list = TestListOfLists.create(
        [
          TestList.create(["bread", "butter", "onion"], {
            owner: me,
          }),
        ],
        { owner: me },
      );

      list.$jazz.set(0, list[0]?.filter((item) => item !== "butter") ?? []);

      expect(list[0]?.$jazz.raw.asArray()).toEqual(["bread", "onion"]);
    });
  });
});

describe("CoList applyDiff operations", async () => {
  test("applyDiff with primitive values", () => {
    const StringList = co.list(z.string());
    const list = StringList.create(["a", "b", "c"], { owner: me });

    // Test adding items
    list.$jazz.applyDiff(["a", "b", "c", "d", "e"]);
    expect(list.$jazz.raw.asArray()).toEqual(["a", "b", "c", "d", "e"]);

    // Test removing items
    list.$jazz.applyDiff(["a", "c", "e"]);
    expect(list.$jazz.raw.asArray()).toEqual(["a", "c", "e"]);

    // Test replacing items
    list.$jazz.applyDiff(["x", "y", "z"]);
    expect(list.$jazz.raw.asArray()).toEqual(["x", "y", "z"]);

    // Test empty list
    list.$jazz.applyDiff([]);
    expect(list.$jazz.raw.asArray()).toEqual([]);
  });

  test("applyDiff with reference values using CoValues", () => {
    const TicTacToeRow = co.list(z.string());
    const TicTacToeBoard = co.list(TicTacToeRow);

    const row1 = TicTacToeRow.create(["X", "O", ""], { owner: me });
    const row2 = TicTacToeRow.create(["", "X", "O"], { owner: me });
    const row3 = TicTacToeRow.create(["O", "O", ""], { owner: me });
    const winningRow = TicTacToeRow.create(["O", "O", "X"], { owner: me });

    const list = TicTacToeBoard.create([row1, row2], { owner: me });

    // Test adding reference items
    list.$jazz.applyDiff([row1, row2, row3]);
    expect(list.length).toBe(3);
    expect(list[2]?.toJSON()).toEqual(["O", "O", ""]);

    // Test replacing reference items
    list.$jazz.applyDiff([row1, row2, winningRow]);
    expect(list.length).toBe(3);
    expect(list[2]?.toJSON()).toEqual(["O", "O", "X"]);
    // Only elements with different $jazz.id are replaced
    expect(list[0]?.$jazz.id).toBe(row1?.$jazz.id);
    expect(list[1]?.$jazz.id).toBe(row2?.$jazz.id);
    expect(list[2]?.$jazz.id).not.toBe(row3?.$jazz.id);

    // Test removing reference items
    list.$jazz.applyDiff([row1, row3]);
    expect(list.length).toBe(2);
    expect(list[0]?.toJSON()).toEqual(["X", "O", ""]);
    expect(list[0]?.$jazz.id).toBe(row1?.$jazz.id);
    expect(list[1]?.toJSON()).toEqual(["O", "O", ""]);
    expect(list[1]?.$jazz.id).not.toBe(row2?.$jazz.id);

    // Test empty list
    list.$jazz.applyDiff([]);
    expect(list.$jazz.raw.asArray()).toEqual([]);
  });

  test("applyDiff with reference values using JSON", () => {
    const TicTacToeRow = co.list(z.string());
    const TicTacToeBoard = co.list(TicTacToeRow);

    const row1 = ["X", "O", ""];
    const row2 = ["", "X", "O"];
    const row3 = ["O", "O", ""];
    const winningRow = ["O", "O", "X"];

    const list = TicTacToeBoard.create([row1, row2], { owner: me });
    const originalRow1 = list[0];
    const originalRow2 = list[1];
    const originalRow3 = list[2];

    // Test adding reference items
    list.$jazz.applyDiff([row1, row2, row3]);
    expect(list.length).toBe(3);
    expect(list[2]?.toJSON()).toEqual(["O", "O", ""]);

    // Test replacing reference items
    list.$jazz.applyDiff([row1, row2, winningRow]);
    expect(list.length).toBe(3);
    expect(list[2]?.toJSON()).toEqual(["O", "O", "X"]);
    // All elements are replaced because new JSON values are set
    expect(list[0]?.$jazz.id).not.toBe(originalRow1?.$jazz.id);
    expect(list[1]?.$jazz.id).not.toBe(originalRow2?.$jazz.id);
    expect(list[2]?.$jazz.id).not.toBe(originalRow3?.$jazz.id);

    // Test removing reference items
    list.$jazz.applyDiff([row1, row3]);
    expect(list.length).toBe(2);
    expect(list[0]?.toJSON()).toEqual(["X", "O", ""]);
    expect(list[0]?.$jazz.id).not.toBe(originalRow1?.$jazz.id);
    expect(list[1]?.toJSON()).toEqual(["O", "O", ""]);
    expect(list[1]?.$jazz.id).not.toBe(originalRow2?.$jazz.id);

    // Test empty list
    list.$jazz.applyDiff([]);
    expect(list.$jazz.raw.asArray()).toEqual([]);
  });

  test("applyDiff with refs + filter", () => {
    const TestMap = co.map({
      type: z.string(),
    });

    const TestList = co.list(TestMap);

    const bread = TestMap.create({ type: "bread" }, me);
    const butter = TestMap.create({ type: "butter" }, me);
    const onion = TestMap.create({ type: "onion" }, me);

    const list = TestList.create([bread, butter, onion], me);

    list.$jazz.applyDiff(list.filter((item) => item?.type !== "butter"));

    expect(list.$jazz.raw.asArray()).toEqual([bread.$jazz.id, onion.$jazz.id]);
  });

  test("applyDiff with mixed operations", () => {
    const StringList = co.list(z.string());
    const list = StringList.create(["a", "b", "c", "d", "e"], { owner: me });

    // Test multiple operations at once
    list.$jazz.applyDiff(["a", "x", "c", "y", "e"]);
    expect(list.$jazz.raw.asArray()).toEqual(["a", "x", "c", "y", "e"]);

    // Test reordering
    list.$jazz.applyDiff(["e", "c", "a", "y", "x"]);
    expect(list.$jazz.raw.asArray()).toEqual(["e", "c", "a", "y", "x"]);

    // Test partial update
    list.$jazz.applyDiff(["e", "c", "new", "y", "x"]);
    expect(list.$jazz.raw.asArray()).toEqual(["e", "c", "new", "y", "x"]);
  });
});

describe("CoList resolution", async () => {
  const TwiceNestedList = co.list(z.string());

  const NestedList = co.list(TwiceNestedList);

  const TestList = co.list(NestedList);

  const initNodeAndList = async () => {
    const me = await Account.create({
      creationProps: { name: "Hermes Puggington" },
      crypto: Crypto,
    });

    const list = TestList.create(
      [
        NestedList.create([TwiceNestedList.create(["a", "b"], { owner: me })], {
          owner: me,
        }),
        NestedList.create([TwiceNestedList.create(["c", "d"], { owner: me })], {
          owner: me,
        }),
      ],
      { owner: me },
    );

    return { me, list };
  };

  test("Construction", async () => {
    const { list } = await initNodeAndList();

    expect(list[0]?.[0]?.[0]).toBe("a");
    expect(list[0]?.[0]?.join(",")).toBe("a,b");
    expect(list[0]?.[0]?.$jazz.id).toBeDefined();
    expect(list[1]?.[0]?.[0]).toBe("c");
  });

  test("accessing the value refs", async () => {
    const Dog = co.map({
      name: z.string(),
      breed: z.string(),
    });

    const Pets = co.list(Dog);

    const group = Group.create();
    group.addMember("everyone", "writer");

    const pets = Pets.create([{ name: "Rex", breed: "Labrador" }], group);

    const userB = await createJazzTestAccount();
    const loadedPets = await Pets.load(pets.$jazz.id, {
      loadAs: userB,
    });

    assert(loadedPets);

    const petReference = loadedPets.$jazz.refs[0];
    expect(petReference).toBeDefined();
    expect(petReference?.id).toBe(pets[0]?.$jazz.id);

    const dog = await petReference?.load();

    assert(dog);

    expect(dog.name).toEqual("Rex");
  });

  test("waitForSync should resolve when the value is uploaded", async () => {
    const TestList = co.list(z.number());

    const { clientNode, serverNode, clientAccount } = await setupTwoNodes();

    const list = TestList.create([1, 2, 3], { owner: clientAccount });

    await list.$jazz.waitForSync({ timeout: 1000 });

    // Killing the client node so the serverNode can't load the list from it
    clientNode.gracefulShutdown();

    const loadedMap = await serverNode.load(list.$jazz.raw.id);

    expect(loadedMap).not.toBe("unavailable");
  });
});

describe("CoList subscription", async () => {
  test("subscription on a locally available list with deep resolve", async () => {
    const Item = co.map({
      name: z.string(),
    });

    const TestList = co.list(Item);

    const list = TestList.create(
      [Item.create({ name: "Item 1" }), Item.create({ name: "Item 2" })],
      { owner: me },
    );

    const updates: Loaded<typeof TestList, { $each: true }>[] = [];
    const spy = vi.fn((list) => updates.push(list));

    TestList.subscribe(
      list.$jazz.id,
      {
        resolve: {
          $each: true,
        },
      },
      spy,
    );

    expect(spy).not.toHaveBeenCalled();

    await waitFor(() => expect(spy).toHaveBeenCalled());

    expect(spy).toHaveBeenCalledTimes(1);

    expect(updates[0]?.[0]?.name).toEqual("Item 1");
    expect(updates[0]?.[1]?.name).toEqual("Item 2");

    list[0]!.$jazz.set("name", "Updated Item 1");

    await waitFor(() => expect(spy).toHaveBeenCalledTimes(2));

    expect(updates[1]?.[0]?.name).toEqual("Updated Item 1");
    expect(updates[1]?.[1]?.name).toEqual("Item 2");

    expect(spy).toHaveBeenCalledTimes(2);
  });

  test("subscription on a locally available list with autoload", async () => {
    const Item = co.map({
      name: z.string(),
    });

    const TestList = co.list(Item);

    const list = TestList.create(
      [Item.create({ name: "Item 1" }), Item.create({ name: "Item 2" })],
      { owner: me },
    );

    const updates: Loaded<typeof TestList>[] = [];
    const spy = vi.fn((list) => updates.push(list));

    TestList.subscribe(list.$jazz.id, {}, spy);

    expect(spy).not.toHaveBeenCalled();

    await waitFor(() => expect(spy).toHaveBeenCalled());

    expect(spy).toHaveBeenCalledTimes(1);

    expect(updates[0]?.[0]?.name).toEqual("Item 1");
    expect(updates[0]?.[1]?.name).toEqual("Item 2");

    list[0]!.$jazz.set("name", "Updated Item 1");

    await waitFor(() => expect(spy).toHaveBeenCalledTimes(2));

    expect(updates[1]?.[0]?.name).toEqual("Updated Item 1");
    expect(updates[1]?.[1]?.name).toEqual("Item 2");

    expect(spy).toHaveBeenCalledTimes(2);
  });

  test("subscription on a locally available list with syncResolution", async () => {
    const Item = co.map({
      name: z.string(),
    });

    const TestList = co.list(Item);

    const list = TestList.create(
      [Item.create({ name: "Item 1" }), Item.create({ name: "Item 2" })],
      { owner: me },
    );

    const updates: Loaded<typeof TestList>[] = [];
    const spy = vi.fn((list) => updates.push(list));

    subscribeToCoValue(
      coValueClassFromCoValueClassOrSchema(TestList),
      list.$jazz.id,
      {
        syncResolution: true,
        loadAs: Account.getMe(),
      },
      spy,
    );

    expect(spy).toHaveBeenCalled();
    expect(spy).toHaveBeenCalledTimes(1);

    expect(updates[0]?.[0]?.name).toEqual("Item 1");
    expect(updates[0]?.[1]?.name).toEqual("Item 2");

    expect(spy).toHaveBeenCalledTimes(1);

    list[0]!.$jazz.set("name", "Updated Item 1");

    expect(spy).toHaveBeenCalledTimes(2);

    expect(updates[1]?.[0]?.name).toEqual("Updated Item 1");
    expect(updates[1]?.[1]?.name).toEqual("Item 2");

    expect(spy).toHaveBeenCalledTimes(2);
  });

  test("subscription on a remotely available list with deep resolve", async () => {
    const Item = co.map({
      name: z.string(),
    });

    const TestList = co.list(Item);

    const group = Group.create();
    group.addMember("everyone", "writer");

    const list = TestList.create(
      [
        Item.create({ name: "Item 1" }, group),
        Item.create({ name: "Item 2" }, group),
      ],
      group,
    );

    const userB = await createJazzTestAccount();

    const updates: Loaded<typeof TestList, { $each: true }>[] = [];
    const spy = vi.fn((list) => updates.push(list));

    TestList.subscribe(
      list.$jazz.id,
      {
        resolve: {
          $each: true,
        },
        loadAs: userB,
      },
      spy,
    );

    expect(spy).not.toHaveBeenCalled();

    await waitFor(() => expect(spy).toHaveBeenCalled());

    expect(spy).toHaveBeenCalledTimes(1);

    expect(updates[0]?.[0]?.name).toEqual("Item 1");
    expect(updates[0]?.[1]?.name).toEqual("Item 2");

    list[0]!.$jazz.set("name", "Updated Item 1");

    await waitFor(() => expect(spy).toHaveBeenCalledTimes(2));

    expect(updates[1]?.[0]?.name).toEqual("Updated Item 1");
    expect(updates[1]?.[1]?.name).toEqual("Item 2");

    expect(spy).toHaveBeenCalledTimes(2);
  });

  test("subscription on a remotely available list with autoload", async () => {
    const Item = co.map({
      name: z.string(),
    });

    const TestList = co.list(Item);

    const group = Group.create();
    group.addMember("everyone", "writer");

    const list = TestList.create(
      [
        Item.create({ name: "Item 1" }, group),
        Item.create({ name: "Item 2" }, group),
      ],
      group,
    );

    const updates: Loaded<typeof TestList>[] = [];
    const spy = vi.fn((list) => updates.push(list));

    const userB = await createJazzTestAccount();

    TestList.subscribe(
      list.$jazz.id,
      {
        loadAs: userB,
      },
      spy,
    );

    expect(spy).not.toHaveBeenCalled();

    await waitFor(() => expect(spy).toHaveBeenCalled());

    expect(spy).toHaveBeenCalledTimes(1);

    expect(updates[0]?.[0]?.name).toEqual("Item 1");
    expect(updates[0]?.[1]?.name).toEqual("Item 2");

    list[0]!.$jazz.set("name", "Updated Item 1");

    await waitFor(() => expect(spy).toHaveBeenCalledTimes(2));

    expect(updates[1]?.[0]?.name).toEqual("Updated Item 1");
    expect(updates[1]?.[1]?.name).toEqual("Item 2");

    expect(spy).toHaveBeenCalledTimes(2);
  });

  test("replacing list items triggers updates", async () => {
    const Item = co.map({
      name: z.string(),
    });

    const TestList = co.list(Item);

    const list = TestList.create(
      [Item.create({ name: "Item 1" }), Item.create({ name: "Item 2" })],
      { owner: me },
    );

    const updates: Loaded<typeof TestList, { $each: true }>[] = [];
    const spy = vi.fn((list) => updates.push(list));

    TestList.subscribe(
      list.$jazz.id,
      {
        resolve: {
          $each: true,
        },
      },
      spy,
    );

    expect(spy).not.toHaveBeenCalled();

    await waitFor(() => expect(spy).toHaveBeenCalled());

    expect(spy).toHaveBeenCalledTimes(1);

    expect(updates[0]?.[0]?.name).toEqual("Item 1");
    expect(updates[0]?.[1]?.name).toEqual("Item 2");

    list.$jazz.set(0, Item.create({ name: "New Item 1" }));

    await waitFor(() => expect(spy).toHaveBeenCalledTimes(2));

    expect(updates[1]?.[0]?.name).toEqual("New Item 1");
    expect(updates[1]?.[1]?.name).toEqual("Item 2");

    expect(spy).toHaveBeenCalledTimes(2);
  });

  test("pushing a new item triggers updates correctly", async () => {
    const Item = co.map({
      name: z.string(),
    });

    const TestList = co.list(Item);

    const group = Group.create();
    group.addMember("everyone", "writer");

    const list = TestList.create(
      [
        Item.create({ name: "Item 1" }, group),
        Item.create({ name: "Item 2" }, group),
      ],
      group,
    );

    const updates: Loaded<typeof TestList, { $each: true }>[] = [];
    const spy = vi.fn((list) => updates.push(list));

    const userB = await createJazzTestAccount();

    TestList.subscribe(
      list.$jazz.id,
      {
        loadAs: userB,
        resolve: {
          $each: true,
        },
      },
      (update) => {
        spy(update);

        // The update should be triggered only when the new item is loaded
        for (const item of update) {
          expect(item).toBeDefined();
        }
      },
    );

    await waitFor(() => expect(spy).toHaveBeenCalled());

    expect(spy).toHaveBeenCalledTimes(1);

    list.$jazz.push(Item.create({ name: "Item 3" }, group));

    await waitFor(() => expect(spy).toHaveBeenCalledTimes(2));

    expect(spy).toHaveBeenCalledTimes(2);
  });

  test("loading a nested list with deep resolve and $onError", async () => {
    const Dog = co.map({
      name: z.string(),
      breed: z.string(),
    });

    const Person = co.map({
      name: z.string(),
      age: z.number(),
      dogs: co.list(Dog),
    });

    const person = Person.create(
      {
        name: "John",
        age: 20,
        dogs: Person.shape.dogs.create([
          { name: "Rex", breed: "Labrador" },
          { name: "Fido", breed: "Poodle" },
        ]),
      },
      Group.create().makePublic(),
    );

    const bob = await createJazzTestAccount();

    const loadedPerson = await Person.load(person.id, {
      resolve: { dogs: { $onError: null } },
      loadAs: bob,
    });

    assert(loadedPerson);
    expect(loadedPerson.name).toBe("John");
    expect(loadedPerson.dogs).toBeNull();
  });
});

describe("CoList unique methods", () => {
  test("loadUnique returns existing list", async () => {
    const ItemList = co.list(z.string());
    const group = Group.create();

    const originalList = ItemList.create(["item1", "item2", "item3"], {
      owner: group,
      unique: "test-list",
    });

    const foundList = await ItemList.loadUnique("test-list", group.$jazz.id);
    expect(foundList).toEqual(originalList);
    expect(foundList?.length).toBe(3);
    expect(foundList?.[0]).toBe("item1");
  });

  test("loadUnique returns null for non-existent list", async () => {
    const ItemList = co.list(z.string());
    const group = Group.create();

    const foundList = await ItemList.loadUnique("non-existent", group.$jazz.id);
    expect(foundList).toBeNull();
  });

  test("upsertUnique creates new list when none exists", async () => {
    const ItemList = co.list(z.string());
    const group = Group.create();

    const sourceData = ["item1", "item2", "item3"];

    const result = await ItemList.upsertUnique({
      value: sourceData,
      unique: "new-list",
      owner: group,
    });

    expect(result).not.toBeNull();
    expect(result?.length).toBe(3);
    expect(result?.[0]).toBe("item1");
    expect(result?.[1]).toBe("item2");
    expect(result?.[2]).toBe("item3");
  });

  test("upsertUnique without an active account", async () => {
    const account = activeAccountContext.get();
    const ItemList = co.list(z.string());

    const sourceData = ["item1", "item2", "item3"];

    const result = await runWithoutActiveAccount(() => {
      return ItemList.upsertUnique({
        value: sourceData,
        unique: "new-list",
        owner: account,
      });
    });

    expect(result).not.toBeNull();
    expect(result?.length).toBe(3);
    expect(result?.[0]).toBe("item1");
    expect(result?.[1]).toBe("item2");
    expect(result?.[2]).toBe("item3");

    expect(result?._owner).toEqual(account);
  });

  test("upsertUnique updates existing list", async () => {
    const ItemList = co.list(z.string());
    const group = Group.create();

    // Create initial list
    const originalList = ItemList.create(["original1", "original2"], {
      owner: group,
      unique: "update-list",
    });

    // Upsert with new data
    const updatedList = await ItemList.upsertUnique({
      value: ["updated1", "updated2", "updated3"],
      unique: "update-list",
      owner: group,
    });

    expect(updatedList).toEqual(originalList); // Should be the same instance
    expect(updatedList?.length).toBe(3);
    expect(updatedList?.[0]).toBe("updated1");
    expect(updatedList?.[1]).toBe("updated2");
    expect(updatedList?.[2]).toBe("updated3");
  });

  test("upsertUnique with CoValue items", async () => {
    const Item = co.map({
      name: z.string(),
      value: z.number(),
    });
    const ItemList = co.list(Item);
    const group = Group.create();

    const items = [
      Item.create({ name: "First", value: 1 }, group),
      Item.create({ name: "Second", value: 2 }, group),
    ];

    const result = await ItemList.upsertUnique({
      value: items,
      unique: "item-list",
      owner: group,
      resolve: { $each: true },
    });

    expect(result).not.toBeNull();
    expect(result?.length).toBe(2);
    expect(result?.[0]?.name).toBe("First");
    expect(result?.[1]?.name).toBe("Second");
  });

  test("upsertUnique updates list with CoValue items", async () => {
    const Item = co.map({
      name: z.string(),
      value: z.number(),
    });
    const ItemList = co.list(Item);
    const group = Group.create();

    // Create initial list
    const initialItems = [Item.create({ name: "Initial", value: 0 }, group)];
    const originalList = ItemList.create(initialItems, {
      owner: group,
      unique: "updateable-item-list",
    });

    // Upsert with new items
    const newItems = [
      Item.create({ name: "Updated", value: 1 }, group),
      Item.create({ name: "Added", value: 2 }, group),
    ];

    const updatedList = await ItemList.upsertUnique({
      value: newItems,
      unique: "updateable-item-list",
      owner: group,
      resolve: { $each: true },
    });

    expect(updatedList).toEqual(originalList); // Should be the same instance
    expect(updatedList?.length).toBe(2);
    expect(updatedList?.[0]?.name).toBe("Updated");
    expect(updatedList?.[1]?.name).toBe("Added");
  });

  test("findUnique returns correct ID", async () => {
    const ItemList = co.list(z.string());
    const group = Group.create();

    const originalList = ItemList.create(["test"], {
      owner: group,
      unique: "find-test",
    });

    const foundId = ItemList.findUnique("find-test", group.$jazz.id);
    expect(foundId).toBe(originalList.$jazz.id);
  });

  test("upsertUnique with resolve options", async () => {
    const Category = co.map({ title: z.string() });
    const Item = co.map({
      name: z.string(),
      category: Category,
    });
    const ItemList = co.list(Item);
    const group = Group.create();

    const category = Category.create({ title: "Category 1" }, group);

    const items = [Item.create({ name: "Item 1", category }, group)];

    const result = await ItemList.upsertUnique({
      value: items,
      unique: "resolved-list",
      owner: group,
      resolve: { $each: { category: true } },
    });

    expect(result).not.toBeNull();
    expect(result?.length).toBe(1);
    expect(result?.[0]?.name).toBe("Item 1");
    expect(result?.[0]?.category?.title).toBe("Category 1");
  });
});

describe("co.list schema", () => {
  test("can access the inner schema of a co.list", () => {
    const Keywords = co.list(co.plainText());

    const keywords = Keywords.create([
      Keywords.element.create("hello"),
      Keywords.element.create("world"),
    ]);

    expect(keywords[0]?.toString()).toEqual("hello");
    expect(keywords[1]?.toString()).toEqual("world");
  });
});<|MERGE_RESOLUTION|>--- conflicted
+++ resolved
@@ -7,17 +7,12 @@
   co,
   coValueClassFromCoValueClassOrSchema,
 } from "../internal.js";
-<<<<<<< HEAD
-import { createJazzTestAccount, setupJazzTestSync } from "../testing.js";
-import { setupTwoNodes, waitFor } from "./utils.js";
-=======
 import {
   createJazzTestAccount,
   runWithoutActiveAccount,
   setupJazzTestSync,
 } from "../testing.js";
-import { waitFor } from "./utils.js";
->>>>>>> 9ba56acd
+import { setupTwoNodes, waitFor } from "./utils.js";
 
 const Crypto = await WasmCrypto.create();
 
@@ -1056,7 +1051,7 @@
 
     const bob = await createJazzTestAccount();
 
-    const loadedPerson = await Person.load(person.id, {
+    const loadedPerson = await Person.load(person.$jazz.id, {
       resolve: { dogs: { $onError: null } },
       loadAs: bob,
     });
@@ -1130,7 +1125,7 @@
     expect(result?.[1]).toBe("item2");
     expect(result?.[2]).toBe("item3");
 
-    expect(result?._owner).toEqual(account);
+    expect(result?.$jazz.owner).toEqual(account);
   });
 
   test("upsertUnique updates existing list", async () => {
