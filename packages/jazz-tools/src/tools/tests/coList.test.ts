import { WasmCrypto } from "cojson/crypto/WasmCrypto";
import { assert, beforeEach, describe, expect, test, vi } from "vitest";
import { Account, Group, subscribeToCoValue, z } from "../index.js";
import {
  Loaded,
  activeAccountContext,
  co,
  coValueClassFromCoValueClassOrSchema,
  CoValueLoadingState,
} from "../internal.js";
import {
  createJazzTestAccount,
  runWithoutActiveAccount,
  setupJazzTestSync,
} from "../testing.js";
import { assertLoaded, setupTwoNodes, waitFor } from "./utils.js";

const Crypto = await WasmCrypto.create();

let me = await Account.create({
  creationProps: { name: "Hermes Puggington" },
  crypto: Crypto,
});

beforeEach(async () => {
  await setupJazzTestSync();

  me = await createJazzTestAccount({
    isCurrentActiveAccount: true,
    creationProps: { name: "Hermes Puggington" },
  });
});

describe("Simple CoList operations", async () => {
  const TestList = co.list(z.string());

  const list = TestList.create(["bread", "butter", "onion"], { owner: me });

  test("Construction", () => {
    expect(list[0]).toBe("bread");
    expect(list[1]).toBe("butter");
    expect(list[2]).toBe("onion");
    expect(list.$jazz.raw.asArray()).toEqual(["bread", "butter", "onion"]);
    expect(list.length).toBe(3);
    expect(list.map((item) => item.toUpperCase())).toEqual([
      "BREAD",
      "BUTTER",
      "ONION",
    ]);
  });

  test("list with enum type", () => {
    const List = co.list(z.enum(["a", "b", "c"]));
    const list = List.create(["a", "b", "c"]);
    expect(list.length).toBe(3);
    expect(list[0]).toBe("a");
    expect(list[1]).toBe("b");
    expect(list[2]).toBe("c");
  });

  test("create CoList with reference using CoValue", () => {
    const Dog = co.map({
      name: z.string(),
    });
    const Person = co.map({
      pets: co.list(Dog),
    });

    const person = Person.create({
      pets: [Dog.create({ name: "Rex" }), Dog.create({ name: "Fido" })],
    });

    expect(person.pets.length).toEqual(2);
    expect(person.pets[0]?.name).toEqual("Rex");
    expect(person.pets[1]?.name).toEqual("Fido");
  });

  describe("create CoList with reference using JSON", () => {
    test("automatically creates CoValues for nested objects", () => {
      const Dog = co.map({
        name: z.string(),
      });
      const Person = co.map({
        pets: co.list(Dog),
      });

      const person = Person.create({
        pets: [{ name: "Rex" }, { name: "Fido" }],
      });

      expect(person.pets.length).toEqual(2);
      expect(person.pets[0]?.name).toEqual("Rex");
      expect(person.pets[1]?.name).toEqual("Fido");
    });

    test("can create a coPlainText from an empty string", () => {
      const Schema = co.list(co.plainText());
      const list = Schema.create([""]);
      expect(list[0]?.toString()).toBe("");
    });
  });

  test("list with nullable content", () => {
    const List = co.list(z.string().nullable());
    const list = List.create(["a", "b", "c", null]);
    expect(list.length).toBe(4);
    expect(list[0]).toBe("a");
    expect(list[1]).toBe("b");
    expect(list[2]).toBe("c");
    expect(list[3]).toBeNull();
  });

  test("Construction with an Account", () => {
    const list = TestList.create(["milk"], me);

    expect(list[0]).toEqual("milk");
  });

  test("Construction with a Group", () => {
    const group = Group.create(me);
    const list = TestList.create(["milk"], group);

    expect(list[0]).toEqual("milk");
  });

  test("CoList keys can be iterated over just like an array's", () => {
    const TestList = co.list(z.string());
    const list = ["a", "b", "c", "d", "e"];
    const coList = TestList.create(list);
    const keys = [];
    for (const key in coList) {
      keys.push(key);
    }
    expect(keys).toEqual(Object.keys(list));
    expect(Object.keys(coList)).toEqual(Object.keys(list));
  });

  test("a CoList is structurally equal to an array", () => {
    const TestList = co.list(z.string());
    const list = ["a", "b", "c", "d", "e"];
    const coList = TestList.create(list);
    expect(coList).toEqual(list);
  });

  describe("Mutation", () => {
    test("assignment", () => {
      const list = TestList.create(["bread", "butter", "onion"], {
        owner: me,
      });
      list.$jazz.set(1, "margarine");
      expect(list.$jazz.raw.asArray()).toEqual(["bread", "margarine", "onion"]);
      expect(list[1]).toBe("margarine");
    });

    test("assignment with ref using CoValue", () => {
      const Ingredient = co.map({
        name: z.string(),
      });

      const Recipe = co.list(Ingredient);

      const recipe = Recipe.create(
        [
          Ingredient.create({ name: "bread" }, me),
          Ingredient.create({ name: "butter" }, me),
          Ingredient.create({ name: "onion" }, me),
        ],
        { owner: me },
      );
      const originalIngredient = recipe[1];

      recipe.$jazz.set(1, Ingredient.create({ name: "margarine" }, me));
      expect(recipe[1]?.name).toBe("margarine");
      expect(recipe[1]?.$jazz.id).not.toBe(originalIngredient?.$jazz.id);
    });

    test("assign undefined on a required ref", () => {
      const Ingredient = co.map({
        name: z.string(),
      });

      const Recipe = co.list(Ingredient);

      const recipe = Recipe.create(
        [
          Ingredient.create({ name: "bread" }, me),
          Ingredient.create({ name: "butter" }, me),
          Ingredient.create({ name: "onion" }, me),
        ],
        { owner: me },
      );

      expect(() => {
        recipe.$jazz.set(1, undefined as unknown as Loaded<typeof Ingredient>);
      }).toThrow("Cannot set required reference 1 to undefined");

      expect(recipe[1]?.name).toBe("butter");
    });

    test("assign undefined on an optional ref", () => {
      const Ingredient = co.map({
        name: z.string(),
      });

      const Recipe = co.list(co.optional(Ingredient));

      const recipe = Recipe.create(
        [
          Ingredient.create({ name: "bread" }, me),
          Ingredient.create({ name: "butter" }, me),
          Ingredient.create({ name: "onion" }, me),
        ],
        { owner: me },
      );

      recipe.$jazz.set(1, undefined);
      expect(recipe[1]).toBe(undefined);
    });

    test("assignment with ref using JSON", () => {
      const Ingredient = co.map({
        name: z.string(),
      });

      const Recipe = co.list(Ingredient);

      const recipe = Recipe.create(
        [{ name: "bread" }, { name: "butter" }, { name: "onion" }],
        { owner: me },
      );
      const originalIngredient = recipe[1];

      recipe.$jazz.set(1, { name: "margarine" });
      expect(recipe[1]?.name).toBe("margarine");
      expect(recipe[1]?.$jazz.id).not.toBe(originalIngredient?.$jazz.id);
    });

    describe("push", () => {
      test("push into CoList of non-collaborative values", () => {
        const list = TestList.create(["bread", "butter", "onion"], {
          owner: me,
        });
        list.$jazz.push("cheese");
        expect(list[3]).toBe("cheese");
        expect(list.$jazz.raw.asArray()).toEqual([
          "bread",
          "butter",
          "onion",
          "cheese",
        ]);
      });

      test("push CoValue into list of CoValues", () => {
        const Schema = co.list(co.plainText());
        const list = Schema.create(["bread", "butter", "onion"]);
        list.$jazz.push(Schema.element.create("cheese"));
        expect(list[3]?.toString()).toBe("cheese");
      });

      test("push JSON into list of CoValues", () => {
        const Schema = co.list(co.plainText());
        const list = Schema.create(["bread", "butter", "onion"]);
        list.$jazz.push("cheese");
        expect(list[3]?.toString()).toBe("cheese");
      });

      test("cannot push a shallowly-loaded CoValue into a deeply-loaded CoList", async () => {
        const Task = co.map({ title: co.plainText() });
        const TaskList = co.list(Task);

        const task = Task.create({ title: "Do the dishes" });
        const taskList = TaskList.create([]);

        const loadedTask = await Task.load(task.$jazz.id);
        const loadedTaskList = await TaskList.load(taskList.$jazz.id, {
          resolve: { $each: { title: true } },
        });

        assertLoaded(loadedTask);
        assertLoaded(loadedTaskList);
        // @ts-expect-error loadedTask may not have its `title` loaded
        loadedTaskList.$jazz.push(loadedTask);
        // In this case the title is loaded, so the assertion passes
        expect(loadedTaskList.at(-1)?.title.toString()).toBe("Do the dishes");
      });
    });

    describe("unshift", () => {
      test("add non-collaborative element at the beginning of the list", () => {
        const list = TestList.create(["bread", "butter", "onion"], {
          owner: me,
        });
        list.$jazz.unshift("lettuce");
        expect(list[0]).toBe("lettuce");
        expect(list.$jazz.raw.asArray()).toEqual([
          "lettuce",
          "bread",
          "butter",
          "onion",
        ]);
      });

      test("add CoValue at the beginning of a CoValue CoList", () => {
        const Schema = co.list(co.plainText());
        const list = Schema.create(["bread", "butter", "onion"]);
        list.$jazz.unshift(Schema.element.create("lettuce"));
        expect(list[0]?.toString()).toBe("lettuce");
      });

      test("add JSON at the beginning of a CoValue CoList", () => {
        const Schema = co.list(co.plainText());
        const list = Schema.create(["bread", "butter", "onion"]);
        list.$jazz.unshift("lettuce");
        expect(list[0]?.toString()).toBe("lettuce");
      });
    });

    test("pop", () => {
      const list = TestList.create(["bread", "butter", "onion"], {
        owner: me,
      });
      expect(list.$jazz.pop()).toBe("onion");
      expect(list.length).toBe(2);
      expect(list.$jazz.raw.asArray()).toEqual(["bread", "butter"]);
    });

    test("shift", () => {
      const list = TestList.create(["bread", "butter", "onion"], {
        owner: me,
      });
      expect(list.$jazz.shift()).toBe("bread");
      expect(list.length).toBe(2);
      expect(list.$jazz.raw.asArray()).toEqual(["butter", "onion"]);
    });

    describe("splice", () => {
      test("insert after 1st item with 1 item removed", () => {
        const list = TestList.create(["bread", "butter", "onion"], {
          owner: me,
        });
        list.$jazz.splice(1, 1, "salt", "pepper");
        expect(list.length).toBe(4);
        expect(list.$jazz.raw.asArray()).toEqual([
          "bread",
          "salt",
          "pepper",
          "onion",
        ]);
      });

      test("insert before 1st item", () => {
        const list = TestList.create(["bread", "butter", "onion"], {
          owner: me,
        });
        list.$jazz.splice(0, 0, "salt", "pepper");
        expect(list.length).toBe(5);
        expect(list.$jazz.raw.asArray()).toEqual([
          "salt",
          "pepper",
          "bread",
          "butter",
          "onion",
        ]);
      });

      test("insert after 1st item", () => {
        const list = TestList.create(["bread", "butter", "onion"], {
          owner: me,
        });
        list.$jazz.splice(1, 0, "salt", "pepper");
        expect(list.length).toBe(5);
        expect(list.$jazz.raw.asArray()).toEqual([
          "bread",
          "salt",
          "pepper",
          "butter",
          "onion",
        ]);
      });

      test("insert after 2nd item", () => {
        const list = TestList.create(["bread", "butter", "onion"], {
          owner: me,
        });
        list.$jazz.splice(2, 0, "salt", "pepper");
        expect(list.length).toBe(5);
        expect(list.$jazz.raw.asArray()).toEqual([
          "bread",
          "butter",
          "salt",
          "pepper",
          "onion",
        ]);
      });

      test("insert CoValue into a CoValue CoList", () => {
        const Schema = co.list(co.plainText());
        const list = Schema.create(["bread", "butter", "onion"]);
        list.$jazz.splice(1, 0, Schema.element.create("lettuce"));
        expect(list[1]?.toString()).toBe("lettuce");
      });

      test("insert JSON into a CoValue CoList", () => {
        const Schema = co.list(co.plainText());
        const list = Schema.create(["bread", "butter", "onion"]);
        list.$jazz.splice(1, 0, "lettuce");
        expect(list[1]?.toString()).toBe("lettuce");
      });
    });

    describe("remove", () => {
      describe("remove by index", () => {
        test("remove one item", () => {
          const list = TestList.create(["bread", "butter", "onion"]);

          expect(list.$jazz.remove(1)).toEqual(["butter"]);
          expect(list.$jazz.raw.asArray()).toEqual(["bread", "onion"]);
        });

        test("remove multiple items", () => {
          const list = TestList.create(["bread", "butter", "onion"]);

          expect(list.$jazz.remove(0, 2)).toEqual(["bread", "onion"]);
          expect(list.$jazz.raw.asArray()).toEqual(["butter"]);
        });

        test("ignores out-of-bound indices", () => {
          const list = TestList.create(["bread", "butter", "onion"]);

          expect(list.$jazz.remove(4, -1, 1)).toEqual(["butter"]);
          expect(list.$jazz.raw.asArray()).toEqual(["bread", "onion"]);
        });
      });

      describe("remove by predicate", () => {
        test("removes elements matching the predicate", () => {
          const list = TestList.create(["bread", "butter", "onion"]);

          expect(list.$jazz.remove((item) => item === "butter")).toEqual([
            "butter",
          ]);
          expect(list.$jazz.raw.asArray()).toEqual(["bread", "onion"]);
        });

        test("the predicate is called with the item, index and the coList", () => {
          const list = TestList.create(["bread", "butter", "onion"]);

          expect(
            list.$jazz.remove(
              (item, index, coList) => index > 0 && index < coList.length - 1,
            ),
          ).toEqual(["butter"]);
          expect(list.$jazz.raw.asArray()).toEqual(["bread", "onion"]);
        });
      });

      // CoListItem's type was being incorrectly inferred as nullable when using ensureLoaded
      // on loaded CoLists. Keeping this test to ensure it doesn't regress.
      test("removes elements from loaded CoLists", async () => {
        const NestedList = co.list(co.map({ title: z.string() }));
        const list = NestedList.create([
          { title: "bread" },
          { title: "butter" },
          { title: "onion" },
        ]);
        const bread = list[0];
        const butter = list[1];
        const onion = list[2];

        const shallowlyLoadedList = await NestedList.load(list.$jazz.id);
        assertLoaded(shallowlyLoadedList);

        const loadedList = await shallowlyLoadedList.$jazz.ensureLoaded({
          resolve: { $each: true },
        });

        expect(
          loadedList.$jazz.remove((item) => item.title === "butter"),
        ).toEqual([butter]);
        expect(shallowlyLoadedList[0]).toEqual(bread);
        expect(shallowlyLoadedList[1]).toEqual(onion);
      });
    });

    describe("retain", () => {
      test("retains elements matching the predicate", () => {
        const list = TestList.create(["bread", "butter", "onion"]);

        expect(list.$jazz.retain((item) => item === "butter")).toEqual([
          "bread",
          "onion",
        ]);
        expect(list.$jazz.raw.asArray()).toEqual(["butter"]);
      });

      test("the predicate is called with the item, index and the coList", () => {
        const list = TestList.create(["bread", "butter", "onion"]);

        expect(
          list.$jazz.retain(
            (item, index, coList) => index > 0 && index < coList.length - 1,
          ),
        ).toEqual(["bread", "onion"]);
        expect(list.$jazz.raw.asArray()).toEqual(["butter"]);
      });
    });

    test("filter + assign to coMap", () => {
      const TestMap = co.map({
        list: TestList,
      });

      const map = TestMap.create(
        {
          list: TestList.create(["bread", "butter", "onion"], {
            owner: me,
          }),
        },
        { owner: me },
      );

      map.$jazz.set(
        "list",
        map.list?.filter((item) => item !== "butter"),
      );

      expect(map.list?.$jazz.raw.asArray()).toEqual(["bread", "onion"]);
    });

    test("filter + assign to CoList", () => {
      const TestListOfLists = co.list(TestList);

      const list = TestListOfLists.create(
        [
          TestList.create(["bread", "butter", "onion"], {
            owner: me,
          }),
        ],
        { owner: me },
      );

      list.$jazz.set(0, list[0]?.filter((item) => item !== "butter") ?? []);

      expect(list[0]?.$jazz.raw.asArray()).toEqual(["bread", "onion"]);
    });
  });
});

describe("CoList applyDiff operations", async () => {
  test("applyDiff with primitive values", () => {
    const StringList = co.list(z.string());
    const list = StringList.create(["a", "b", "c"], { owner: me });

    // Test adding items
    list.$jazz.applyDiff(["a", "b", "c", "d", "e"]);
    expect(list.$jazz.raw.asArray()).toEqual(["a", "b", "c", "d", "e"]);

    // Test removing items
    list.$jazz.applyDiff(["a", "c", "e"]);
    expect(list.$jazz.raw.asArray()).toEqual(["a", "c", "e"]);

    // Test replacing items
    list.$jazz.applyDiff(["x", "y", "z"]);
    expect(list.$jazz.raw.asArray()).toEqual(["x", "y", "z"]);

    // Test empty list
    list.$jazz.applyDiff([]);
    expect(list.$jazz.raw.asArray()).toEqual([]);
  });

  test("applyDiff with reference values using CoValues", () => {
    const TicTacToeRow = co.list(z.string());
    const TicTacToeBoard = co.list(TicTacToeRow);

    const row1 = TicTacToeRow.create(["X", "O", ""], { owner: me });
    const row2 = TicTacToeRow.create(["", "X", "O"], { owner: me });
    const row3 = TicTacToeRow.create(["O", "O", ""], { owner: me });
    const winningRow = TicTacToeRow.create(["O", "O", "X"], { owner: me });

    const list = TicTacToeBoard.create([row1, row2], { owner: me });

    // Test adding reference items
    list.$jazz.applyDiff([row1, row2, row3]);
    expect(list.length).toBe(3);
    expect(list[2]?.toJSON()).toEqual(["O", "O", ""]);

    // Test replacing reference items
    list.$jazz.applyDiff([row1, row2, winningRow]);
    expect(list.length).toBe(3);
    expect(list[2]?.toJSON()).toEqual(["O", "O", "X"]);
    // Only elements with different $jazz.id are replaced
    expect(list[0]?.$jazz.id).toBe(row1?.$jazz.id);
    expect(list[1]?.$jazz.id).toBe(row2?.$jazz.id);
    expect(list[2]?.$jazz.id).not.toBe(row3?.$jazz.id);

    // Test removing reference items
    list.$jazz.applyDiff([row1, row3]);
    expect(list.length).toBe(2);
    expect(list[0]?.toJSON()).toEqual(["X", "O", ""]);
    expect(list[0]?.$jazz.id).toBe(row1?.$jazz.id);
    expect(list[1]?.toJSON()).toEqual(["O", "O", ""]);
    expect(list[1]?.$jazz.id).not.toBe(row2?.$jazz.id);

    // Test empty list
    list.$jazz.applyDiff([]);
    expect(list.$jazz.raw.asArray()).toEqual([]);
  });

  test("applyDiff with reference values using JSON", () => {
    const TicTacToeRow = co.list(z.string());
    const TicTacToeBoard = co.list(TicTacToeRow);

    const row1 = ["X", "O", ""];
    const row2 = ["", "X", "O"];
    const row3 = ["O", "O", ""];
    const winningRow = ["O", "O", "X"];

    const list = TicTacToeBoard.create([row1, row2], { owner: me });
    const originalRow1 = list[0];
    const originalRow2 = list[1];
    const originalRow3 = list[2];

    // Test adding reference items
    list.$jazz.applyDiff([row1, row2, row3]);
    expect(list.length).toBe(3);
    expect(list[2]?.toJSON()).toEqual(["O", "O", ""]);

    // Test replacing reference items
    list.$jazz.applyDiff([row1, row2, winningRow]);
    expect(list.length).toBe(3);
    expect(list[2]?.toJSON()).toEqual(["O", "O", "X"]);
    // All elements are replaced because new JSON values are set
    expect(list[0]?.$jazz.id).not.toBe(originalRow1?.$jazz.id);
    expect(list[1]?.$jazz.id).not.toBe(originalRow2?.$jazz.id);
    expect(list[2]?.$jazz.id).not.toBe(originalRow3?.$jazz.id);

    // Test removing reference items
    list.$jazz.applyDiff([row1, row3]);
    expect(list.length).toBe(2);
    expect(list[0]?.toJSON()).toEqual(["X", "O", ""]);
    expect(list[0]?.$jazz.id).not.toBe(originalRow1?.$jazz.id);
    expect(list[1]?.toJSON()).toEqual(["O", "O", ""]);
    expect(list[1]?.$jazz.id).not.toBe(originalRow2?.$jazz.id);

    // Test empty list
    list.$jazz.applyDiff([]);
    expect(list.$jazz.raw.asArray()).toEqual([]);
  });

  test("applyDiff with refs + filter", () => {
    const TestMap = co.map({
      type: z.string(),
    });

    const TestList = co.list(TestMap);

    const bread = TestMap.create({ type: "bread" }, me);
    const butter = TestMap.create({ type: "butter" }, me);
    const onion = TestMap.create({ type: "onion" }, me);

    const list = TestList.create([bread, butter, onion], me);

    list.$jazz.applyDiff(list.filter((item) => item?.type !== "butter"));

    expect(list.$jazz.raw.asArray()).toEqual([bread.$jazz.id, onion.$jazz.id]);
  });

  test("applyDiff with mixed operations", () => {
    const StringList = co.list(z.string());
    const list = StringList.create(["a", "b", "c", "d", "e"], { owner: me });

    // Test multiple operations at once
    list.$jazz.applyDiff(["a", "x", "c", "y", "e"]);
    expect(list.$jazz.raw.asArray()).toEqual(["a", "x", "c", "y", "e"]);

    // Test reordering
    list.$jazz.applyDiff(["e", "c", "a", "y", "x"]);
    expect(list.$jazz.raw.asArray()).toEqual(["e", "c", "a", "y", "x"]);

    // Test partial update
    list.$jazz.applyDiff(["e", "c", "new", "y", "x"]);
    expect(list.$jazz.raw.asArray()).toEqual(["e", "c", "new", "y", "x"]);
  });

  test("applyDiff should emit a single update", () => {
    const TestMap = co.map({
      type: z.string(),
    });

    const TestList = co.list(TestMap);

    const bread = TestMap.create({ type: "bread" }, me);
    const butter = TestMap.create({ type: "butter" }, me);
    const onion = TestMap.create({ type: "onion" }, me);

    const list = TestList.create([bread, butter, onion], me);

    const updateFn = vi.fn();

    const unsubscribe = TestList.subscribe(
      list.$jazz.id,
      {
        resolve: {
          $each: true,
        },
      },
      updateFn,
    );

    updateFn.mockClear();

    list.$jazz.applyDiff([bread]);

    expect(updateFn).toHaveBeenCalledTimes(1);

    unsubscribe();
  });
});

describe("CoList resolution", async () => {
  const TwiceNestedList = co.list(z.string());

  const NestedList = co.list(TwiceNestedList);

  const TestList = co.list(NestedList);

  const initNodeAndList = async () => {
    const me = await Account.create({
      creationProps: { name: "Hermes Puggington" },
      crypto: Crypto,
    });

    const list = TestList.create(
      [
        NestedList.create([TwiceNestedList.create(["a", "b"], { owner: me })], {
          owner: me,
        }),
        NestedList.create([TwiceNestedList.create(["c", "d"], { owner: me })], {
          owner: me,
        }),
      ],
      { owner: me },
    );

    return { me, list };
  };

  test("Construction", async () => {
    const { list } = await initNodeAndList();

    expect(list[0]?.[0]?.[0]).toBe("a");
    expect(list[0]?.[0]?.join(",")).toBe("a,b");
    expect(list[0]?.[0]?.$jazz.id).toBeDefined();
    expect(list[1]?.[0]?.[0]).toBe("c");
  });

  test("accessing the value refs", async () => {
    const Dog = co.map({
      name: z.string(),
      breed: z.string(),
    });

    const Pets = co.list(Dog);

    const group = Group.create();
    group.addMember("everyone", "writer");

    const pets = Pets.create([{ name: "Rex", breed: "Labrador" }], group);

    const userB = await createJazzTestAccount();
    const loadedPets = await Pets.load(pets.$jazz.id, {
      loadAs: userB,
    });

    assertLoaded(loadedPets);

    const petReference = loadedPets.$jazz.refs[0];
    assert(petReference);
    expect(petReference.id).toBe(pets[0]?.$jazz.id);

    const dog = await petReference.load();

    assertLoaded(dog);
    expect(dog.name).toEqual("Rex");
  });

  test("waitForSync should resolve when the value is uploaded", async () => {
    const TestList = co.list(z.number());

    const { clientNode, serverNode, clientAccount } = await setupTwoNodes();

    const list = TestList.create([1, 2, 3], { owner: clientAccount });

    await list.$jazz.waitForSync({ timeout: 1000 });

    // Killing the client node so the serverNode can't load the list from it
    clientNode.gracefulShutdown();

    const loadedMap = await serverNode.load(list.$jazz.raw.id);

    expect(loadedMap).not.toBe(CoValueLoadingState.UNAVAILABLE);
  });
});

describe("CoList subscription", async () => {
  test("subscription on a locally available list with deep resolve", async () => {
    const Item = co.map({
      name: z.string(),
    });

    const TestList = co.list(Item);

    const list = TestList.create(
      [Item.create({ name: "Item 1" }), Item.create({ name: "Item 2" })],
      { owner: me },
    );

    const updates: Loaded<typeof TestList, { $each: true }>[] = [];
    const spy = vi.fn((list) => updates.push(list));

    TestList.subscribe(
      list.$jazz.id,
      {
        resolve: {
          $each: true,
        },
      },
      spy,
    );

    expect(spy).not.toHaveBeenCalled();

    await waitFor(() => expect(spy).toHaveBeenCalled());

    expect(spy).toHaveBeenCalledTimes(1);

    expect(updates[0]?.[0]?.name).toEqual("Item 1");
    expect(updates[0]?.[1]?.name).toEqual("Item 2");

    list[0]!.$jazz.set("name", "Updated Item 1");

    await waitFor(() => expect(spy).toHaveBeenCalledTimes(2));

    expect(updates[1]?.[0]?.name).toEqual("Updated Item 1");
    expect(updates[1]?.[1]?.name).toEqual("Item 2");

    expect(spy).toHaveBeenCalledTimes(2);
  });

  test("subscription on a locally available list with autoload", async () => {
    const Item = co.map({
      name: z.string(),
    });

    const TestList = co.list(Item);

    const list = TestList.create(
      [Item.create({ name: "Item 1" }), Item.create({ name: "Item 2" })],
      { owner: me },
    );

    const updates: Loaded<typeof TestList>[] = [];
    const spy = vi.fn((list) => updates.push(list));

    TestList.subscribe(list.$jazz.id, {}, spy);

    expect(spy).not.toHaveBeenCalled();

    await waitFor(() => expect(spy).toHaveBeenCalled());

    expect(spy).toHaveBeenCalledTimes(1);

    assert(updates[0]?.[0]);
    assertLoaded(updates[0][0]);
    expect(updates[0][0].name).toEqual("Item 1");
    assert(updates[0]?.[1]);
    assertLoaded(updates[0][1]);
    expect(updates[0]?.[1]?.name).toEqual("Item 2");

    list[0]!.$jazz.set("name", "Updated Item 1");

    await waitFor(() => expect(spy).toHaveBeenCalledTimes(2));

    assert(updates[1]?.[0]);
    assertLoaded(updates[1][0]);
    expect(updates[1][0].name).toEqual("Updated Item 1");
    assert(updates[1]?.[1]);
    assertLoaded(updates[1][1]);
    expect(updates[1][1].name).toEqual("Item 2");

    expect(spy).toHaveBeenCalledTimes(2);
  });

  test("subscription on a locally available list with syncResolution", async () => {
    const Item = co.map({
      name: z.string(),
    });

    const TestList = co.list(Item);

    const list = TestList.create(
      [Item.create({ name: "Item 1" }), Item.create({ name: "Item 2" })],
      { owner: me },
    );

    const updates: Loaded<typeof TestList>[] = [];
    const spy = vi.fn((list) => updates.push(list));

    subscribeToCoValue(
      coValueClassFromCoValueClassOrSchema(TestList),
      list.$jazz.id,
      {
        syncResolution: true,
        loadAs: Account.getMe(),
      },
      spy,
    );

    expect(spy).toHaveBeenCalled();
    expect(spy).toHaveBeenCalledTimes(1);

    assert(updates[0]?.[0]);
    assertLoaded(updates[0][0]);
    expect(updates[0][0].name).toEqual("Item 1");
    assert(updates[0]?.[1]);
    assertLoaded(updates[0][1]);
    expect(updates[0][1].name).toEqual("Item 2");

    expect(spy).toHaveBeenCalledTimes(1);

    list[0]!.$jazz.set("name", "Updated Item 1");

    expect(spy).toHaveBeenCalledTimes(2);

    assert(updates[1]?.[0]);
    assertLoaded(updates[1][0]);
    expect(updates[1][0].name).toEqual("Updated Item 1");
    assert(updates[1]?.[1]);
    assertLoaded(updates[1][1]);
    expect(updates[1][1].name).toEqual("Item 2");

    expect(spy).toHaveBeenCalledTimes(2);
  });

  test("subscription on a remotely available list with deep resolve", async () => {
    const Item = co.map({
      name: z.string(),
    });

    const TestList = co.list(Item);

    const group = Group.create();
    group.addMember("everyone", "writer");

    const list = TestList.create(
      [
        Item.create({ name: "Item 1" }, group),
        Item.create({ name: "Item 2" }, group),
      ],
      group,
    );

    const userB = await createJazzTestAccount();

    const updates: Loaded<typeof TestList, { $each: true }>[] = [];
    const spy = vi.fn((list) => updates.push(list));

    TestList.subscribe(
      list.$jazz.id,
      {
        resolve: {
          $each: true,
        },
        loadAs: userB,
      },
      spy,
    );

    expect(spy).not.toHaveBeenCalled();

    await waitFor(() => expect(spy).toHaveBeenCalled());

    expect(spy).toHaveBeenCalledTimes(1);

    expect(updates[0]?.[0]?.name).toEqual("Item 1");
    expect(updates[0]?.[1]?.name).toEqual("Item 2");

    list[0]!.$jazz.set("name", "Updated Item 1");

    await waitFor(() => expect(spy).toHaveBeenCalledTimes(2));

    expect(updates[1]?.[0]?.name).toEqual("Updated Item 1");
    expect(updates[1]?.[1]?.name).toEqual("Item 2");

    expect(spy).toHaveBeenCalledTimes(2);
  });

  test("subscription on a remotely available list with autoload", async () => {
    const Item = co.map({
      name: z.string(),
    });

    const TestList = co.list(Item);

    const group = Group.create();
    group.addMember("everyone", "writer");

    const list = TestList.create(
      [
        Item.create({ name: "Item 1" }, group),
        Item.create({ name: "Item 2" }, group),
      ],
      group,
    );

    const updates: Loaded<typeof TestList>[] = [];
    const spy = vi.fn((list) => updates.push(list));

    const userB = await createJazzTestAccount();

    TestList.subscribe(
      list.$jazz.id,
      {
        loadAs: userB,
      },
      spy,
    );

    expect(spy).not.toHaveBeenCalled();

    await waitFor(() => expect(spy).toHaveBeenCalled());

    expect(spy).toHaveBeenCalledTimes(1);

    await waitFor(() => {
      assert(updates[0]?.[0]);
      assertLoaded(updates[0][0]);
      expect(updates[0][0].name).toEqual("Item 1");
      assert(updates[0]?.[1]);
      assertLoaded(updates[0][1]);
      expect(updates[0][1].name).toEqual("Item 2");
    });

    list[0]!.$jazz.set("name", "Updated Item 1");

    await waitFor(() => expect(spy).toHaveBeenCalledTimes(4));

    assert(updates[1]?.[0]);
    assertLoaded(updates[1][0]);
    expect(updates[1][0].name).toEqual("Updated Item 1");
    assert(updates[1]?.[1]);
    assertLoaded(updates[1][1]);
    expect(updates[1][1].name).toEqual("Item 2");

    expect(spy).toHaveBeenCalledTimes(4);
  });

  test("replacing list items triggers updates", async () => {
    const Item = co.map({
      name: z.string(),
    });

    const TestList = co.list(Item);

    const list = TestList.create(
      [Item.create({ name: "Item 1" }), Item.create({ name: "Item 2" })],
      { owner: me },
    );

    const updates: Loaded<typeof TestList, { $each: true }>[] = [];
    const spy = vi.fn((list) => updates.push(list));

    TestList.subscribe(
      list.$jazz.id,
      {
        resolve: {
          $each: true,
        },
      },
      spy,
    );

    expect(spy).not.toHaveBeenCalled();

    await waitFor(() => expect(spy).toHaveBeenCalled());

    expect(spy).toHaveBeenCalledTimes(1);

    expect(updates[0]?.[0]?.name).toEqual("Item 1");
    expect(updates[0]?.[1]?.name).toEqual("Item 2");

    list.$jazz.set(0, Item.create({ name: "New Item 1" }));

    await waitFor(() => expect(spy).toHaveBeenCalledTimes(2));

    expect(updates[1]?.[0]?.name).toEqual("New Item 1");
    expect(updates[1]?.[1]?.name).toEqual("Item 2");

    expect(spy).toHaveBeenCalledTimes(2);
  });

  test("pushing a new item triggers updates correctly", async () => {
    const Item = co.map({
      name: z.string(),
    });

    const TestList = co.list(Item);

    const group = Group.create();
    group.addMember("everyone", "writer");

    const list = TestList.create(
      [
        Item.create({ name: "Item 1" }, group),
        Item.create({ name: "Item 2" }, group),
      ],
      group,
    );

    const updates: Loaded<typeof TestList, { $each: true }>[] = [];
    const spy = vi.fn((list) => updates.push(list));

    const userB = await createJazzTestAccount();

    TestList.subscribe(
      list.$jazz.id,
      {
        loadAs: userB,
        resolve: {
          $each: true,
        },
      },
      (update) => {
        spy(update);

        // The update should be triggered only when the new item is loaded
        for (const item of update) {
          expect(item).toBeDefined();
        }
      },
    );

    await waitFor(() => expect(spy).toHaveBeenCalled());

    expect(spy).toHaveBeenCalledTimes(1);

    list.$jazz.push(Item.create({ name: "Item 3" }, group));

    await waitFor(() => expect(spy).toHaveBeenCalledTimes(2));

    expect(spy).toHaveBeenCalledTimes(2);
  });

  test("loading a nested list with deep resolve and $onError", async () => {
    const Dog = co.map({
      name: z.string(),
      breed: z.string(),
    });

    const Person = co.map({
      name: z.string(),
      age: z.number(),
      dogs: co.list(Dog),
    });

    const person = Person.create(
      {
        name: "John",
        age: 20,
        dogs: Person.shape.dogs.create([
          { name: "Rex", breed: "Labrador" },
          { name: "Fido", breed: "Poodle" },
        ]),
      },
      Group.create().makePublic(),
    );

    const bob = await createJazzTestAccount();

    const loadedPerson = await Person.load(person.$jazz.id, {
      resolve: { dogs: { $onError: "catch" } },
      loadAs: bob,
    });

    assertLoaded(loadedPerson);
    expect(loadedPerson.name).toBe("John");
    expect(loadedPerson.dogs.$jazz.loadingState).toBe(
      CoValueLoadingState.UNAUTHORIZED,
    );
  });
});

<<<<<<< HEAD
describe("CoList unique methods", () => {
  test("loadUnique returns existing list", async () => {
    const ItemList = co.list(z.string());
    const group = Group.create();

    const originalList = ItemList.create(["item1", "item2", "item3"], {
      owner: group,
      unique: "test-list",
    });

    const foundList = await ItemList.loadUnique("test-list", group.$jazz.id);
    assertLoaded(foundList);
    expect(foundList).toEqual(originalList);
    expect(foundList?.length).toBe(3);
    expect(foundList?.[0]).toBe("item1");
  });

  test("loadUnique returns 'unavailable' for non-existent list", async () => {
    const ItemList = co.list(z.string());
    const group = Group.create();

    const foundList = await ItemList.loadUnique("non-existent", group.$jazz.id);
    expect(foundList.$jazz.loadingState).toBe(CoValueLoadingState.UNAVAILABLE);
  });

  test("upsertUnique creates new list when none exists", async () => {
    const ItemList = co.list(z.string());
    const group = Group.create();

    const sourceData = ["item1", "item2", "item3"];

    const result = await ItemList.upsertUnique({
      value: sourceData,
      unique: "new-list",
      owner: group,
    });

    assertLoaded(result);
    expect(result.length).toBe(3);
    expect(result[0]).toBe("item1");
    expect(result[1]).toBe("item2");
    expect(result[2]).toBe("item3");
  });

  test("upsertUnique without an active account", async () => {
    const account = activeAccountContext.get();
    const ItemList = co.list(z.string());

    const sourceData = ["item1", "item2", "item3"];

    const result = await runWithoutActiveAccount(() => {
      return ItemList.upsertUnique({
        value: sourceData,
        unique: "new-list",
        owner: account,
      });
    });

    assertLoaded(result);
    expect(result.length).toBe(3);
    expect(result[0]).toBe("item1");
    expect(result[1]).toBe("item2");
    expect(result[2]).toBe("item3");

    expect(result?.$jazz.owner).toEqual(account);
  });

  test("upsertUnique updates existing list", async () => {
    const ItemList = co.list(z.string());
    const group = Group.create();

    // Create initial list
    const originalList = ItemList.create(["original1", "original2"], {
      owner: group,
      unique: "update-list",
    });

    // Upsert with new data
    const updatedList = await ItemList.upsertUnique({
      value: ["updated1", "updated2", "updated3"],
      unique: "update-list",
      owner: group,
    });

    assertLoaded(updatedList);
    expect(updatedList).toEqual(originalList); // Should be the same instance
    expect(updatedList.length).toBe(3);
    expect(updatedList[0]).toBe("updated1");
    expect(updatedList[1]).toBe("updated2");
    expect(updatedList[2]).toBe("updated3");
  });

  test("upsertUnique with CoValue items", async () => {
    const Item = co.map({
      name: z.string(),
      value: z.number(),
    });
    const ItemList = co.list(Item);
    const group = Group.create();

    const items = [
      Item.create({ name: "First", value: 1 }, group),
      Item.create({ name: "Second", value: 2 }, group),
    ];

    const result = await ItemList.upsertUnique({
      value: items,
      unique: "item-list",
      owner: group,
      resolve: { $each: true },
    });

    assertLoaded(result);
    expect(result.length).toBe(2);
    expect(result[0]?.name).toBe("First");
    expect(result[1]?.name).toBe("Second");
  });

  test("upsertUnique updates list with CoValue items", async () => {
    const Item = co.map({
      name: z.string(),
      value: z.number(),
    });
    const ItemList = co.list(Item);
    const group = Group.create();

    // Create initial list
    const initialItems = [Item.create({ name: "Initial", value: 0 }, group)];
    const originalList = ItemList.create(initialItems, {
      owner: group,
      unique: "updateable-item-list",
    });

    // Upsert with new items
    const newItems = [
      Item.create({ name: "Updated", value: 1 }, group),
      Item.create({ name: "Added", value: 2 }, group),
    ];

    const updatedList = await ItemList.upsertUnique({
      value: newItems,
      unique: "updateable-item-list",
      owner: group,
      resolve: { $each: true },
    });

    assertLoaded(updatedList);
    expect(updatedList).toEqual(originalList); // Should be the same instance
    expect(updatedList.length).toBe(2);
    expect(updatedList[0]?.name).toBe("Updated");
    expect(updatedList[1]?.name).toBe("Added");
  });

  test("findUnique returns correct ID", async () => {
    const ItemList = co.list(z.string());
    const group = Group.create();

    const originalList = ItemList.create(["test"], {
      owner: group,
      unique: "find-test",
    });

    const foundId = ItemList.findUnique("find-test", group.$jazz.id);
    expect(foundId).toBe(originalList.$jazz.id);
  });

  test("upsertUnique with resolve options", async () => {
    const Category = co.map({ title: z.string() });
    const Item = co.map({
      name: z.string(),
      category: Category,
    });
    const ItemList = co.list(Item);
    const group = Group.create();

    const category = Category.create({ title: "Category 1" }, group);

    const items = [Item.create({ name: "Item 1", category }, group)];

    const result = await ItemList.upsertUnique({
      value: items,
      unique: "resolved-list",
      owner: group,
      resolve: { $each: { category: true } },
    });

    assertLoaded(result);
    expect(result.length).toBe(1);
    expect(result[0]?.name).toBe("Item 1");
    expect(result[0]?.category?.title).toBe("Category 1");
  });
});

=======
>>>>>>> 03e9e2f5
describe("co.list schema", () => {
  test("can access the inner schema of a co.list", () => {
    const Keywords = co.list(co.plainText());

    const keywords = Keywords.create([
      Keywords.element.create("hello"),
      Keywords.element.create("world"),
    ]);

    expect(keywords[0]?.toString()).toEqual("hello");
    expect(keywords[1]?.toString()).toEqual("world");
  });
});

describe("lastUpdatedAt", () => {
  test("empty list last updated time", () => {
    const emptyList = co.list(z.number()).create([]);

    expect(emptyList.$jazz.lastUpdatedAt).not.toEqual(0);
    expect(emptyList.$jazz.lastUpdatedAt).toEqual(emptyList.$jazz.createdAt);
  });

  test("last update should change on push", async () => {
    const list = co.list(z.string()).create(["John"]);

    expect(list.$jazz.lastUpdatedAt).not.toEqual(0);

    const updatedAt = list.$jazz.lastUpdatedAt;

    await new Promise((r) => setTimeout(r, 10));
    list.$jazz.push("Jane");

    expect(list.$jazz.lastUpdatedAt).not.toEqual(updatedAt);
  });
});<|MERGE_RESOLUTION|>--- conflicted
+++ resolved
@@ -1190,202 +1190,6 @@
   });
 });
 
-<<<<<<< HEAD
-describe("CoList unique methods", () => {
-  test("loadUnique returns existing list", async () => {
-    const ItemList = co.list(z.string());
-    const group = Group.create();
-
-    const originalList = ItemList.create(["item1", "item2", "item3"], {
-      owner: group,
-      unique: "test-list",
-    });
-
-    const foundList = await ItemList.loadUnique("test-list", group.$jazz.id);
-    assertLoaded(foundList);
-    expect(foundList).toEqual(originalList);
-    expect(foundList?.length).toBe(3);
-    expect(foundList?.[0]).toBe("item1");
-  });
-
-  test("loadUnique returns 'unavailable' for non-existent list", async () => {
-    const ItemList = co.list(z.string());
-    const group = Group.create();
-
-    const foundList = await ItemList.loadUnique("non-existent", group.$jazz.id);
-    expect(foundList.$jazz.loadingState).toBe(CoValueLoadingState.UNAVAILABLE);
-  });
-
-  test("upsertUnique creates new list when none exists", async () => {
-    const ItemList = co.list(z.string());
-    const group = Group.create();
-
-    const sourceData = ["item1", "item2", "item3"];
-
-    const result = await ItemList.upsertUnique({
-      value: sourceData,
-      unique: "new-list",
-      owner: group,
-    });
-
-    assertLoaded(result);
-    expect(result.length).toBe(3);
-    expect(result[0]).toBe("item1");
-    expect(result[1]).toBe("item2");
-    expect(result[2]).toBe("item3");
-  });
-
-  test("upsertUnique without an active account", async () => {
-    const account = activeAccountContext.get();
-    const ItemList = co.list(z.string());
-
-    const sourceData = ["item1", "item2", "item3"];
-
-    const result = await runWithoutActiveAccount(() => {
-      return ItemList.upsertUnique({
-        value: sourceData,
-        unique: "new-list",
-        owner: account,
-      });
-    });
-
-    assertLoaded(result);
-    expect(result.length).toBe(3);
-    expect(result[0]).toBe("item1");
-    expect(result[1]).toBe("item2");
-    expect(result[2]).toBe("item3");
-
-    expect(result?.$jazz.owner).toEqual(account);
-  });
-
-  test("upsertUnique updates existing list", async () => {
-    const ItemList = co.list(z.string());
-    const group = Group.create();
-
-    // Create initial list
-    const originalList = ItemList.create(["original1", "original2"], {
-      owner: group,
-      unique: "update-list",
-    });
-
-    // Upsert with new data
-    const updatedList = await ItemList.upsertUnique({
-      value: ["updated1", "updated2", "updated3"],
-      unique: "update-list",
-      owner: group,
-    });
-
-    assertLoaded(updatedList);
-    expect(updatedList).toEqual(originalList); // Should be the same instance
-    expect(updatedList.length).toBe(3);
-    expect(updatedList[0]).toBe("updated1");
-    expect(updatedList[1]).toBe("updated2");
-    expect(updatedList[2]).toBe("updated3");
-  });
-
-  test("upsertUnique with CoValue items", async () => {
-    const Item = co.map({
-      name: z.string(),
-      value: z.number(),
-    });
-    const ItemList = co.list(Item);
-    const group = Group.create();
-
-    const items = [
-      Item.create({ name: "First", value: 1 }, group),
-      Item.create({ name: "Second", value: 2 }, group),
-    ];
-
-    const result = await ItemList.upsertUnique({
-      value: items,
-      unique: "item-list",
-      owner: group,
-      resolve: { $each: true },
-    });
-
-    assertLoaded(result);
-    expect(result.length).toBe(2);
-    expect(result[0]?.name).toBe("First");
-    expect(result[1]?.name).toBe("Second");
-  });
-
-  test("upsertUnique updates list with CoValue items", async () => {
-    const Item = co.map({
-      name: z.string(),
-      value: z.number(),
-    });
-    const ItemList = co.list(Item);
-    const group = Group.create();
-
-    // Create initial list
-    const initialItems = [Item.create({ name: "Initial", value: 0 }, group)];
-    const originalList = ItemList.create(initialItems, {
-      owner: group,
-      unique: "updateable-item-list",
-    });
-
-    // Upsert with new items
-    const newItems = [
-      Item.create({ name: "Updated", value: 1 }, group),
-      Item.create({ name: "Added", value: 2 }, group),
-    ];
-
-    const updatedList = await ItemList.upsertUnique({
-      value: newItems,
-      unique: "updateable-item-list",
-      owner: group,
-      resolve: { $each: true },
-    });
-
-    assertLoaded(updatedList);
-    expect(updatedList).toEqual(originalList); // Should be the same instance
-    expect(updatedList.length).toBe(2);
-    expect(updatedList[0]?.name).toBe("Updated");
-    expect(updatedList[1]?.name).toBe("Added");
-  });
-
-  test("findUnique returns correct ID", async () => {
-    const ItemList = co.list(z.string());
-    const group = Group.create();
-
-    const originalList = ItemList.create(["test"], {
-      owner: group,
-      unique: "find-test",
-    });
-
-    const foundId = ItemList.findUnique("find-test", group.$jazz.id);
-    expect(foundId).toBe(originalList.$jazz.id);
-  });
-
-  test("upsertUnique with resolve options", async () => {
-    const Category = co.map({ title: z.string() });
-    const Item = co.map({
-      name: z.string(),
-      category: Category,
-    });
-    const ItemList = co.list(Item);
-    const group = Group.create();
-
-    const category = Category.create({ title: "Category 1" }, group);
-
-    const items = [Item.create({ name: "Item 1", category }, group)];
-
-    const result = await ItemList.upsertUnique({
-      value: items,
-      unique: "resolved-list",
-      owner: group,
-      resolve: { $each: { category: true } },
-    });
-
-    assertLoaded(result);
-    expect(result.length).toBe(1);
-    expect(result[0]?.name).toBe("Item 1");
-    expect(result[0]?.category?.title).toBe("Category 1");
-  });
-});
-
-=======
->>>>>>> 03e9e2f5
 describe("co.list schema", () => {
   test("can access the inner schema of a co.list", () => {
     const Keywords = co.list(co.plainText());
