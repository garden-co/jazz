import { waitFor } from "@testing-library/dom";
import { cojsonInternals, emptyKnownState } from "cojson";
import { assert, beforeEach, expect, test } from "vitest";
<<<<<<< HEAD
import { Account, Group, co, z } from "../exports.js";
import { CoValueLoadingState } from "../internal.js";
=======
import { Account, Group, co, exportCoValue, z } from "../exports.js";
>>>>>>> 26fc08fc
import {
  createJazzTestAccount,
  disableJazzTestSync,
  getPeerConnectedToTestSyncServer,
  setupJazzTestSync,
} from "../testing.js";
import { assertLoaded } from "./utils.js";

cojsonInternals.CO_VALUE_LOADING_CONFIG.RETRY_DELAY = 10;

beforeEach(async () => {
  await setupJazzTestSync();
  await createJazzTestAccount({
    isCurrentActiveAccount: true,
  });
});

test("load a value", async () => {
  const Person = co.map({
    name: z.string(),
  });

  const group = Group.create();
  const map = Person.create({ name: "John" }, group);
  group.addMember("everyone", "reader");

  const alice = await createJazzTestAccount();

  const john = await Person.load(map.$jazz.id, { loadAs: alice });
  assertLoaded(john);
  expect(john?.name).toBe("John");
});

test("return 'unavailable' if id is invalid", async () => {
  const Person = co.map({
    name: z.string(),
  });

  const john = await Person.load("test");
  expect(john.$jazz.loadingState).toBe(CoValueLoadingState.UNAVAILABLE);
});

test("load a missing optional value (co.optional)", async () => {
  const Dog = co.map({
    name: z.string(),
  });

  const Person = co.map({
    name: z.string(),
    dog: co.optional(Dog),
  });

  const group = Group.create();
  const map = Person.create({ name: "John" }, group);
  group.addMember("everyone", "reader");

  const alice = await createJazzTestAccount();

  const john = await Person.load(map.$jazz.id, {
    loadAs: alice,
    resolve: { dog: true },
  });

  assertLoaded(john);
  expect(john.name).toBe("John");
  expect(john.dog).toBeUndefined();
});

test("load a missing optional value (Schema.optional)", async () => {
  const Dog = co.map({
    name: z.string(),
  });

  const Person = co.map({
    name: z.string(),
    dog: Dog.optional(),
  });

  const group = Group.create();
  const map = Person.create({ name: "John" }, group);
  group.addMember("everyone", "reader");

  const alice = await createJazzTestAccount();

  const john = await Person.load(map.$jazz.id, {
    loadAs: alice,
    resolve: { dog: true },
  });

  assertLoaded(john);
  expect(john.name).toBe("John");
  expect(john.dog).toBeUndefined();
});

test("load a missing optional value (optional discrminatedUnion)", async () => {
  const Dog = co.map({
    type: z.literal("dog"),
    name: z.string(),
  });

  const Cat = co.map({
    type: z.literal("cat"),
    name: z.string(),
  });

  const Person = co.map({
    name: z.string(),
    pet: co.discriminatedUnion("type", [Dog, Cat]).optional(),
  });

  const group = Group.create();
  const map = Person.create({ name: "John" }, group);
  group.addMember("everyone", "reader");

  const alice = await createJazzTestAccount();

  const john = await Person.load(map.$jazz.id, {
    loadAs: alice,
    resolve: { pet: true },
  });

  assertLoaded(john);
  expect(john.name).toBe("John");
  expect(john.pet).toBeUndefined();
});

test("retry an unavailable value", async () => {
  const Person = co.map({
    name: z.string(),
  });

  const currentAccount = Account.getMe();

  // Disconnect the current account
  currentAccount.$jazz.localNode.syncManager
    .getClientPeers()
    .forEach((peer) => {
      peer.gracefulShutdown();
    });

  const group = Group.create();
  const map = Person.create({ name: "John" }, group);
  group.addMember("everyone", "reader");

  const alice = await createJazzTestAccount();

  const promise = Person.load(map.$jazz.id, { loadAs: alice });

  await new Promise((resolve) => setTimeout(resolve));

  // Reconnect the current account
  currentAccount.$jazz.localNode.syncManager.addPeer(
    getPeerConnectedToTestSyncServer(),
  );

  const john = await promise;
  assertLoaded(john);
  expect(john.name).toBe("John");
});

test("returns 'unavailable' if the value is unavailable after retries", async () => {
  const Person = co.map({
    name: z.string(),
  });

  const currentAccount = Account.getMe();

  // Disconnect the current account
  currentAccount.$jazz.localNode.syncManager
    .getServerPeers(currentAccount.$jazz.raw.id)
    .forEach((peer) => {
      peer.gracefulShutdown();
    });

  const group = Group.create();
  const map = Person.create({ name: "John" }, group);
  group.addMember("everyone", "reader");

  const alice = await createJazzTestAccount();

  const john = await Person.load(map.$jazz.id, { loadAs: alice });

  expect(john.$jazz.loadingState).toBe(CoValueLoadingState.UNAVAILABLE);
});

test("load works even when the coValue access is granted after the creation", async () => {
  const alice = await createJazzTestAccount();
  const bob = await createJazzTestAccount();

  const Person = co.map({
    name: z.string(),
  });

  const group = Group.create(alice);
  const map = Person.create({ name: "John" }, group);

  group.addMember("everyone", "reader");

  const mapOnBob = await Person.load(map.$jazz.id, { loadAs: bob });

  assertLoaded(mapOnBob);
  expect(mapOnBob.name).toBe("John");
});

test("load a large coValue", async () => {
  const syncServer = await setupJazzTestSync({ asyncPeers: true });

  const Data = co.list(z.string());
  const LargeDataset = co.map({
    metadata: z.object({
      name: z.string(),
      description: z.string(),
      createdAt: z.number(),
    }),
    data: Data,
  });

  const group = Group.create(syncServer);
  const largeMap = LargeDataset.create(
    {
      metadata: {
        name: "Large Dataset",
        description:
          "A dataset with many entries for testing large coValue loading",
        createdAt: Date.now(),
      },
      data: Data.create([], group),
    },
    group,
  );
  group.addMember("everyone", "reader");

  const dataSize = 100 * 1024;
  const chunkSize = 1024;
  const chunks = dataSize / chunkSize;

  const value = "x".repeat(chunkSize);

  for (let i = 0; i < chunks; i++) {
    largeMap.data.$jazz.push(value);
  }

  // Wait for the large coValue to be fully synced
  await largeMap.data.$jazz.raw.core.waitForSync();

  const alice = await createJazzTestAccount();

  // Test loading the large coValue
  const loadedDataset = await LargeDataset.load(largeMap.$jazz.id, {
    loadAs: alice,
    resolve: {
      data: true,
    },
  });

  assertLoaded(loadedDataset);
  expect(loadedDataset.metadata.name).toBe("Large Dataset");
  expect(loadedDataset.metadata.description).toBe(
    "A dataset with many entries for testing large coValue loading",
  );

  expect(loadedDataset.data.length).toBe(chunks);
  expect(loadedDataset.data.$jazz.raw.core.knownState()).toEqual(
    largeMap.data.$jazz.raw.core.knownState(),
  );
});

test("should wait for the full streaming of the group", async () => {
  disableJazzTestSync();

  const alice = await createJazzTestAccount({
    isCurrentActiveAccount: true,
    creationProps: { name: "Hermes Puggington" },
  });

  const Person = co.map({
    name: z.string(),
    update: z.number(),
  });

  const group = Group.create();

  const person = Person.create(
    {
      name: "Bob",
      update: 1,
    },
    group,
  );

  // Make the group to grow big enough to trigger the streaming
  for (let i = 0; i <= 300; i++) {
    group.$jazz.raw.rotateReadKey();
  }

  group.addMember("everyone", "reader");

  const bob = await createJazzTestAccount({
    isCurrentActiveAccount: true,
  });

  const personContent = await exportCoValue(Person, person.$jazz.id, {
    loadAs: alice,
  });
  assert(personContent);

  const lastGroupPiece = personContent.findLast(
    (content) => content.id === group.$jazz.id,
  );
  assert(lastGroupPiece);

  for (const content of personContent.filter(
    (content) => content !== lastGroupPiece,
  )) {
    bob.$jazz.localNode.syncManager.handleNewContent(content, "import");
  }

  // Simulate the streaming delay on the last piece of the group
  setTimeout(() => {
    bob.$jazz.localNode.syncManager.handleNewContent(lastGroupPiece, "import");
  }, 10);

  // Load the value and expect the migration to run only once
  const loadedPerson = await Person.load(person.$jazz.id, { loadAs: bob });
  expect(loadedPerson).not.toBeNull();
  assert(loadedPerson);

  expect(loadedPerson.$jazz.owner.$jazz.raw.core.verified.isStreaming()).toBe(
    false,
  );
});

test.skip("should wait for the full streaming of the parent groups", async () => {
  disableJazzTestSync();

  const alice = await createJazzTestAccount({
    isCurrentActiveAccount: true,
    creationProps: { name: "Hermes Puggington" },
  });

  const Person = co.map({
    name: z.string(),
    update: z.number(),
  });

  const parentGroup = Group.create();
  const group = Group.create();

  const person = Person.create(
    {
      name: "Bob",
      update: 1,
    },
    group,
  );

  // Make the parent group to grow big enough to trigger the streaming
  for (let i = 0; i <= 300; i++) {
    parentGroup.$jazz.raw.rotateReadKey();
  }

  group.addMember(parentGroup);
  parentGroup.addMember("everyone", "reader");

  const bob = await createJazzTestAccount({
    isCurrentActiveAccount: true,
  });

  const personContent = await exportCoValue(Person, person.$jazz.id, {
    loadAs: alice,
  });
  assert(personContent);

  const lastParentGroupPiece = personContent.findLast(
    (content) => content.id === parentGroup.$jazz.id,
  );
  assert(lastParentGroupPiece);

  for (const content of personContent.filter(
    (content) => content !== lastParentGroupPiece,
  )) {
    bob.$jazz.localNode.syncManager.handleNewContent(content, "import");
  }

  // Simulate the streaming delay on the last piece of the parent group
  setTimeout(() => {
    bob.$jazz.localNode.syncManager.handleNewContent(
      lastParentGroupPiece,
      "import",
    );
  }, 10);

  // Load the value and expect the migration to run only once
  const loadedPerson = await Person.load(person.$jazz.id, { loadAs: bob });
  expect(loadedPerson).not.toBeNull();
  assert(loadedPerson);

  expect(loadedPerson.$jazz.owner.$jazz.raw.core.verified.isStreaming()).toBe(
    false,
  );
});

test("should correctly reject the load if after the group streaming the account has no access", async () => {
  disableJazzTestSync();

  const alice = await createJazzTestAccount({
    isCurrentActiveAccount: true,
    creationProps: { name: "Hermes Puggington" },
  });

  const Person = co.map({
    name: z.string(),
    update: z.number(),
  });

  const group = Group.create();

  const person = Person.create(
    {
      name: "Bob",
      update: 1,
    },
    group,
  );

  group.addMember("everyone", "reader");

  for (let i = 0; i <= 150; i++) {
    group.$jazz.raw.rotateReadKey();
  }

  group.removeMember("everyone");

  const bob = await createJazzTestAccount({
    isCurrentActiveAccount: true,
  });

  const personContent = await exportCoValue(Person, person.$jazz.id, {
    loadAs: alice,
  });
  assert(personContent);

  const lastGroupPiece = personContent.findLast(
    (content) => content.id === group.$jazz.id,
  );
  assert(lastGroupPiece);

  for (const content of personContent.filter(
    (content) => content !== lastGroupPiece,
  )) {
    bob.$jazz.localNode.syncManager.handleNewContent(content, "import");
  }

  // Simulate the streaming delay on the last piece of the group
  setTimeout(() => {
    bob.$jazz.localNode.syncManager.handleNewContent(lastGroupPiece, "import");
  }, 10);

  // Load the value and expect the migration to run only once
  const loadedPerson = await Person.load(person.$jazz.id, { loadAs: bob });
  expect(loadedPerson).toBeNull();
});<|MERGE_RESOLUTION|>--- conflicted
+++ resolved
@@ -1,12 +1,8 @@
 import { waitFor } from "@testing-library/dom";
 import { cojsonInternals, emptyKnownState } from "cojson";
 import { assert, beforeEach, expect, test } from "vitest";
-<<<<<<< HEAD
-import { Account, Group, co, z } from "../exports.js";
+import { Account, Group, co, exportCoValue, z } from "../exports.js";
 import { CoValueLoadingState } from "../internal.js";
-=======
-import { Account, Group, co, exportCoValue, z } from "../exports.js";
->>>>>>> 26fc08fc
 import {
   createJazzTestAccount,
   disableJazzTestSync,
@@ -331,9 +327,8 @@
 
   // Load the value and expect the migration to run only once
   const loadedPerson = await Person.load(person.$jazz.id, { loadAs: bob });
-  expect(loadedPerson).not.toBeNull();
-  assert(loadedPerson);
-
+
+  assertLoaded(loadedPerson);
   expect(loadedPerson.$jazz.owner.$jazz.raw.core.verified.isStreaming()).toBe(
     false,
   );
@@ -401,9 +396,8 @@
 
   // Load the value and expect the migration to run only once
   const loadedPerson = await Person.load(person.$jazz.id, { loadAs: bob });
-  expect(loadedPerson).not.toBeNull();
-  assert(loadedPerson);
-
+
+  assertLoaded(loadedPerson);
   expect(loadedPerson.$jazz.owner.$jazz.raw.core.verified.isStreaming()).toBe(
     false,
   );
