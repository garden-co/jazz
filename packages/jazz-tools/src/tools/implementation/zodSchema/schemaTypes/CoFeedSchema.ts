--- conflicted
+++ resolved
@@ -4,12 +4,8 @@
   BranchDefinition,
   CoFeed,
   Group,
-<<<<<<< HEAD
   hydrateCoreCoValueSchema,
-  MaybeLoaded,
-=======
   Settled,
->>>>>>> e03f7c3d
   RefsToResolve,
   RefsToResolveStrict,
   Resolved,
