// @vitest-environment happy-dom
import { afterEach, assert, beforeAll, describe, expect, it } from "vitest";
import { createJazzTestAccount, setupJazzTestSync } from "jazz-tools/testing";
import { co, z } from "jazz-tools";
import {
  cleanup,
  fireEvent,
  render,
  screen,
  waitFor,
} from "@testing-library/react";
import { HistoryView } from "../../viewer/history-view";
import { setup } from "goober";
import React from "react";

function extractAction(row: HTMLElement | null | undefined) {
  if (!row) return "";
  // index 0: author, index 1: action, index 2: timestamp
  return row.querySelectorAll("td")?.[1]?.textContent ?? "";
}

function extractActions(): string[] {
  // slice 2 to skip header and filters
  return screen.getAllByRole("row").slice(2).map(extractAction);
}

describe("HistoryView", async () => {
  const account = await setupJazzTestSync();
  const account2 = await createJazzTestAccount();

  beforeAll(() => {
    // setup goober
    setup(React.createElement);
  });

  afterEach(() => {
    cleanup();
  });

  it("should render a history card", async () => {
    const value = co
      .map({
        foo: z.string(),
      })
      .create({ foo: "bar" }, account);

    render(
      <HistoryView coValue={value.$jazz.raw} node={account.$jazz.localNode} />,
    );

    expect(
      screen.getAllByText('Property "foo" has been set to "bar"'),
    ).toHaveLength(1);
  });

  describe("co.map", () => {
    it("should render co.map changes", async () => {
      const value = co
        .map({
          pet: z.string(),
          age: z.number(),
          certified: z.boolean().optional(),
        })
        .create({ pet: "dog", age: 10, certified: false }, account);

      value.$jazz.set("pet", "cat");
      value.$jazz.set("age", 20);
      value.$jazz.set("certified", true);
      value.$jazz.delete("certified");

      render(
        <HistoryView
          coValue={value.$jazz.raw}
          node={account.$jazz.localNode}
        />,
      );

      const history = [
        'Property "pet" has been set to "dog"',
        'Property "age" has been set to 10',
        'Property "certified" has been set to false',
        'Property "pet" has been set to "cat"',
        'Property "age" has been set to 20',
        'Property "certified" has been set to true',
        'Property "certified" has been deleted',
      ].toReversed(); // Default sort is descending

      await waitFor(() => {
        expect(screen.getAllByRole("row")[2]?.textContent).toContain(
          account.$jazz.id,
        );
      });

      expect(extractActions()).toEqual(history);
    });
<<<<<<< HEAD

    it("should render invalid changes", async () => {
      const account2 = await createJazzTestAccount();
      const group = co.group().create(account);
      group.addMember(account2, "reader");

      const Schema = co.map({
        pet: z.string(),
        age: z.number(),
        certified: z.boolean().optional(),
      });

      const value = Schema.create(
        { pet: "dog", age: 10, certified: false },
        group,
      );

      const valueOnAccount2 = await Schema.load(value.$jazz.id, {
        loadAs: account2,
      });
      assert(valueOnAccount2);

      // This is invalid, since account2 is a reader
      valueOnAccount2.$jazz.set("pet", "cat");

      render(
        <HistoryView
          coValue={valueOnAccount2.$jazz.raw}
          node={account2.$jazz.localNode}
        />,
      );

      const history = [
        'Property "pet" has been set to "dog"',
        'Property "age" has been set to "10"',
        'Property "certified" has been set to "false"',

        // Account2 can't write to the value
        'Property "pet" has been set to "cat"Invalid transaction: Transactor has no write permissions',
=======
    it("should render co.map changes with json", async () => {
      const d = new Date();
      const value = co
        .map({
          pet: z.object({
            name: z.string(),
            age: z.number(),
          }),
          d: z.date(),
          n: z.number().optional(),
          s: z.string().nullable(),
        })
        .create(
          { pet: { name: "dog", age: 10 }, d, n: 10, s: "hello" },
          account,
        );

      value.$jazz.set("pet", { name: "cat", age: 20 });
      value.$jazz.set("n", undefined);
      value.$jazz.set("s", null);
      render(
        <HistoryView coValue={value.$jazz.raw} node={value.$jazz.localNode} />,
      );

      const history = [
        'Property "pet" has been set to {"name":"dog","age":10}',
        `Property "d" has been set to "${d.toISOString()}"`,
        'Property "n" has been set to 10',
        'Property "s" has been set to "hello"',
        'Property "pet" has been set to {"name":"cat","age":20}',
        'Property "n" has been set to undefined',
        'Property "s" has been set to null',
>>>>>>> 158a22c0
      ].toReversed(); // Default sort is descending

      await waitFor(() => {
        expect(screen.getAllByRole("row")[2]?.textContent).toContain(
<<<<<<< HEAD
          account2.$jazz.id,
=======
          account.$jazz.id,
>>>>>>> 158a22c0
        );
      });

      expect(extractActions()).toEqual(history);
    });
  });

  describe("co.list", () => {
    it("should render simple co.list changes", async () => {
      const value = co.list(z.string()).create(["dog", "cat"], account);

      value.$jazz.push("bird");

      value.$jazz.splice(1, 0, "fish");

      value.$jazz.shift();

      render(
        <HistoryView
          coValue={value.$jazz.raw}
          node={account.$jazz.localNode}
        />,
      );

      const history = [
        '"dog" has been appended',
        '"cat" has been appended',
        '"bird" has been inserted after "cat"',
        '"fish" has been inserted after "dog"',
        '"dog" has been deleted',
      ].toReversed(); // Default sort is descending

      expect(extractActions()).toEqual(history);
    });

    it("should render changes of a co.list of co.maps", async () => {
      const Animal = co.map({
        pet: z.string(),
        age: z.number(),
        certified: z.boolean(),
      });

      const dog = Animal.create(
        { pet: "dog", age: 10, certified: false },
        account,
      );
      const cat = Animal.create(
        { pet: "cat", age: 20, certified: true },
        account,
      );
      const fish = Animal.create(
        { pet: "fish", age: 30, certified: false },
        account,
      );
      const bird = Animal.create(
        { pet: "bird", age: 40, certified: true },
        account,
      );

      const value = co.list(Animal).create([dog, cat], account);

      value.$jazz.push(bird);

      value.$jazz.splice(1, 0, fish);

      value.$jazz.shift();

      render(
        <HistoryView
          coValue={value.$jazz.raw}
          node={account.$jazz.localNode}
        />,
      );

      const history = [
        `"${dog.$jazz.id}" has been appended`,
        `"${cat.$jazz.id}" has been appended`,
        `"${bird.$jazz.id}" has been inserted after "${cat.$jazz.id}"`,
        `"${fish.$jazz.id}" has been inserted after "${dog.$jazz.id}"`,
        `"${dog.$jazz.id}" has been deleted`,
      ].toReversed(); // Default sort is descending

      expect(extractActions()).toEqual(history);
    });
  });

  describe("co.group", () => {
    it("should render co.group changes", async () => {
      const group = co.group().create(account);

      const group2 = co.group().create(account);

      group.addMember(group2, "writer");

      group.addMember(account2, "reader");
      group.removeMember(account2);

      const group3 = co.group().create(account);
      group3.addMember(group, "inherit");

      render(
        <HistoryView
          coValue={group.$jazz.raw}
          node={account.$jazz.localNode}
        />,
      );

      const history = [
        `${account.$jazz.id} has been promoted to admin`,
        expect.stringContaining(` has been revealed to `), // key revelation
        expect.stringContaining('Property "readKey" has been set to'),
        `Group ${group2.$jazz.id} has been promoted to writerInvalid transaction: Circular extend detected, dropping the transaction`,
        expect.stringContaining(" has been revealed to"),
        `${account2.$jazz.id} has been promoted to reader`,
        expect.stringContaining(" has been revealed to"),
        // Member revocation: key rotation
        expect.stringContaining(" has been revealed to"),
        expect.stringContaining(" has been revealed to"),
        expect.stringContaining('Property "readKey" has been set to'),
        expect.stringContaining(" has been revealed to"),
        `${account2.$jazz.id} has been revoked`,

        // Group extension
        // `Group become a member of ${group3.$jazz.id}`,
      ].toReversed(); // Default sort is descending

      const historyPage1 = history.slice(0, 10);
      const historyPage2 = history.slice(10, 20);

      // Page 1: 10 rows
      expect(extractActions()).toEqual(historyPage1);

      // Go to page 2
      fireEvent.click(screen.getByText("»"));

      // Page 2: 3 rows
      expect(extractActions()).toEqual(historyPage2);
    });
  });

  describe("co.account", () => {
    it("should render co.account changes", async () => {
      const account = await createJazzTestAccount({
        creationProps: {
          name: "John Doe",
        },
      });

      const history = [
        expect.stringContaining(' has been set to "admin"'),
        expect.stringContaining(" has been revealed to "),
        expect.stringContaining('Property "readKey" has been set to '),
        `Property "profile" has been set to "${account.profile!.$jazz.id}"`,
      ].toReversed(); // Default sort is descending

      render(
        <HistoryView
          coValue={account.$jazz.raw}
          node={account.$jazz.localNode}
        />,
      );

      expect(extractActions()).toEqual(history);
    });
  });
});<|MERGE_RESOLUTION|>--- conflicted
+++ resolved
@@ -93,7 +93,6 @@
 
       expect(extractActions()).toEqual(history);
     });
-<<<<<<< HEAD
 
     it("should render invalid changes", async () => {
       const account2 = await createJazzTestAccount();
@@ -128,12 +127,22 @@
 
       const history = [
         'Property "pet" has been set to "dog"',
-        'Property "age" has been set to "10"',
-        'Property "certified" has been set to "false"',
+        'Property "age" has been set to 10',
+        'Property "certified" has been set to false',
 
         // Account2 can't write to the value
         'Property "pet" has been set to "cat"Invalid transaction: Transactor has no write permissions',
-=======
+      ].toReversed(); // Default sort is descending
+
+      await waitFor(() => {
+        expect(screen.getAllByRole("row")[2]?.textContent).toContain(
+          account2.$jazz.id,
+        );
+      });
+
+      expect(extractActions()).toEqual(history);
+    });
+
     it("should render co.map changes with json", async () => {
       const d = new Date();
       const value = co
@@ -166,16 +175,11 @@
         'Property "pet" has been set to {"name":"cat","age":20}',
         'Property "n" has been set to undefined',
         'Property "s" has been set to null',
->>>>>>> 158a22c0
       ].toReversed(); // Default sort is descending
 
       await waitFor(() => {
         expect(screen.getAllByRole("row")[2]?.textContent).toContain(
-<<<<<<< HEAD
-          account2.$jazz.id,
-=======
           account.$jazz.id,
->>>>>>> 158a22c0
         );
       });
 
@@ -287,7 +291,7 @@
         `${account.$jazz.id} has been promoted to admin`,
         expect.stringContaining(` has been revealed to `), // key revelation
         expect.stringContaining('Property "readKey" has been set to'),
-        `Group ${group2.$jazz.id} has been promoted to writerInvalid transaction: Circular extend detected, dropping the transaction`,
+        `Group ${group2.$jazz.id} has been promoted to writer`,
         expect.stringContaining(" has been revealed to"),
         `${account2.$jazz.id} has been promoted to reader`,
         expect.stringContaining(" has been revealed to"),
