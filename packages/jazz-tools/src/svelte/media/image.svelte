--- conflicted
+++ resolved
@@ -69,16 +69,11 @@
     }
 
     const image = imageState.current;
-<<<<<<< HEAD
     if (image.$jazz.loadingState === CoValueLoadingState.LOADING)
-      return "data:image/gif;base64,R0lGODlhAQABAIAAAP///wAAACH5BAEAAAAALAAAAAABAAEAAAICRAEAOw==";
-=======
-    if (image === undefined)
       return (
         placeholder ??
         "data:image/gif;base64,R0lGODlhAQABAIAAAP///wAAACH5BAEAAAAALAAAAAABAAEAAAICRAEAOw=="
       );
->>>>>>> 31f6320c
 
     if (!image.$isLoaded) return undefined;
 
