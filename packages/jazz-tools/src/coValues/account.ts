import {
  AgentSecret,
  CoID,
  CryptoProvider,
  InviteSecret,
  LocalNode,
  Peer,
  RawAccount,
  RawCoMap,
  RawCoValue,
  RawControlledAccount,
  SessionID,
  cojsonInternals,
} from "cojson";
import { activeAccountContext } from "../implementation/activeAccountContext.js";
import {
  AnonymousJazzAgent,
  type CoValue,
  CoValueBase,
  CoValueClass,
<<<<<<< HEAD
  Group,
=======
  DeeplyLoaded,
  DepthsIn,
>>>>>>> 5ec561fe
  ID,
  MembersSym,
  Ref,
  type RefEncoded,
  RefIfCoValue,
  RefsToResolve,
  Resolved,
  type Schema,
  SchemaInit,
  ensureCoValueLoaded,
  inspect,
  loadCoValue,
  loadCoValueWithoutMe,
  subscribeToCoValueWithoutMe,
  subscribeToExistingCoValue,
  subscriptionsScopes,
} from "../internal.js";
import { coValuesCache } from "../lib/cache.js";
import { type CoMap } from "./coMap.js";
import { type Group } from "./group.js";
import { createInboxRoot } from "./inbox.js";
import { Profile } from "./profile.js";
import { RegisteredSchemas } from "./registeredSchemas.js";

/** @category Identity & Permissions */
export class Account extends CoValueBase implements CoValue {
  declare id: ID<this>;
  declare _type: "Account";
  declare _raw: RawAccount | RawControlledAccount;

  // eslint-disable-next-line @typescript-eslint/no-explicit-any
  static _schema: any;
  get _schema(): {
    profile: Schema;
    root: Schema;
  } {
    return (this.constructor as typeof Account)._schema;
  }
  static {
    this._schema = {
      profile: {
        ref: () => Profile,
        optional: false,
      } satisfies RefEncoded<Profile>,
      root: {
        ref: () => RegisteredSchemas["CoMap"],
        optional: true,
      } satisfies RefEncoded<CoMap>,
    };
  }

  get _owner(): Account {
    return this as Account;
  }
  get _loadedAs(): Account | AnonymousJazzAgent {
    if (this.isMe) return this;

    const rawAccount = this._raw.core.node.account;

    if (rawAccount instanceof RawAccount) {
      return coValuesCache.get(rawAccount, () => Account.fromRaw(rawAccount));
    }

    return new AnonymousJazzAgent(this._raw.core.node);
  }

  declare profile: Profile | null;
  declare root: CoMap | null;

  get _refs(): {
    profile: RefIfCoValue<Profile> | undefined;
    root: RefIfCoValue<CoMap> | undefined;
  } {
    const profileID = this._raw.get("profile") as unknown as
      | ID<NonNullable<this["profile"]>>
      | undefined;
    const rootID = this._raw.get("root") as unknown as
      | ID<NonNullable<this["root"]>>
      | undefined;

    return {
      profile:
        profileID &&
        (new Ref(
          profileID,
          this._loadedAs,
          this._schema.profile as RefEncoded<
            NonNullable<this["profile"]> & CoValue
          >,
          // eslint-disable-next-line @typescript-eslint/no-explicit-any
        ) as any as RefIfCoValue<this["profile"]>),
      root:
        rootID &&
        (new Ref(
          rootID,
          this._loadedAs,
          this._schema.root as RefEncoded<NonNullable<this["root"]> & CoValue>,
          // eslint-disable-next-line @typescript-eslint/no-explicit-any
        ) as any as RefIfCoValue<this["root"]>),
    };
  }

  isMe: boolean;
  sessionID: SessionID | undefined;

  constructor(options: { fromRaw: RawAccount | RawControlledAccount }) {
    super();
    if (!("fromRaw" in options)) {
      throw new Error("Can only construct account from raw or with .create()");
    }
    this.isMe = options.fromRaw.id == options.fromRaw.core.node.account.id;

    Object.defineProperties(this, {
      id: {
        value: options.fromRaw.id,
        enumerable: false,
      },
      _raw: { value: options.fromRaw, enumerable: false },
      _type: { value: "Account", enumerable: false },
    });

    if (this.isMe) {
      this.sessionID = options.fromRaw.core.node.currentSessionID;
    }

    return new Proxy(this, AccountAndGroupProxyHandler as ProxyHandler<this>);
  }

  myRole(): "admin" | undefined {
    if (this.isMe) {
      return "admin";
    }
  }

  async acceptInvite<V extends CoValue>(
    valueID: ID<V>,
    inviteSecret: InviteSecret,
    coValueClass: CoValueClass<V>,
  ) {
    if (!this.isMe) {
      throw new Error("Only a controlled account can accept invites");
    }

    await (this._raw as RawControlledAccount).acceptInvite(
      valueID as unknown as CoID<RawCoValue>,
      inviteSecret,
    );

    return loadCoValue(coValueClass, valueID, this as Account, {
      resolve: true,
    });
    // eslint-disable-next-line @typescript-eslint/no-explicit-any
  }

  /** @private */
  static async create<A extends Account>(
    this: CoValueClass<A> & typeof Account,
    options: {
      creationProps: { name: string };
      initialAgentSecret?: AgentSecret;
      peersToLoadFrom?: Peer[];
      crypto: CryptoProvider;
    },
  ): Promise<A> {
    const { node } = await LocalNode.withNewlyCreatedAccount({
      ...options,
      migration: async (rawAccount, _node, creationProps) => {
        const account = new this({
          fromRaw: rawAccount,
        }) as A;

        await account.applyMigration?.(creationProps);
      },
    });

    return this.fromNode(node) as A;
  }

  static getMe<A extends Account>(this: CoValueClass<A> & typeof Account) {
    return activeAccountContext.get() as A;
  }

  static async createAs<A extends Account>(
    this: CoValueClass<A> & typeof Account,
    as: Account,
    options: {
      creationProps: { name: string };
    },
  ) {
    // TODO: is there a cleaner way to do this?
    const connectedPeers = cojsonInternals.connectedPeers(
      "creatingAccount",
      "createdAccount",
      { peer1role: "server", peer2role: "client" },
    );

    as._raw.core.node.syncManager.addPeer(connectedPeers[1]);

    return this.create<A>({
      creationProps: options.creationProps,
      crypto: as._raw.core.node.crypto,
      peersToLoadFrom: [connectedPeers[0]],
    });
  }

  static fromNode<A extends Account>(
    this: CoValueClass<A>,
    node: LocalNode,
  ): A {
    return new this({
      fromRaw: node.account as RawControlledAccount,
    }) as A;
  }

  // eslint-disable-next-line @typescript-eslint/no-explicit-any
  toJSON(): object | any[] {
    return {
      id: this.id,
      _type: this._type,
    };
  }

  [inspect]() {
    return this.toJSON();
  }

  async applyMigration(creationProps?: { name: string; onboarding?: boolean }) {
    if (creationProps) {
      const profileGroup = RegisteredSchemas["Group"].create({ owner: this });
      profileGroup.addMember("everyone", "reader");
      this.profile = Profile.create(
        { name: creationProps.name },
        { owner: profileGroup },
      );
    }

    const node = this._raw.core.node;
    const profile = node
      .expectCoValueLoaded(this._raw.get("profile")!)
      .getCurrentContent() as RawCoMap;

    if (!profile.get("inbox")) {
      const inboxRoot = createInboxRoot(this);
      profile.set("inbox", inboxRoot.id);
      profile.set("inboxInvite", inboxRoot.inviteLink);
    }

    await this.migrate(creationProps);
  }

  // Placeholder method for subclasses to override
  migrate(creationProps?: { name: string }) {
    creationProps; // To avoid unused parameter warning
  }

  /** @category Subscription & Loading */
  static load<
    A extends Account,
    const O extends { resolve?: RefsToResolve<A> },
  >(
    this: CoValueClass<A>,
    id: ID<A>,
    depth: Depth & DepthsIn<A>,
  ): Promise<DeeplyLoaded<A, Depth> | undefined>;
  static load<A extends Account, Depth>(
    this: CoValueClass<A>,
    id: ID<A>,
    as: Account,
<<<<<<< HEAD
    options?: O,
  ): Promise<Resolved<A, O> | undefined> {
    return loadCoValue(this, id, as, options);
=======
    depth: Depth & DepthsIn<A>,
  ): Promise<DeeplyLoaded<A, Depth> | undefined>;
  static load<A extends Account, Depth>(
    this: CoValueClass<A>,
    id: ID<A>,
    asOrDepth: Account | (Depth & DepthsIn<A>),
    depth?: Depth & DepthsIn<A>,
  ): Promise<DeeplyLoaded<A, Depth> | undefined> {
    return loadCoValueWithoutMe(this, id, asOrDepth, depth);
>>>>>>> 5ec561fe
  }

  /** @category Subscription & Loading */
  static subscribe<
    A extends Account,
    const O extends { resolve?: RefsToResolve<A> },
  >(
    this: CoValueClass<A>,
    id: ID<A>,
    depth: Depth & DepthsIn<A>,
    listener: (value: DeeplyLoaded<A, Depth>) => void,
  ): () => void;
  static subscribe<A extends Account, Depth>(
    this: CoValueClass<A>,
    id: ID<A>,
    as: Account,
<<<<<<< HEAD
    options: O,
    listener: (value: Resolved<A, O>) => void,
  ): () => void {
    return subscribeToCoValue<A, O>(this, id, as, options, listener);
=======
    depth: Depth & DepthsIn<A>,
    listener: (value: DeeplyLoaded<A, Depth>) => void,
  ): () => void;
  static subscribe<A extends Account, Depth>(
    this: CoValueClass<A>,
    id: ID<A>,
    asOrDepth: Account | (Depth & DepthsIn<A>),
    depthOrListener:
      | (Depth & DepthsIn<A>)
      | ((value: DeeplyLoaded<A, Depth>) => void),
    listener?: (value: DeeplyLoaded<A, Depth>) => void,
  ): () => void {
    return subscribeToCoValueWithoutMe<A, Depth>(
      this,
      id,
      asOrDepth,
      depthOrListener,
      listener!,
    );
>>>>>>> 5ec561fe
  }

  /** @category Subscription & Loading */
  ensureLoaded<
    A extends Account,
    const O extends { resolve?: RefsToResolve<A> },
  >(this: A, options?: O): Promise<Resolved<A, O> | undefined> {
    return ensureCoValueLoaded(this, options);
  }

  /** @category Subscription & Loading */
  subscribe<A extends Account, const O extends { resolve?: RefsToResolve<A> }>(
    this: A,
    options: O,
    listener: (value: Resolved<A, O>) => void,
  ): () => void {
    return subscribeToExistingCoValue(this, options, listener);
  }

  /**
   * Wait for the `Account` to be uploaded to the other peers.
   *
   * @category Subscription & Loading
   */
  waitForSync(options?: {
    timeout?: number;
  }) {
    return this._raw.core.waitForSync(options);
  }

  /**
   * Wait for all the available `CoValues` to be uploaded to the other peers.
   *
   * @category Subscription & Loading
   */
  waitForAllCoValuesSync(options?: {
    timeout?: number;
  }) {
    return this._raw.core.node.syncManager.waitForAllCoValuesSync(
      options?.timeout,
    );
  }
}

export const AccountAndGroupProxyHandler: ProxyHandler<Account | Group> = {
  get(target, key, receiver) {
    if (key === "profile") {
      const ref = target._refs.profile;
      return ref
        ? ref.accessFrom(receiver, "profile")
        : // eslint-disable-next-line @typescript-eslint/no-explicit-any
          (undefined as any);
    } else if (key === "root") {
      const ref = target._refs.root;
      // eslint-disable-next-line @typescript-eslint/no-explicit-any
      return ref ? ref.accessFrom(receiver, "root") : (undefined as any);
    } else {
      return Reflect.get(target, key, receiver);
    }
  },
  set(target, key, value, receiver) {
    if (
      (key === "profile" || key === "root" || key === MembersSym) &&
      typeof value === "object" &&
      SchemaInit in value
    ) {
      (target.constructor as typeof CoMap)._schema ||= {};
      (target.constructor as typeof CoMap)._schema[key] = value[SchemaInit];
      return true;
    } else if (key === "profile") {
      if (value) {
        target._raw.set(
          "profile",
          value.id as unknown as CoID<RawCoMap>,
          "trusting",
        );
      }
      subscriptionsScopes
        .get(receiver)
        ?.onRefAccessedOrSet(target.id, value.id);
      return true;
    } else if (key === "root") {
      if (value) {
        target._raw.set("root", value.id as unknown as CoID<RawCoMap>);
      }
      subscriptionsScopes
        .get(receiver)
        ?.onRefAccessedOrSet(target.id, value.id);
      return true;
    } else {
      return Reflect.set(target, key, value, receiver);
    }
  },
  defineProperty(target, key, descriptor) {
    if (
      (key === "profile" || key === "root" || key === MembersSym) &&
      typeof descriptor.value === "object" &&
      SchemaInit in descriptor.value
    ) {
      (target.constructor as typeof CoMap)._schema ||= {};
      (target.constructor as typeof CoMap)._schema[key] =
        descriptor.value[SchemaInit];
      return true;
    } else {
      return Reflect.defineProperty(target, key, descriptor);
    }
  },
};

/** @category Identity & Permissions */
export function isControlledAccount(account: Account): account is Account & {
  isMe: true;
  sessionID: SessionID;
  _raw: RawControlledAccount;
} {
  return account.isMe;
}

export type AccountClass<Acc extends Account> = CoValueClass<Acc> & {
  fromNode: (typeof Account)["fromNode"];
};

RegisteredSchemas["Account"] = Account;<|MERGE_RESOLUTION|>--- conflicted
+++ resolved
@@ -18,12 +18,8 @@
   type CoValue,
   CoValueBase,
   CoValueClass,
-<<<<<<< HEAD
-  Group,
-=======
   DeeplyLoaded,
   DepthsIn,
->>>>>>> 5ec561fe
   ID,
   MembersSym,
   Ref,
@@ -292,11 +288,6 @@
     this: CoValueClass<A>,
     id: ID<A>,
     as: Account,
-<<<<<<< HEAD
-    options?: O,
-  ): Promise<Resolved<A, O> | undefined> {
-    return loadCoValue(this, id, as, options);
-=======
     depth: Depth & DepthsIn<A>,
   ): Promise<DeeplyLoaded<A, Depth> | undefined>;
   static load<A extends Account, Depth>(
@@ -306,7 +297,6 @@
     depth?: Depth & DepthsIn<A>,
   ): Promise<DeeplyLoaded<A, Depth> | undefined> {
     return loadCoValueWithoutMe(this, id, asOrDepth, depth);
->>>>>>> 5ec561fe
   }
 
   /** @category Subscription & Loading */
@@ -323,12 +313,6 @@
     this: CoValueClass<A>,
     id: ID<A>,
     as: Account,
-<<<<<<< HEAD
-    options: O,
-    listener: (value: Resolved<A, O>) => void,
-  ): () => void {
-    return subscribeToCoValue<A, O>(this, id, as, options, listener);
-=======
     depth: Depth & DepthsIn<A>,
     listener: (value: DeeplyLoaded<A, Depth>) => void,
   ): () => void;
@@ -348,7 +332,6 @@
       depthOrListener,
       listener!,
     );
->>>>>>> 5ec561fe
   }
 
   /** @category Subscription & Loading */
