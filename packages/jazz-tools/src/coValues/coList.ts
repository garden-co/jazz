--- conflicted
+++ resolved
@@ -21,12 +21,8 @@
   ItemsSym,
   Ref,
   SchemaInit,
-<<<<<<< HEAD
+  accessChildByKey,
   coField,
-=======
-  accessChildByKey,
-  co,
->>>>>>> 693a0588
   ensureCoValueLoaded,
   inspect,
   isRefEncoded,
