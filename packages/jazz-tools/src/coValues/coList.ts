--- conflicted
+++ resolved
@@ -360,15 +360,6 @@
    *
    * @category Subscription & Loading
    */
-<<<<<<< HEAD
-  static load<L extends CoList, const O extends { resolve?: RefsToResolve<L> }>(
-    this: CoValueClass<L>,
-    id: ID<L>,
-    as: Account,
-    options?: O,
-  ): Promise<Resolved<L, O> | undefined> {
-    return loadCoValue(this, id, as, options);
-=======
   static load<C extends CoList, Depth>(
     this: CoValueClass<C>,
     id: ID<C>,
@@ -387,7 +378,6 @@
     depth?: Depth & DepthsIn<C>,
   ): Promise<DeeplyLoaded<C, Depth> | undefined> {
     return loadCoValueWithoutMe(this, id, asOrDepth, depth);
->>>>>>> 5ec561fe
   }
 
   /**
@@ -418,19 +408,6 @@
    *
    * @category Subscription & Loading
    */
-<<<<<<< HEAD
-  static subscribe<
-    L extends CoList,
-    const O extends { resolve?: RefsToResolve<L> },
-  >(
-    this: CoValueClass<L>,
-    id: ID<L>,
-    as: Account,
-    options: O,
-    listener: (value: Resolved<L, O>) => void,
-  ): () => void {
-    return subscribeToCoValue<L, O>(this, id, as, options, listener);
-=======
   static subscribe<C extends CoList, Depth>(
     this: CoValueClass<C>,
     id: ID<C>,
@@ -460,7 +437,6 @@
       depthOrListener,
       listener,
     );
->>>>>>> 5ec561fe
   }
 
   /**
