--- conflicted
+++ resolved
@@ -187,29 +187,6 @@
   }
 
   /** @category Subscription & Loading */
-<<<<<<< HEAD
-  static load<G extends Group, const O extends { resolve?: RefsToResolve<G> }>(
-    this: CoValueClass<G>,
-    id: ID<G>,
-    as: Account,
-    options?: O,
-  ): Promise<Resolved<G, O> | undefined> {
-    return loadCoValue(this, id, as, options);
-  }
-
-  /** @category Subscription & Loading */
-  static subscribe<
-    G extends Group,
-    const O extends { resolve?: RefsToResolve<G> },
-  >(
-    this: CoValueClass<G>,
-    id: ID<G>,
-    as: Account,
-    options: O,
-    listener: (value: Resolved<G, O>) => void,
-  ): () => void {
-    return subscribeToCoValue<G, O>(this, id, as, options, listener);
-=======
   static load<C extends Group, Depth>(
     this: CoValueClass<C>,
     id: ID<C>,
@@ -260,7 +237,6 @@
       depthOrListener,
       listener,
     );
->>>>>>> 5ec561fe
   }
 
   /** @category Subscription & Loading */
