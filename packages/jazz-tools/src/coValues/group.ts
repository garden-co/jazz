--- conflicted
+++ resolved
@@ -22,12 +22,8 @@
 import {
   CoValueBase,
   Ref,
-<<<<<<< HEAD
+  accessChildById,
   coField,
-=======
-  accessChildById,
-  co,
->>>>>>> 693a0588
   ensureCoValueLoaded,
   loadCoValueWithoutMe,
   parseGroupCreateOptions,
@@ -84,12 +80,12 @@
       | ID<NonNullable<this["root"]>>
       | undefined;
     return {
-<<<<<<< HEAD
       profile: profileID
         ? (new Ref(
             profileID,
             this._loadedAs,
             this._schema.profile as RefEncoded<NonNullable<this["profile"]>>,
+            this,
             // eslint-disable-next-line @typescript-eslint/no-explicit-any
           ) as any as this["profile"] extends Profile
             ? Ref<this["profile"]>
@@ -100,31 +96,10 @@
             rootID,
             this._loadedAs,
             this._schema.root as RefEncoded<NonNullable<this["root"]>>,
+            this,
             // eslint-disable-next-line @typescript-eslint/no-explicit-any
           ) as any as this["root"] extends CoMap ? Ref<this["root"]> : never)
         : undefined,
-=======
-      profile:
-        profileID &&
-        (new Ref(
-          profileID,
-          this._loadedAs,
-          this._schema.profile as RefEncoded<NonNullable<this["profile"]>>,
-          this,
-          // eslint-disable-next-line @typescript-eslint/no-explicit-any
-        ) as any as this["profile"] extends Profile
-          ? Ref<this["profile"]>
-          : never),
-      root:
-        rootID &&
-        (new Ref(
-          rootID,
-          this._loadedAs,
-          this._schema.root as RefEncoded<NonNullable<this["root"]>>,
-          this,
-          // eslint-disable-next-line @typescript-eslint/no-explicit-any
-        ) as any as this["root"] extends CoMap ? Ref<this["root"]> : never),
->>>>>>> 693a0588
     };
   }
 
