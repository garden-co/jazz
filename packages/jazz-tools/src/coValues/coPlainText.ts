import {
  ControlledAccount,
  type OpID,
  RawAccount,
  type RawCoPlainText,
  stringifyOpID,
} from "cojson";
import { calcPatch } from "fast-myers-diff";
import {
  AnonymousJazzAgent,
  CoValue,
  CoValueClass,
  ID,
  Resolved,
  SubscribeListenerOptions,
  SubscribeRestArgs,
<<<<<<< HEAD
  anySchemaToCoSchema,
=======
  parseCoValueCreateOptions,
>>>>>>> 31614c0a
} from "../internal.js";
import {
  inspect,
  loadCoValueWithoutMe,
  parseSubscribeRestArgs,
  subscribeToCoValueWithoutMe,
  subscribeToExistingCoValue,
} from "../internal.js";
import { coValuesCache } from "../lib/cache.js";
import { Account } from "./account.js";
import { Group } from "./group.js";
import { RegisteredSchemas } from "./registeredSchemas.js";

export type TextPos = OpID;

export class CoPlainText extends String implements CoValue {
  declare id: ID<this>;
  declare _type: "CoPlainText";
  declare _raw: RawCoPlainText;

  get _owner(): Account | Group {
    return this._raw.group instanceof RawAccount
      ? Account.fromRaw(this._raw.group)
      : Group.fromRaw(this._raw.group);
  }

  get _loadedAs() {
    const agent = this._raw.core.node.getCurrentAgent();

    if (agent instanceof ControlledAccount) {
      return coValuesCache.get(agent.account, () =>
        anySchemaToCoSchema(RegisteredSchemas["Account"]).fromRaw(
          agent.account,
        ),
      );
    }

    return new AnonymousJazzAgent(this._raw.core.node);
  }

  /** @internal */
  constructor(
    options:
      | { fromRaw: RawCoPlainText }
      | { text: string; owner: Account | Group }
      | undefined,
  ) {
    if (!options) {
      super(""); // Intialise as empty string
      return;
    }

    if ("fromRaw" in options) {
      super(options.fromRaw.toString());
      const raw = options.fromRaw;
      Object.defineProperties(this, {
        id: { value: raw.id, enumerable: false },
        _type: { value: "CoPlainText", enumerable: false },
        _raw: { value: raw, enumerable: false },
      });
      return;
    }

    if ("text" in options && "owner" in options) {
      super(options.text);
      const raw = options.owner._raw.createPlainText(options.text);
      Object.defineProperties(this, {
        id: { value: raw.id, enumerable: false },
        _type: { value: "CoPlainText", enumerable: false },
        _raw: { value: raw, enumerable: false },
      });
      return;
    }

    throw new Error("Invalid constructor arguments");
  }

  /**
   * Create a new `CoPlainText` with the given text and owner.
   *
   * The owner (a Group or Account) determines access rights to the CoPlainText.
   *
   * The CoPlainText will immediately be persisted and synced to connected peers.
   *
   * @example
   * ```ts
   * const text = CoPlainText.create("Hello, world!", { owner: me });
   * ```
   *
   * @category Creation
   */
  static create<T extends CoPlainText>(
    this: CoValueClass<T>,
    text: string,
    options?: { owner: Account | Group } | Account | Group,
  ) {
    const { owner } = parseCoValueCreateOptions(options);
    return new this({ text, owner });
  }

  get length() {
    return this._raw.toString().length;
  }

  toString() {
    return this._raw.toString();
  }

  valueOf() {
    return this._raw.toString();
  }

  toJSON(): string {
    return this._raw.toString();
  }

  [inspect]() {
    return this.toJSON();
  }

  insertBefore(idx: number, text: string) {
    this._raw.insertBefore(idx, text);
  }

  insertAfter(idx: number, text: string) {
    this._raw.insertAfter(idx, text);
  }

  deleteRange(range: { from: number; to: number }) {
    this._raw.deleteRange(range);
  }

  posBefore(idx: number): TextPos | undefined {
    return this._raw.mapping.opIDbeforeIdx[idx];
  }

  posAfter(idx: number): TextPos | undefined {
    return this._raw.mapping.opIDafterIdx[idx];
  }

  idxBefore(pos: TextPos): number | undefined {
    return this._raw.mapping.idxBeforeOpID[stringifyOpID(pos)];
  }

  idxAfter(pos: TextPos): number | undefined {
    return this._raw.mapping.idxAfterOpID[stringifyOpID(pos)];
  }

  static fromRaw<V extends CoPlainText>(
    this: CoValueClass<V> & typeof CoPlainText,
    raw: RawCoPlainText,
  ) {
    return new this({ fromRaw: raw });
  }

  /**
   * Apply text, modifying the text in place. Calculates the diff and applies it to the CoValue.
   *
   * @category Mutation
   */
  applyDiff(other: string) {
    const current = this._raw.toString();
    for (const [from, to, insert] of [...calcPatch(current, other)].reverse()) {
      if (to > from) {
        this.deleteRange({ from, to });
      }
      if (insert.length > 0) {
        this.insertBefore(from, insert);
      }
    }
  }

  /**
   * Load a `CoPlainText` with a given ID, as a given account.
   *
   * @category Subscription & Loading
   */
  static load<T extends CoPlainText>(
    this: CoValueClass<T>,
    id: ID<T>,
    options?: { loadAs?: Account | AnonymousJazzAgent },
  ): Promise<T | null> {
    return loadCoValueWithoutMe(this, id, options);
  }

  //   /**
  //    * Effectful version of `CoMap.load()`.
  //    *
  //    * Needs to be run inside an `AccountCtx` context.
  //    *
  //    * @category Subscription & Loading
  //    */
  //   static loadEf<T extends CoPlainText>(
  //     this: CoValueClass<T>,
  //     id: ID<T>,
  //   ): Effect.Effect<T, UnavailableError, AccountCtx> {
  //     return loadCoValueEf(this, id, []);
  //   }

  /**
   * Load and subscribe to a `CoPlainText` with a given ID, as a given account.
   *
   * Automatically also subscribes to updates to all referenced/nested CoValues as soon as they are accessed in the listener.
   *
   * Check out the `load` methods on `CoMap`/`CoList`/`CoStream`/`Group`/`Account` to see which depth structures are valid to nest.
   *
   * Returns an unsubscribe function that you should call when you no longer need updates.
   *
   * Also see the `useCoState` hook to reactively subscribe to a CoValue in a React component.
   *
   * @category Subscription & Loading
   */
  static subscribe<T extends CoPlainText>(
    this: CoValueClass<T>,
    id: ID<T>,
    listener: (value: Resolved<T, true>, unsubscribe: () => void) => void,
  ): () => void;
  static subscribe<T extends CoPlainText>(
    this: CoValueClass<T>,
    id: ID<T>,
    options: Omit<SubscribeListenerOptions<T, true>, "resolve">,
    listener: (value: Resolved<T, true>, unsubscribe: () => void) => void,
  ): () => void;
  static subscribe<T extends CoPlainText>(
    this: CoValueClass<T>,
    id: ID<T>,
    ...args: SubscribeRestArgs<T, true>
  ): () => void {
    const { options, listener } = parseSubscribeRestArgs(args);
    return subscribeToCoValueWithoutMe<T, true>(this, id, options, listener);
  }

  /**
   * Given an already loaded `CoPlainText`, subscribe to updates to the `CoPlainText` and ensure that the specified fields are loaded to the specified depth.
   *
   * Works like `CoPlainText.subscribe()`, but you don't need to pass the ID or the account to load as again.
   *
   * Returns an unsubscribe function that you should call when you no longer need updates.
   *
   * @category Subscription & Loading
   **/
  subscribe<T extends CoPlainText>(
    this: T,
    listener: (value: Resolved<T, true>, unsubscribe: () => void) => void,
  ): () => void {
    return subscribeToExistingCoValue(this, {}, listener);
  }

  /**
   * Allow CoPlainText to behave like a primitive string in most contexts (e.g.,
   * string concatenation, template literals, React rendering, etc.) by implementing
   * Symbol.toPrimitive. This eliminates the need to call .toString() explicitly.
   *
   * The 'hint' parameter indicates the preferred type of conversion:
   * - 'string': prefer string conversion
   * - 'number': prefer number conversion (attempt to parse the text as a number)
   * - 'default': usually treat as string
   */
  [Symbol.toPrimitive](hint: string) {
    if (hint === "number") {
      // Not meaningful for text, but required for completeness
      return Number(this._raw.toString());
    }
    // For 'string' and 'default', return the string representation
    return this._raw.toString();
  }
}<|MERGE_RESOLUTION|>--- conflicted
+++ resolved
@@ -14,11 +14,8 @@
   Resolved,
   SubscribeListenerOptions,
   SubscribeRestArgs,
-<<<<<<< HEAD
   anySchemaToCoSchema,
-=======
   parseCoValueCreateOptions,
->>>>>>> 31614c0a
 } from "../internal.js";
 import {
   inspect,
