--- conflicted
+++ resolved
@@ -1,294 +1,12 @@
-<<<<<<< HEAD
-import { JsonValue, RawCoList, SessionID } from "cojson";
-import { ItemsSym, type Ref, RefEncoded, UnCoField } from "../internal.js";
-=======
 import { SessionID } from "cojson";
-import { ItemsSym, UnCo } from "../internal.js";
->>>>>>> 693a0588
+import { ItemsSym, UnCoField } from "../internal.js";
 import { type Account } from "./account.js";
 import { CoFeedEntry } from "./coFeed.js";
 import { type CoKeys } from "./coMap.js";
 import { type CoValue, type ID } from "./interfaces.js";
 
-<<<<<<< HEAD
-function hasRefValue(value: CoValue, key: string | number) {
-  return Boolean(
-    (
-      value as unknown as {
-        _refs: { [key: string]: Ref<CoValue> | undefined };
-      }
-    )._refs?.[key],
-  );
-}
-
-function hasReadAccess(value: CoValue, key: string | number) {
-  return Boolean(
-    (
-      value as unknown as {
-        _refs: { [key: string]: Ref<CoValue> | undefined };
-      }
-    )._refs?.[key]?.hasReadAccess(),
-  );
-}
-
-function isOptionalField(value: CoValue, key: string): boolean {
-  return (
-    ((value as CoMap)._schema[key] as RefEncoded<CoValue>)?.optional ?? false
-  );
-}
-
-type FulfillsDepthResult =
-  | {
-      status: "fulfilled" | "unfulfilled";
-    }
-  | {
-      status: "unauthorized";
-      path: string[];
-      id: JsonValue;
-    };
-
-// eslint-disable-next-line @typescript-eslint/no-explicit-any
-export function fulfillsDepth(depth: any, value: CoValue): FulfillsDepthResult {
-  if (depth === true || depth === undefined) {
-    return {
-      status: "fulfilled",
-    };
-  }
-
-  if (
-    value._type === "CoMap" ||
-    value._type === "Group" ||
-    value._type === "Account"
-  ) {
-    const map = value as CoMap;
-
-    if ("$each" in depth) {
-      const result: FulfillsDepthResult = { status: "fulfilled" };
-
-      for (const [key, item] of Object.entries(value)) {
-        const rawValue = map._raw.get(key);
-
-        if (rawValue !== undefined && rawValue !== null) {
-          if (!item) {
-            if (hasReadAccess(map, key)) {
-              result.status = "unfulfilled";
-              continue;
-            } else {
-              return {
-                status: "unauthorized",
-                path: [key],
-                id: rawValue,
-              };
-            }
-          }
-
-          const innerResult = fulfillsDepth(depth.$each, item);
-
-          if (innerResult.status === "unfulfilled") {
-            result.status = "unfulfilled";
-          } else if (
-            innerResult.status === "unauthorized" &&
-            !isOptionalField(value, ItemsSym)
-          ) {
-            innerResult.path.unshift(key);
-
-            return innerResult; // If any item is unauthorized, the whole thing is unauthorized
-          }
-        } else if (!isOptionalField(value, ItemsSym)) {
-          return {
-            status: "unfulfilled",
-          };
-        }
-      }
-
-      return result;
-    } else {
-      const result: FulfillsDepthResult = { status: "fulfilled" };
-
-      for (const key of Object.keys(depth)) {
-        const rawValue = map._raw.get(key);
-
-        if (rawValue === undefined || rawValue === null) {
-          if (!map._schema?.[key]) {
-            // Field not defined in schema
-            if (map._schema?.[ItemsSym]) {
-              // CoMap.Record
-              if (isOptionalField(map, ItemsSym)) {
-                continue;
-              } else {
-                // All fields are required, so the returned type is not optional and we must comply
-                throw new Error(
-                  `The ref ${key} requested on ${map.constructor.name} is missing`,
-                );
-              }
-            } else {
-              // Field not defined in CoMap schema
-              throw new Error(
-                `The ref ${key} requested on ${map.constructor.name} is not defined in the schema`,
-              );
-            }
-          } else if (isOptionalField(map, key)) {
-            continue;
-          } else {
-            // Field is required but has never been set
-            throw new Error(
-              `The ref ${key} on ${map.constructor.name} is required but missing`,
-            );
-          }
-        } else {
-          const item = (value as Record<string, any>)[key];
-
-          if (!item) {
-            if (hasReadAccess(map, key)) {
-              result.status = "unfulfilled";
-              continue;
-            } else {
-              return {
-                status: "unauthorized",
-                path: [key],
-                id: rawValue,
-              };
-            }
-          }
-
-          const innerResult = fulfillsDepth(depth[key], item);
-
-          if (innerResult.status === "unfulfilled") {
-            result.status = "unfulfilled";
-          } else if (
-            innerResult.status === "unauthorized" &&
-            !isOptionalField(value, key)
-          ) {
-            innerResult.path.unshift(key);
-
-            return innerResult; // If any item is unauthorized, the whole thing is unauthorized
-          }
-        }
-      }
-
-      return result;
-    }
-  } else if (value._type === "CoList") {
-    if ("$each" in depth) {
-      const result: FulfillsDepthResult = { status: "fulfilled" };
-      const list = value as CoList;
-
-      for (const [key, item] of (value as CoList).entries()) {
-        const rawValue = list._raw.get(key);
-
-        if (!rawValue) {
-          if (isOptionalField(value, ItemsSym)) {
-            continue;
-          }
-
-          // Throw an error and mark this as unavailable
-          throw new Error(
-            `The ref ${key} on ${list.constructor.name} is required but missing`,
-          );
-        }
-
-        if (hasRefValue(value, key)) {
-          if (!item) {
-            if (hasReadAccess(value, key)) {
-              result.status = "unfulfilled";
-              continue;
-            } else {
-              return {
-                status: "unauthorized",
-                path: [key.toString()],
-                id: (value._raw as RawCoList).get(key) ?? "undefined",
-              };
-            }
-          }
-
-          const innerResult = fulfillsDepth(depth.$each, item);
-
-          if (innerResult.status === "unfulfilled") {
-            result.status = "unfulfilled";
-          } else if (
-            innerResult.status === "unauthorized" &&
-            !isOptionalField(value, ItemsSym)
-          ) {
-            innerResult.path.unshift(key.toString());
-
-            return innerResult; // If any item is unauthorized, the whole thing is unauthorized
-          }
-        } else if (!isOptionalField(value, ItemsSym)) {
-          return {
-            status: "unfulfilled",
-          };
-        }
-      }
-
-      return result;
-    }
-
-    return {
-      status: "fulfilled",
-    };
-  } else if (value._type === "CoStream") {
-    if ("$each" in depth) {
-      const result: FulfillsDepthResult = { status: "fulfilled" };
-
-      for (const item of Object.values((value as CoFeed).perSession)) {
-        if (item.ref) {
-          if (!item.value) {
-            if (item.ref.hasReadAccess()) {
-              result.status = "unfulfilled";
-              continue;
-            } else {
-              return {
-                status: "unauthorized",
-                path: [item.ref.id],
-                id: item.ref.id,
-              };
-            }
-          }
-
-          const innerResult = fulfillsDepth(depth.$each, item.value);
-
-          if (innerResult.status === "unfulfilled") {
-            result.status = "unfulfilled";
-          } else if (
-            innerResult.status === "unauthorized" &&
-            !isOptionalField(value, ItemsSym)
-          ) {
-            innerResult.path.unshift(item.ref.id);
-
-            return innerResult; // If any item is unauthorized, the whole thing is unauthorized
-          }
-        } else if (!isOptionalField(value, ItemsSym)) {
-          return {
-            status: "unfulfilled",
-          };
-        }
-      }
-
-      return result;
-    }
-
-    return {
-      status: "fulfilled",
-    };
-  } else if (
-    value._type === "BinaryCoStream" ||
-    value._type === "CoPlainText"
-  ) {
-    return {
-      status: "fulfilled",
-    };
-  } else {
-    console.error(value);
-    throw new Error("Unexpected value type: " + value._type);
-  }
-}
-
 type UnCoNotNull<T> = UnCoField<Exclude<T, null>>;
 export type Clean<T> = UnCoField<NonNullable<T>>;
-=======
-type UnCoNotNull<T> = UnCo<Exclude<T, null>>;
-export type Clean<T> = UnCo<NonNullable<T>>;
->>>>>>> 693a0588
 
 export type RefsToResolve<
   V,
