--- conflicted
+++ resolved
@@ -31,13 +31,8 @@
         : // Basically V extends CoMap | Group | Account - but if we used that we'd introduce circularity into the definition of CoMap itself
           V extends { _type: "CoMap" | "Group" | "Account" }
           ?
-<<<<<<< HEAD
-              | {
+              | ({
                   [Key in CoKeys<V> as NonNullable<V[Key]> extends CoValue
-=======
-              | ({
-                  [Key in CoKeys<V> as Clean<V[Key]> extends CoValue
->>>>>>> 31614c0a
                     ? Key
                     : never]?: RefsToResolve<
                     NonNullable<V[Key]>,
@@ -99,26 +94,16 @@
       ? NotNull<Item> extends CoValue
         ? Depth extends { $each: infer ItemDepth }
           ? // Deeply loaded CoList
-<<<<<<< HEAD
-            (NotNull<Item> &
-              DeeplyLoaded<
-                NotNull<Item>,
-                ItemDepth,
-                DepthLimit,
-                [0, ...CurrentDepth]
-              >)[] &
-=======
             (
-              | (Clean<Item> &
+              | (NotNull<Item> &
                   DeeplyLoaded<
-                    Clean<Item>,
+                    NotNull<Item>,
                     ItemDepth,
                     DepthLimit,
                     [0, ...CurrentDepth]
                   >)
               | onErrorNullEnabled<Depth["$each"]>
             )[] &
->>>>>>> 31614c0a
               V // the CoList base type needs to be intersected after so that built-in methods return the correct narrowed array type
           : never
         : V
@@ -128,28 +113,18 @@
           ? Depth extends { $each: infer ItemDepth }
             ? // Deeply loaded Record-like CoMap
               {
-<<<<<<< HEAD
-                [key: string]: DeeplyLoaded<
-                  NonNullable<V[ItemsSym]>,
-                  ItemDepth,
-                  DepthLimit,
-                  [0, ...CurrentDepth]
-                >;
-=======
                 [key: string]:
                   | DeeplyLoaded<
-                      Clean<V[ItemsSym]>,
+                      NonNullable<V[ItemsSym]>,
                       ItemDepth,
                       DepthLimit,
                       [0, ...CurrentDepth]
                     >
-                  | onErrorNullEnabled<ItemDepth>;
->>>>>>> 31614c0a
+                  | onErrorNullEnabled<Depth["$each"]>;
               } & V // same reason as in CoList
             : never
           : keyof Depth extends never // Depth = {}
             ? V
-<<<<<<< HEAD
             : // Deeply loaded CoMap
               {
                 -readonly [Key in keyof Depth]-?: Key extends CoKeys<V>
@@ -162,32 +137,10 @@
                             [0, ...CurrentDepth]
                           >
                         | (undefined extends V[Key] ? undefined : never)
+                        | onErrorNullEnabled<Depth[Key]>
                     : never
                   : never;
               } & V // same reason as in CoList
-=======
-            : Depth extends { $onError: null }
-              ? V
-              : // Deeply loaded CoMap
-                {
-                  -readonly [Key in Exclude<
-                    keyof Depth,
-                    "$onError"
-                  >]-?: Key extends CoKeys<V>
-                    ? Clean<V[Key]> extends CoValue
-                      ?
-                          | DeeplyLoaded<
-                              Clean<V[Key]>,
-                              Depth[Key],
-                              DepthLimit,
-                              [0, ...CurrentDepth]
-                            >
-                          | (undefined extends V[Key] ? undefined : never)
-                          | onErrorNullEnabled<Depth[Key]>
-                      : never
-                    : never;
-                } & V // same reason as in CoList
->>>>>>> 31614c0a
         : [V] extends [
               {
                 _type: "CoStream";
