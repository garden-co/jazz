import { SessionID } from "cojson";
import { ItemsSym, type Ref, RefEncoded, UnCo } from "../internal.js";
import { type Account } from "./account.js";
import { type CoFeed, CoFeedEntry } from "./coFeed.js";
import { type CoList } from "./coList.js";
import { type CoKeys, type CoMap } from "./coMap.js";
import { type CoValue, type ID } from "./interfaces.js";

// eslint-disable-next-line @typescript-eslint/no-explicit-any
export function fulfillsDepth(depth: any, value: CoValue): boolean {
  if (depth === true || depth === undefined) {
    return true;
  }
  if (
    value._type === "CoMap" ||
    value._type === "Group" ||
    value._type === "Account"
  ) {
    if ("$each" in depth) {
      return Object.entries(value).every(([key, item]) => {
        return (
          value as unknown as {
            _refs: { [key: string]: Ref<CoValue> | undefined };
          }
        )._refs[key]
          ? item && fulfillsDepth(depth.$each, item)
          : ((value as CoMap)._schema[ItemsSym] as RefEncoded<CoValue>)!
              .optional;
      });
    } else {
      for (const key of Object.keys(depth)) {
        const map = value as unknown as {
          // eslint-disable-next-line @typescript-eslint/no-explicit-any
          [key: string]: any;
          _refs: { [key: string]: Ref<CoValue> | undefined };
        };
        if (!map._refs[key] && map._schema[key].optional) {
          continue;
        }
        if (!map[key]) {
          return false;
        }
        if (!fulfillsDepth(depth[key], map[key])) {
          return false;
        }
      }
      return true;
    }
  } else if (value._type === "CoList") {
    const itemDepth = depth.$each;
    return (value as CoList).every((item, i) =>
      (value as CoList)._refs[i]
        ? item && fulfillsDepth(itemDepth, item)
        : ((value as CoList)._schema[ItemsSym] as RefEncoded<CoValue>).optional,
    );
  } else if (value._type === "CoStream") {
<<<<<<< HEAD
    const itemDepth = depth.$each;
    return Object.values((value as CoFeed).perSession).every((entry) =>
      entry.ref
        ? entry.value && fulfillsDepth(itemDepth, entry.value)
        : ((value as CoFeed)._schema[ItemsSym] as RefEncoded<CoValue>).optional,
    );
  } else if (value._type === "BinaryCoStream") {
=======
    if (depth.length === 0) {
      return true;
    } else {
      const itemDepth = depth[0];
      return Object.values((value as CoFeed).perSession).every((entry) =>
        entry.ref
          ? entry.value && fulfillsDepth(itemDepth, entry.value)
          : ((value as CoFeed)._schema[ItemsSym] as RefEncoded<CoValue>)
              .optional,
      );
    }
  } else if (
    value._type === "BinaryCoStream" ||
    value._type === "CoPlainText"
  ) {
>>>>>>> 5ec561fe
    return true;
  } else {
    console.error(value);
    throw new Error("Unexpected value type: " + value._type);
  }
}

type UnCoNotNull<T> = UnCo<Exclude<T, null>>;
export type Clean<T> = UnCo<NonNullable<T>>;

export type RefsToResolve<
  V,
  DepthLimit extends number = 5,
  CurrentDepth extends number[] = [],
> =
  | boolean
  | (DepthLimit extends CurrentDepth["length"]
      ? // eslint-disable-next-line @typescript-eslint/no-explicit-any
        any
      : // Basically V extends CoList - but if we used that we'd introduce circularity into the definition of CoList itself
        V extends Array<infer Item>
        ?
            | {
                $each: RefsToResolve<
                  UnCoNotNull<Item>,
                  DepthLimit,
                  [0, ...CurrentDepth]
                >;
              }
            | boolean
        : // Basically V extends CoMap | Group | Account - but if we used that we'd introduce circularity into the definition of CoMap itself
          V extends { _type: "CoMap" | "Group" | "Account" }
          ?
              | {
                  [Key in CoKeys<V> as Clean<V[Key]> extends CoValue
                    ? Key
                    : never]?: RefsToResolve<
                    Clean<V[Key]>,
                    DepthLimit,
                    [0, ...CurrentDepth]
                  >;
                }
              | (ItemsSym extends keyof V
                  ? {
                      $each: RefsToResolve<
                        Clean<V[ItemsSym]>,
                        DepthLimit,
                        [0, ...CurrentDepth]
                      >;
                    }
                  : never)
              | boolean
          : V extends {
                _type: "CoStream";
                byMe: CoFeedEntry<infer Item> | undefined;
              }
            ?
                | {
                    $each: RefsToResolve<
                      UnCoNotNull<Item>,
                      DepthLimit,
                      [0, ...CurrentDepth]
                    >;
                  }
                | boolean
            : boolean);

export type Resolved<
  T,
  O extends { resolve?: RefsToResolve<T> } | undefined,
> = DeeplyLoaded<T, O extends { resolve: infer D } ? D : undefined, 5, []>;

export type DeeplyLoaded<
  V,
  Depth,
  DepthLimit extends number = 5,
  CurrentDepth extends number[] = [],
> = DepthLimit extends CurrentDepth["length"]
  ? V
  : Depth extends true | undefined
    ? V
    : // Basically V extends CoList - but if we used that we'd introduce circularity into the definition of CoList itself
      [V] extends [Array<infer Item>]
      ? UnCoNotNull<Item> extends CoValue
        ? Depth extends { $each: infer ItemDepth }
          ? // Deeply loaded CoList
            (UnCoNotNull<Item> &
              DeeplyLoaded<
                UnCoNotNull<Item>,
                ItemDepth,
                DepthLimit,
                [0, ...CurrentDepth]
              >)[] &
              V // the CoList base type needs to be intersected after so that built-in methods return the correct narrowed array type
          : never
        : V
      : // Basically V extends CoMap | Group | Account - but if we used that we'd introduce circularity into the definition of CoMap itself
        [V] extends [{ _type: "CoMap" | "Group" | "Account" }]
        ? ItemsSym extends keyof V
          ? Depth extends { $each: infer ItemDepth }
            ? // Deeply loaded Record-like CoMap
              {
                [key: string]: DeeplyLoaded<
                  Clean<V[ItemsSym]>,
                  ItemDepth,
                  DepthLimit,
                  [0, ...CurrentDepth]
                >;
              } & V // same reason as in CoList
            : never
          : keyof Depth extends never // Depth = {}
            ? V
            : // Deeply loaded CoMap
              {
                -readonly [Key in keyof Depth]-?: Key extends CoKeys<V>
                  ? Clean<V[Key]> extends CoValue
                    ?
                        | DeeplyLoaded<
                            Clean<V[Key]>,
                            Depth[Key],
                            DepthLimit,
                            [0, ...CurrentDepth]
                          >
                        | (undefined extends V[Key] ? undefined : never)
                    : never
                  : never;
              } & V // same reason as in CoList
        : [V] extends [
              {
                _type: "CoStream";
                byMe: CoFeedEntry<infer Item> | undefined;
              },
            ]
          ? // Deeply loaded CoStream
            {
              byMe?: { value: UnCoNotNull<Item> };
              inCurrentSession?: { value: UnCoNotNull<Item> };
              perSession: {
                [key: SessionID]: { value: UnCoNotNull<Item> };
              };
<<<<<<< HEAD
            } & { [key: ID<Account>]: { value: UnCoNotNull<Item> } } & V // same reason as in CoList
          : [V] extends [
                {
                  _type: "BinaryCoStream";
                },
              ]
            ? // BinaryCoStream
              V
=======
            } & { [key: ID<Account>]: { value: UnCoNotNull<Item> } }
        : [V] extends [
              {
                _type: "BinaryCoStream";
              },
            ]
          ? V
          : [V] extends [
                {
                  _type: "CoPlainText";
                },
              ]
            ? V
>>>>>>> 5ec561fe
            : never;<|MERGE_RESOLUTION|>--- conflicted
+++ resolved
@@ -54,31 +54,16 @@
         : ((value as CoList)._schema[ItemsSym] as RefEncoded<CoValue>).optional,
     );
   } else if (value._type === "CoStream") {
-<<<<<<< HEAD
     const itemDepth = depth.$each;
     return Object.values((value as CoFeed).perSession).every((entry) =>
       entry.ref
         ? entry.value && fulfillsDepth(itemDepth, entry.value)
         : ((value as CoFeed)._schema[ItemsSym] as RefEncoded<CoValue>).optional,
     );
-  } else if (value._type === "BinaryCoStream") {
-=======
-    if (depth.length === 0) {
-      return true;
-    } else {
-      const itemDepth = depth[0];
-      return Object.values((value as CoFeed).perSession).every((entry) =>
-        entry.ref
-          ? entry.value && fulfillsDepth(itemDepth, entry.value)
-          : ((value as CoFeed)._schema[ItemsSym] as RefEncoded<CoValue>)
-              .optional,
-      );
-    }
   } else if (
     value._type === "BinaryCoStream" ||
     value._type === "CoPlainText"
   ) {
->>>>>>> 5ec561fe
     return true;
   } else {
     console.error(value);
@@ -219,28 +204,17 @@
               perSession: {
                 [key: SessionID]: { value: UnCoNotNull<Item> };
               };
-<<<<<<< HEAD
             } & { [key: ID<Account>]: { value: UnCoNotNull<Item> } } & V // same reason as in CoList
           : [V] extends [
                 {
                   _type: "BinaryCoStream";
                 },
               ]
-            ? // BinaryCoStream
-              V
-=======
-            } & { [key: ID<Account>]: { value: UnCoNotNull<Item> } }
-        : [V] extends [
-              {
-                _type: "BinaryCoStream";
-              },
-            ]
-          ? V
-          : [V] extends [
-                {
-                  _type: "CoPlainText";
-                },
-              ]
             ? V
->>>>>>> 5ec561fe
-            : never;+            : [V] extends [
+                  {
+                    _type: "CoPlainText";
+                  },
+                ]
+              ? V
+              : never;