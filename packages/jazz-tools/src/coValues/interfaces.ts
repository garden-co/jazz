--- conflicted
+++ resolved
@@ -341,7 +341,8 @@
       value,
       cls as CoValueClass<V> & CoValueFromRaw<V>,
       (update, subscription) => {
-<<<<<<< HEAD
+        if (subscription.syncResolution) return;
+
         if (!ref.hasReadAccess()) {
           options.onUnauthorized?.();
           return;
@@ -350,31 +351,18 @@
         let result;
 
         try {
+          subscription.syncResolution = true;
           result = fulfillsDepth(options.resolve, update);
         } catch (e) {
           console.error(
             "Failed to load / subscribe to CoValue",
             e,
             e instanceof Error ? e.stack : undefined,
-=======
-        // fullfillsDepth may trigger a syncronous update while accessing values
-        // we want to discard those to avoid invalid updates
-        if (subscription.syncResolution) return false;
-
-        // Enabling syncResolution during fullfillsDepth access to block any
-        // unnecessery update triggers related to in-memory values
-        subscription.syncResolution = true;
-        const isLoaded = fulfillsDepth(depth, update);
-        subscription.syncResolution = false;
-
-        if (isLoaded) {
-          listener(
-            update as DeeplyLoaded<V, Depth>,
-            subscription.unsubscribeAll,
->>>>>>> 84b5dd8a
           );
           options.onUnavailable?.();
           return;
+        } finally {
+          subscription.syncResolution = false;
         }
 
         if (result === "unauthorized") {
