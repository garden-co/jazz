import {
  AgentSecret,
  CoID,
  ControlledAgent,
  CryptoProvider,
  LocalNode,
  Peer,
  RawAccount,
  RawAccountID,
  SessionID,
  StorageAdapter,
} from "cojson";
import { AuthSecretStorage } from "../auth/AuthSecretStorage.js";
import { type Account, type AccountClass } from "../coValues/account.js";
import { RegisteredSchemas } from "../coValues/registeredSchemas.js";
import type { ID } from "../internal.js";
import { AuthCredentials, NewAccountProps } from "../types.js";
import { activeAccountContext } from "./activeAccountContext.js";
import { AnonymousJazzAgent } from "./anonymousJazzAgent.js";

export type Credentials = {
  accountID: ID<Account>;
  secret: AgentSecret;
};

type SessionProvider = (
  accountID: ID<Account>,
  crypto: CryptoProvider,
) => Promise<{ sessionID: SessionID; sessionDone: () => void }>;

export type AuthResult =
  | {
      type: "existing";
      username?: string;
      credentials: Credentials;
      saveCredentials?: (credentials: Credentials) => Promise<void>;
      onSuccess: () => void;
      onError: (error: string | Error) => void;
      logOut: () => Promise<void>;
    }
  | {
      type: "new";
      creationProps: {
        name: string;
        anonymous?: boolean;
        other?: Record<string, unknown>;
      };
      initialSecret?: AgentSecret;
      saveCredentials: (credentials: Credentials) => Promise<void>;
      onSuccess: () => void;
      onError: (error: string | Error) => void;
      logOut: () => Promise<void>;
    };

export async function randomSessionProvider(
  accountID: ID<Account>,
  crypto: CryptoProvider,
) {
  return {
    sessionID: crypto.newRandomSessionID(accountID as unknown as RawAccountID),
    sessionDone: () => {},
  };
}

export type JazzContextWithAccount<Acc extends Account> = {
  node: LocalNode;
  account: Acc;
  done: () => void;
  logOut: () => Promise<void>;
};

export type JazzContextWithAgent = {
  agent: AnonymousJazzAgent;
  done: () => void;
  logOut: () => Promise<void>;
};

export type JazzContext<Acc extends Account> =
  | JazzContextWithAccount<Acc>
  | JazzContextWithAgent;

export async function createJazzContextFromExistingCredentials<
  Acc extends Account,
>({
  credentials,
  peersToLoadFrom,
  crypto,
  AccountSchema: PropsAccountSchema,
  sessionProvider,
  onLogOut,
  storageAdapter,
}: {
  credentials: Credentials;
  peersToLoadFrom: Peer[];
  crypto: CryptoProvider;
  AccountSchema?: AccountClass<Acc>;
  sessionProvider: SessionProvider;
  onLogOut?: () => void;
  storageAdapter?: StorageAdapter;
}): Promise<JazzContextWithAccount<Acc>> {
  const { sessionID, sessionDone } = await sessionProvider(
    credentials.accountID,
    crypto,
  );

  const CurrentAccountSchema =
    PropsAccountSchema ??
    (RegisteredSchemas["Account"] as unknown as AccountClass<Acc>);

  const node = await LocalNode.withLoadedAccount({
    accountID: credentials.accountID as unknown as CoID<RawAccount>,
    accountSecret: credentials.secret,
    sessionID: sessionID,
    peersToLoadFrom: peersToLoadFrom,
    crypto: crypto,
<<<<<<< HEAD
    storageAdapter,
=======
    migration: async (rawAccount, _node, creationProps) => {
      const account = new CurrentAccountSchema({
        fromRaw: rawAccount,
      }) as Acc;
      activeAccountContext.set(account);

      await account.applyMigration(creationProps);
    },
>>>>>>> 752f453e
  });

  const account = CurrentAccountSchema.fromNode(node);
  activeAccountContext.set(account);

  return {
    node,
    account,
    done: () => {
      node.gracefulShutdown();
      sessionDone();
    },
    logOut: async () => {
      node.gracefulShutdown();
      sessionDone();
      await onLogOut?.();
    },
  };
}

export async function createJazzContextForNewAccount<Acc extends Account>({
  creationProps,
  initialAgentSecret,
  peersToLoadFrom,
  crypto,
  AccountSchema: PropsAccountSchema,
  onLogOut,
  storageAdapter,
}: {
  creationProps: { name: string };
  initialAgentSecret?: AgentSecret;
  peersToLoadFrom: Peer[];
  crypto: CryptoProvider;
  AccountSchema?: AccountClass<Acc>;
  onLogOut?: () => Promise<void>;
  storageAdapter?: StorageAdapter;
}): Promise<JazzContextWithAccount<Acc>> {
  const CurrentAccountSchema =
    PropsAccountSchema ??
    (RegisteredSchemas["Account"] as unknown as AccountClass<Acc>);

  const { node } = await LocalNode.withNewlyCreatedAccount({
    creationProps,
    peersToLoadFrom,
    crypto,
    initialAgentSecret,
    migration: async (rawAccount, _node, creationProps) => {
      const account = new CurrentAccountSchema({
        fromRaw: rawAccount,
      }) as Acc;
      activeAccountContext.set(account);

      await account.applyMigration(creationProps);
    },
    storageAdapter,
  });

  const account = CurrentAccountSchema.fromNode(node);
  activeAccountContext.set(account);

  return {
    node,
    account,
    done: () => {
      node.gracefulShutdown();
    },
    logOut: async () => {
      node.gracefulShutdown();
      await onLogOut?.();
    },
  };
}

export async function createJazzContext<Acc extends Account>(options: {
  credentials?: AuthCredentials;
  newAccountProps?: NewAccountProps;
  peersToLoadFrom: Peer[];
  crypto: CryptoProvider;
  defaultProfileName?: string;
  AccountSchema?: AccountClass<Acc>;
  sessionProvider: SessionProvider;
  authSecretStorage: AuthSecretStorage;
  storageAdapter?: StorageAdapter;
}) {
  const crypto = options.crypto;

  let context: JazzContextWithAccount<Acc>;

  const authSecretStorage = options.authSecretStorage;

  await authSecretStorage.migrate();

  const credentials = options.credentials ?? (await authSecretStorage.get());

  if (credentials && !options.newAccountProps) {
    context = await createJazzContextFromExistingCredentials({
      credentials: {
        accountID: credentials.accountID,
        secret: credentials.accountSecret,
      },
      peersToLoadFrom: options.peersToLoadFrom,
      crypto,
      AccountSchema: options.AccountSchema,
      sessionProvider: options.sessionProvider,
      onLogOut: () => {
        authSecretStorage.clearWithoutNotify();
      },
      storageAdapter: options.storageAdapter,
    });
  } else {
    const secretSeed = options.crypto.newRandomSecretSeed();

    const initialAgentSecret =
      options.newAccountProps?.secret ??
      crypto.agentSecretFromSecretSeed(secretSeed);

    const creationProps = options.newAccountProps?.creationProps ?? {
      name: options.defaultProfileName ?? "Anonymous user",
    };

    context = await createJazzContextForNewAccount({
      creationProps,
      initialAgentSecret,
      peersToLoadFrom: options.peersToLoadFrom,
      crypto,
      AccountSchema: options.AccountSchema,
      onLogOut: async () => {
        await authSecretStorage.clearWithoutNotify();
      },
      storageAdapter: options.storageAdapter,
    });

    if (!options.newAccountProps) {
      await authSecretStorage.setWithoutNotify({
        accountID: context.account.id,
        secretSeed,
        accountSecret: context.node.account.agentSecret,
        provider: "anonymous",
      });
    }
  }

  return {
    ...context,
    authSecretStorage,
  };
}

export async function createAnonymousJazzContext({
  peersToLoadFrom,
  crypto,
  storageAdapter,
}: {
  peersToLoadFrom: Peer[];
  crypto: CryptoProvider;
  storageAdapter?: StorageAdapter;
}): Promise<JazzContextWithAgent> {
  const agentSecret = crypto.newRandomAgentSecret();
  const rawAgent = new ControlledAgent(agentSecret, crypto);

  const node = new LocalNode(
    rawAgent,
    crypto.newRandomSessionID(rawAgent.id),
    crypto,
    storageAdapter,
  );

  for (const peer of peersToLoadFrom) {
    node.syncManager.addPeer(peer);
  }

  activeAccountContext.setGuestMode();

  return {
    agent: new AnonymousJazzAgent(node),
    done: () => {},
    logOut: async () => {},
  };
}<|MERGE_RESOLUTION|>--- conflicted
+++ resolved
@@ -113,9 +113,7 @@
     sessionID: sessionID,
     peersToLoadFrom: peersToLoadFrom,
     crypto: crypto,
-<<<<<<< HEAD
     storageAdapter,
-=======
     migration: async (rawAccount, _node, creationProps) => {
       const account = new CurrentAccountSchema({
         fromRaw: rawAccount,
@@ -124,7 +122,6 @@
 
       await account.applyMigration(creationProps);
     },
->>>>>>> 752f453e
   });
 
   const account = CurrentAccountSchema.fromNode(node);
