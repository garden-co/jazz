import {
  AgentSecret,
  CoID,
  ControlledAgent,
  CryptoProvider,
  LocalNode,
  Peer,
  RawAccount,
  RawAccountID,
  SessionID,
} from "cojson";
import { type Account, type AccountClass } from "../coValues/account.js";
import { RegisteredSchemas } from "../coValues/registeredSchemas.js";
import type { ID } from "../internal.js";
import { activeAccountContext } from "./activeAccountContext.js";
import { AnonymousJazzAgent } from "./anonymousJazzAgent.js";

export type Credentials = {
  accountID: ID<Account>;
  secret: AgentSecret;
};

export type AuthResult =
  | {
      type: "existing";
      username?: string;
      credentials: Credentials;
      saveCredentials?: (credentials: Credentials) => Promise<void>;
      onSuccess: () => void;
      onError: (error: string | Error) => void;
      logOut: () => void;
    }
  | {
      type: "new";
      creationProps: { name: string; anonymous?: boolean };
      initialSecret?: AgentSecret;
      saveCredentials: (credentials: Credentials) => Promise<void>;
      onSuccess: () => void;
      onError: (error: string | Error) => void;
      logOut: () => void;
    };

export interface AuthMethod {
  start(crypto: CryptoProvider): Promise<AuthResult>;
}

export const fixedCredentialsAuth = (credentials: {
  accountID: ID<Account>;
  secret: AgentSecret;
}): AuthMethod => {
  return {
    start: async () => ({
      type: "existing",
      credentials,
      saveCredentials: async () => {},
      onSuccess: () => {},
      onError: () => {},
      logOut: () => {},
    }),
  };
};

export const ephemeralCredentialsAuth = (): AuthMethod => {
  return {
    start: async () => ({
      type: "new",
      creationProps: { name: "Ephemeral" },
      saveCredentials: async () => {},
      onSuccess: () => {},
      onError: () => {},
      logOut: () => {},
    }),
  };
};

export async function randomSessionProvider(
  accountID: ID<Account>,
  crypto: CryptoProvider,
) {
  return {
    sessionID: crypto.newRandomSessionID(accountID as unknown as RawAccountID),
    sessionDone: () => {},
  };
}

type ContextParamsWithAuth<Acc extends Account> = {
  AccountSchema?: AccountClass<Acc>;
  auth: AuthMethod;
  sessionProvider: (
    accountID: ID<Account>,
    crypto: CryptoProvider,
  ) => Promise<{ sessionID: SessionID; sessionDone: () => void }>;
} & BaseContextParams;

type BaseContextParams = {
  peersToLoadFrom: Peer[];
  crypto: CryptoProvider;
};

export type JazzContextWithAccount<Acc extends Account> = {
  account: Acc;
  done: () => void;
  logOut: () => void;
};

export type JazzContextWithAgent = {
  agent: AnonymousJazzAgent;
  done: () => void;
  logOut: () => void;
};

export type JazzContext<Acc extends Account> =
  | JazzContextWithAccount<Acc>
  | JazzContextWithAgent;

export async function createJazzContext<Acc extends Account>({
  AccountSchema,
  auth,
  sessionProvider,
  peersToLoadFrom,
  crypto,
}: ContextParamsWithAuth<Acc>): Promise<JazzContextWithAccount<Acc>>;
export async function createJazzContext({
  peersToLoadFrom,
  crypto,
}: BaseContextParams): Promise<JazzContextWithAgent>;
export async function createJazzContext<Acc extends Account>(
  options: ContextParamsWithAuth<Acc> | BaseContextParams,
): Promise<JazzContext<Acc>>;
export async function createJazzContext<Acc extends Account>(
  options: ContextParamsWithAuth<Acc> | BaseContextParams,
): Promise<JazzContext<Acc> | JazzContextWithAgent> {
  if (!("auth" in options)) {
    return createAnonymousJazzContext({
      peersToLoadFrom: options.peersToLoadFrom,
      crypto: options.crypto,
    });
  }

  const { auth, sessionProvider, peersToLoadFrom, crypto } = options;
  const AccountSchema =
    options.AccountSchema ??
    (RegisteredSchemas["Account"] as unknown as AccountClass<Acc>);
  const authResult = await auth.start(crypto);

  if (authResult.type === "existing") {
    const { sessionID, sessionDone } = await sessionProvider(
      authResult.credentials.accountID,
      crypto,
    );

    const node = await LocalNode.withLoadedAccount({
      accountID: authResult.credentials
        .accountID as unknown as CoID<RawAccount>,
      accountSecret: authResult.credentials.secret,
      sessionID: sessionID,
      peersToLoadFrom: peersToLoadFrom,
      crypto: crypto,
      migration: async (rawAccount, _node, creationProps) => {
        const account = new AccountSchema({
          fromRaw: rawAccount,
        }) as Acc;

        activeAccountContext.set(account);

        await account.applyMigration(creationProps);
      },
    });

    const account = AccountSchema.fromNode(node);
    activeAccountContext.set(account);

<<<<<<< HEAD
          if (authResult.saveCredentials) {
            await authResult
              .saveCredentials({
                accountID: node.account.id as unknown as ID<Account>,
                secret: node.account.agentSecret,
              })
              .catch((e) => {
                authResult.onError(
                  new Error("Error saving credentials", { cause: e }),
                );
                throw e;
              });
          }
=======
    if (authResult.saveCredentials) {
      await authResult.saveCredentials({
        accountID: node.account.id as unknown as ID<Account>,
        secret: node.account.agentSecret,
      });
    }
>>>>>>> bd340841

    authResult.onSuccess();

    return {
      account,
      done: () => {
        node.gracefulShutdown();
        sessionDone();
      },
      logOut: () => {
        node.gracefulShutdown();
        sessionDone();
        authResult.logOut();
      },
    };
  } else if (authResult.type === "new") {
    const { node } = await LocalNode.withNewlyCreatedAccount({
      creationProps: authResult.creationProps,
      peersToLoadFrom: peersToLoadFrom,
      crypto: crypto,
      initialAgentSecret: authResult.initialSecret,
      migration: async (rawAccount, _node, creationProps) => {
        const account = new AccountSchema({
          fromRaw: rawAccount,
        }) as Acc;
        activeAccountContext.set(account);

        await account.applyMigration(creationProps);
      },
    });

    const account = AccountSchema.fromNode(node);
    activeAccountContext.set(account);

    await authResult.saveCredentials({
      accountID: node.account.id as unknown as ID<Account>,
      secret: node.account.agentSecret,
    });

    authResult.onSuccess();
    return {
      account,
      done: () => {
        node.gracefulShutdown();
      },
      logOut: () => {
        node.gracefulShutdown();
        authResult.logOut();
      },
    };
  }

  throw new Error("Invalid auth result");
}

export async function createAnonymousJazzContext({
  peersToLoadFrom,
  crypto,
}: {
  peersToLoadFrom: Peer[];
  crypto: CryptoProvider;
}): Promise<JazzContextWithAgent> {
  const agentSecret = crypto.newRandomAgentSecret();
  const rawAgent = new ControlledAgent(agentSecret, crypto);

  const node = new LocalNode(
    rawAgent,
    crypto.newRandomSessionID(rawAgent.id),
    crypto,
  );

  for (const peer of peersToLoadFrom) {
    node.syncManager.addPeer(peer);
  }

  activeAccountContext.setGuestMode();

  return {
    agent: new AnonymousJazzAgent(node),
    done: () => {},
    logOut: () => {},
  };
}<|MERGE_RESOLUTION|>--- conflicted
+++ resolved
@@ -170,28 +170,12 @@
     const account = AccountSchema.fromNode(node);
     activeAccountContext.set(account);
 
-<<<<<<< HEAD
-          if (authResult.saveCredentials) {
-            await authResult
-              .saveCredentials({
-                accountID: node.account.id as unknown as ID<Account>,
-                secret: node.account.agentSecret,
-              })
-              .catch((e) => {
-                authResult.onError(
-                  new Error("Error saving credentials", { cause: e }),
-                );
-                throw e;
-              });
-          }
-=======
     if (authResult.saveCredentials) {
       await authResult.saveCredentials({
         accountID: node.account.id as unknown as ID<Account>,
         secret: node.account.agentSecret,
       });
     }
->>>>>>> bd340841
 
     authResult.onSuccess();
 
