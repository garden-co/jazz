--- conflicted
+++ resolved
@@ -1,46 +1,5 @@
 # jazz-autosub
 
-<<<<<<< HEAD
-## 0.7.35-guest-auth.5
-
-### Patch Changes
-
--   Updated dependencies
-    -   cojson@0.7.35-guest-auth.5
-    -   cojson-transport-ws@0.7.35-guest-auth.5
-    -   jazz-tools@0.7.35-guest-auth.5
-
-## 0.7.35-guest-auth.4
-
-### Patch Changes
-
--   Updated dependencies
-    -   jazz-tools@0.7.35-guest-auth.4
-
-## 0.7.35-guest-auth.3
-
-### Patch Changes
-
--   Updated dependencies
-    -   jazz-tools@0.7.35-guest-auth.3
-
-## 0.7.35-unique.2
-
-### Patch Changes
-
--   Updated dependencies
-    -   jazz-tools@0.7.35-unique.2
-    -   cojson@0.7.35-unique.2
-    -   cojson-transport-ws@0.7.35-unique.2
-
-## 0.7.35-new-auth.0
-
-### Patch Changes
-
--   Implement new top-level context creation and auth method API
--   Updated dependencies
-    -   jazz-tools@0.7.35-new-auth.0
-=======
 ## 0.7.35
 
 ### Patch Changes
@@ -53,7 +12,6 @@
     -   jazz-tools@0.7.35
     -   cojson@0.7.35
     -   cojson-transport-ws@0.7.35
->>>>>>> 87ef6d50
 
 ## 0.7.34
 
