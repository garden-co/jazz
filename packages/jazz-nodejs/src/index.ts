<<<<<<< HEAD
import { AgentSecret, LocalNode, Peer, WasmCrypto } from "cojson";
import { createWebSocketPeer } from "cojson-transport-ws";
=======
import { AgentSecret, LocalNode, WasmCrypto } from "cojson";
>>>>>>> 51515f62
import {
  Account,
  AccountClass,
  ID,
  createJazzContext,
  fixedCredentialsAuth,
  randomSessionProvider,
} from "jazz-tools";
import { WebSocket } from "ws";
import { webSocketWithReconnection } from "./webSocketWithReconnection.js";

/** @category Context Creation */
export async function startWorker<Acc extends Account>({
  accountID = process.env.JAZZ_WORKER_ACCOUNT,
  accountSecret = process.env.JAZZ_WORKER_SECRET,
  syncServer = "wss://cloud.jazz.tools",
  AccountSchema = Account as unknown as AccountClass<Acc>,
}: {
  accountID?: string;
  accountSecret?: string;
  syncServer?: string;
  AccountSchema?: AccountClass<Acc>;
}): Promise<{ worker: Acc; done: () => Promise<void> }> {
  let node: LocalNode | undefined = undefined;
  const wsPeer = webSocketWithReconnection(syncServer, (peer) => {
    node?.syncManager.addPeer(peer);
  });

  if (!accountID) {
    throw new Error("No accountID provided");
  }
  if (!accountSecret) {
    throw new Error("No accountSecret provided");
  }
  if (!accountID.startsWith("co_")) {
    throw new Error("Invalid accountID");
  }
  if (!accountSecret?.startsWith("sealerSecret_")) {
    throw new Error("Invalid accountSecret");
  }

  const context = await createJazzContext({
    auth: fixedCredentialsAuth({
      accountID: accountID as ID<Acc>,
      secret: accountSecret as AgentSecret,
    }),
    AccountSchema,
    // TODO: locked sessions similar to browser
    sessionProvider: randomSessionProvider,
    peersToLoadFrom: [wsPeer.peer],
    crypto: await WasmCrypto.create(),
  });

<<<<<<< HEAD
  setInterval(async () => {
    if (!LocalNode.peers.get("upstream")) {
      console.log(new Date(), "Reconnecting to upstream " + peer);
=======
  node = context.account._raw.core.node;
>>>>>>> 51515f62

  async function done() {
    await context.account.waitForAllCoValuesSync();

<<<<<<< HEAD
      worker._raw.core.node.addPeer(wsPeer);
    }
  }, 5000);
=======
    wsPeer.done();
    context.done();
  }
>>>>>>> 51515f62

  return { worker: context.account as Acc, done };
}<|MERGE_RESOLUTION|>--- conflicted
+++ resolved
@@ -1,9 +1,4 @@
-<<<<<<< HEAD
-import { AgentSecret, LocalNode, Peer, WasmCrypto } from "cojson";
-import { createWebSocketPeer } from "cojson-transport-ws";
-=======
 import { AgentSecret, LocalNode, WasmCrypto } from "cojson";
->>>>>>> 51515f62
 import {
   Account,
   AccountClass,
@@ -57,26 +52,14 @@
     crypto: await WasmCrypto.create(),
   });
 
-<<<<<<< HEAD
-  setInterval(async () => {
-    if (!LocalNode.peers.get("upstream")) {
-      console.log(new Date(), "Reconnecting to upstream " + peer);
-=======
   node = context.account._raw.core.node;
->>>>>>> 51515f62
 
   async function done() {
     await context.account.waitForAllCoValuesSync();
 
-<<<<<<< HEAD
-      worker._raw.core.node.addPeer(wsPeer);
-    }
-  }, 5000);
-=======
     wsPeer.done();
     context.done();
   }
->>>>>>> 51515f62
 
   return { worker: context.account as Acc, done };
 }