--- conflicted
+++ resolved
@@ -29,11 +29,7 @@
   },
   "type": "module",
   "license": "MIT",
-<<<<<<< HEAD
-  "version": "0.18.20",
-=======
   "version": "0.18.21",
->>>>>>> 16b0eb78
   "devDependencies": {
     "@opentelemetry/sdk-metrics": "^2.0.0",
     "libsql": "^0.5.13",
