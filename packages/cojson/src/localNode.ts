--- conflicted
+++ resolved
@@ -260,7 +260,6 @@
       });
     }
 
-<<<<<<< HEAD
     return new Promise((resolve) => {
       const timeout = setTimeout(() => {
         resolve(this.coValuesStore.getOrCreateEmpty(id));
@@ -277,24 +276,6 @@
         },
       );
     });
-=======
-    const entry = this.coValuesStore.get(id);
-
-    if (entry.state.type === "unknown" || entry.state.type === "unavailable") {
-      const peers =
-        this.syncManager.getServerAndStoragePeers(skipLoadingFromPeer);
-
-      await entry.loadFromPeers(peers).catch((e) => {
-        logger.error("Error loading from peers", {
-          id,
-          err: e,
-        });
-      });
-    }
-
-    // TODO: What if the loading fails because in the previous loadCoValueCore call the Peer with the covalue was skipped?
-    return entry.getCoValue();
->>>>>>> 051e6c49
   }
 
   /**
@@ -337,36 +318,8 @@
     id: CoID<T>,
     callback: (update: T | "unavailable") => void,
   ): () => void {
-<<<<<<< HEAD
     const core = this.coValuesStore.getOrCreateEmpty(id);
     return core.subscribeToContent(callback);
-=======
-    let stopped = false;
-    let unsubscribe!: () => void;
-
-    this.load(id)
-      .then((coValue) => {
-        if (stopped) {
-          return;
-        }
-        if (coValue === "unavailable") {
-          callback("unavailable");
-          return;
-        }
-        unsubscribe = coValue.subscribe(callback);
-      })
-      .catch((e) => {
-        logger.error("Subscription error", {
-          id,
-          err: e,
-        });
-      });
-
-    return () => {
-      stopped = true;
-      unsubscribe?.();
-    };
->>>>>>> 051e6c49
   }
 
   /** @deprecated Use Account.acceptInvite instead */
