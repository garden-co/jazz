import { Result, err, ok } from "neverthrow";
import { GarbageCollector } from "./GarbageCollector.js";
import type { CoID } from "./coValue.js";
import type { RawCoValue } from "./coValue.js";
import {
  type AvailableCoValueCore,
  CoValueCore,
  idforHeader,
} from "./coValueCore/coValueCore.js";
import {
  type CoValueHeader,
  type CoValueUniqueness,
  VerifiedState,
} from "./coValueCore/verifiedState.js";
import {
  AccountMeta,
  ControlledAccount,
  ControlledAccountOrAgent,
  ControlledAgent,
  InvalidAccountAgentIDError,
  RawProfile as Profile,
  RawAccount,
  RawAccountID,
  RawAccountMigration,
  RawProfile,
  accountHeaderForInitialAgentSecret,
  expectAccount,
} from "./coValues/account.js";
import {
  type InviteSecret,
  type RawGroup,
  secretSeedFromInviteSecret,
} from "./coValues/group.js";
import { CO_VALUE_LOADING_CONFIG, GARBAGE_COLLECTOR_CONFIG } from "./config.js";
import { AgentSecret, CryptoProvider } from "./crypto/crypto.js";
import { AgentID, RawCoID, SessionID, isAgentID } from "./ids.js";
import { logger } from "./logger.js";
import { StorageAPI } from "./storage/index.js";
import { Peer, PeerID, SyncManager } from "./sync.js";
import { accountOrAgentIDfromSessionID } from "./typeUtils/accountOrAgentIDfromSessionID.js";
import { expectGroup } from "./typeUtils/expectGroup.js";

/** A `LocalNode` represents a local view of a set of loaded `CoValue`s, from the perspective of a particular account (or primitive cryptographic agent).

A `LocalNode` can have peers that it syncs to, for example some form of local persistence, or a sync server, such as `cloud.jazz.tools` (Jazz Cloud).

@example
You typically get hold of a `LocalNode` using `jazz-react`'s `useJazz()`:

```typescript
const { localNode } = useJazz();
```
*/
export class LocalNode {
  /** @internal */
  crypto: CryptoProvider;
  /** @internal */
  private readonly coValues = new Map<RawCoID, CoValueCore>();

  /** @category 3. Low-level */
  readonly currentSessionID: SessionID;
  readonly agentSecret: AgentSecret;

  /** @category 3. Low-level */
  syncManager = new SyncManager(this);

  garbageCollector: GarbageCollector | undefined = undefined;
  crashed: Error | undefined = undefined;

  storage?: StorageAPI;

  /** @category 3. Low-level */
  constructor(
    agentSecret: AgentSecret,
    currentSessionID: SessionID,
    crypto: CryptoProvider,
  ) {
    this.agentSecret = agentSecret;
    this.currentSessionID = currentSessionID;
    this.crypto = crypto;
  }

  enableGarbageCollector() {
    if (this.garbageCollector) {
      return;
    }

    this.garbageCollector = new GarbageCollector(this.coValues);
  }

  setStorage(storage: StorageAPI) {
    this.storage = storage;
  }

  removeStorage() {
    this.storage?.close();
    this.storage = undefined;
  }

  getCoValue(id: RawCoID) {
    let entry = this.coValues.get(id);

    if (!entry) {
      entry = CoValueCore.fromID(id, this);
      this.coValues.set(id, entry);
    }

    this.garbageCollector?.trackCoValueAccess(entry);

    return entry;
  }

  allCoValues() {
    return this.coValues.values();
  }

  private putCoValue(
    id: RawCoID,
    verified: VerifiedState,
    { forceOverwrite = false }: { forceOverwrite?: boolean } = {},
  ): AvailableCoValueCore {
    const entry = this.getCoValue(id);
    entry.internalMarkMagicallyAvailable(verified, { forceOverwrite });
    return entry as AvailableCoValueCore;
  }

  internalDeleteCoValue(id: RawCoID) {
    this.coValues.delete(id);
  }

  getCurrentAccountOrAgentID(): RawAccountID | AgentID {
    return accountOrAgentIDfromSessionID(this.currentSessionID);
  }

  _cachedCurrentAgent: ControlledAccountOrAgent | undefined;
  getCurrentAgent(): ControlledAccountOrAgent {
    if (!this._cachedCurrentAgent) {
      const accountOrAgent = this.getCurrentAccountOrAgentID();
      if (isAgentID(accountOrAgent)) {
        this._cachedCurrentAgent = new ControlledAgent(
          this.agentSecret,
          this.crypto,
        );
      } else {
        this._cachedCurrentAgent = new ControlledAccount(
          expectAccount(
            this.expectCoValueLoaded(accountOrAgent).getCurrentContent(),
          ),
          this.agentSecret,
        );
      }
    }
    return this._cachedCurrentAgent;
  }

  expectCurrentAccountID(reason: string): RawAccountID {
    const accountOrAgent = this.getCurrentAccountOrAgentID();
    if (isAgentID(accountOrAgent)) {
      throw new Error(
        "Current account is an agent, but expected an account: " + reason,
      );
    }
    return accountOrAgent;
  }

  expectCurrentAccount(reason: string): RawAccount {
    const accountID = this.expectCurrentAccountID(reason);
    return expectAccount(
      this.expectCoValueLoaded(accountID).getCurrentContent(),
    );
  }

  static internalCreateAccount(opts: {
    crypto: CryptoProvider;
    initialAgentSecret?: AgentSecret;
    peersToLoadFrom?: Peer[];
    storage?: StorageAPI;
  }): RawAccount {
    const {
      crypto,
      initialAgentSecret = crypto.newRandomAgentSecret(),
      peersToLoadFrom = [],
    } = opts;
    const accountHeader = accountHeaderForInitialAgentSecret(
      initialAgentSecret,
      crypto,
    );
    const accountID = idforHeader(accountHeader, crypto);

    const node = new LocalNode(
      initialAgentSecret,
      crypto.newRandomSessionID(accountID as RawAccountID),
      crypto,
    );

    if (opts.storage) {
      node.setStorage(opts.storage);
    }

    for (const peer of peersToLoadFrom) {
      node.syncManager.addPeer(peer);
    }

    const accountAgentID = crypto.getAgentID(initialAgentSecret);

    const rawAccount = expectGroup(
      node.createCoValue(accountHeader).getCurrentContent(),
    );

    rawAccount.set(accountAgentID, "admin", "trusting");

    const readKey = crypto.newRandomKeySecret();

    const sealed = crypto.seal({
      message: readKey.secret,
      from: crypto.getAgentSealerSecret(initialAgentSecret),
      to: crypto.getAgentSealerID(accountAgentID),
      nOnceMaterial: {
        in: rawAccount.id,
        tx: rawAccount.core.nextTransactionID(),
      },
    });

    rawAccount.set(`${readKey.id}_for_${accountAgentID}`, sealed, "trusting");

    rawAccount.set("readKey", readKey.id, "trusting");

    return node.expectCurrentAccount("after creation");
  }

  /** @category 2. Node Creation */
  static async withNewlyCreatedAccount({
    creationProps,
    peersToLoadFrom,
    migration,
    crypto,
    initialAgentSecret = crypto.newRandomAgentSecret(),
    storage,
  }: {
    creationProps: { name: string };
    peersToLoadFrom?: Peer[];
    migration?: RawAccountMigration<AccountMeta>;
    crypto: CryptoProvider;
    initialAgentSecret?: AgentSecret;
    storage?: StorageAPI;
  }): Promise<{
    node: LocalNode;
    accountID: RawAccountID;
    accountSecret: AgentSecret;
    sessionID: SessionID;
  }> {
    const account = LocalNode.internalCreateAccount({
      crypto,
      initialAgentSecret,
      peersToLoadFrom,
      storage,
    });
    const node = account.core.node;

    if (migration) {
      await migration(account, node, creationProps);
    } else {
      const profileGroup = node.createGroup();
      profileGroup.addMember("everyone", "reader");
      const profile = profileGroup.createMap<Profile>({
        name: creationProps.name,
      });
      account.set("profile", profile.id, "trusting");
    }

    const profileId = account.get("profile");

    if (!profileId) {
      throw new Error("Must set account profile in initial migration");
    }

    if (node.storage) {
      await Promise.all([
        node.syncManager.waitForStorageSync(account.id),
        node.syncManager.waitForStorageSync(profileId),
      ]);
    }

    return {
      node,
      accountID: account.id,
      accountSecret: initialAgentSecret,
      sessionID: node.currentSessionID,
    };
  }

  /** @category 2. Node Creation */
  static async withLoadedAccount({
    accountID,
    accountSecret,
    sessionID,
    peersToLoadFrom,
    crypto,
    migration,
    storage,
  }: {
    accountID: RawAccountID;
    accountSecret: AgentSecret;
    sessionID: SessionID | undefined;
    peersToLoadFrom: Peer[];
    crypto: CryptoProvider;
    migration?: RawAccountMigration<AccountMeta>;
    storage?: StorageAPI;
  }): Promise<LocalNode> {
    try {
      const node = new LocalNode(
        accountSecret,
        sessionID || crypto.newRandomSessionID(accountID),
        crypto,
      );

      if (storage) {
        node.setStorage(storage);
      }

      for (const peer of peersToLoadFrom) {
        node.syncManager.addPeer(peer);
      }

      const account = await node.load(accountID);

      if (account === "unavailable") {
        throw new Error("Account unavailable from all peers");
      }

      const profileID = account.get("profile");
      if (!profileID) {
        throw new Error("Account has no profile");
      }

      const rootID = account.get("root");
      if (rootID) {
        const rawEntry = account.getRaw("root");

        if (!rawEntry?.trusting) {
          account.set("root", rootID, "trusting");
        }
      }

      // Preload the profile
      await node.load(profileID);

      if (migration) {
        await migration(account, node);
      }

      return node;
    } catch (e) {
      logger.error("Error withLoadedAccount", { err: e });
      throw e;
    }
  }

  /** @internal */
  createCoValue(header: CoValueHeader): AvailableCoValueCore {
    if (this.crashed) {
      throw new Error("Trying to create CoValue after node has crashed", {
        cause: this.crashed,
      });
    }

    const id = idforHeader(header, this.crypto);

    const coValue = this.putCoValue(
      id,
      new VerifiedState(id, this.crypto, header),
    );

    this.garbageCollector?.trackCoValueAccess(coValue);
    this.syncManager.syncHeader(coValue.verified);

    return coValue;
  }

  /** @internal */
  async loadCoValueCore(
    id: RawCoID,
    skipLoadingFromPeer?: PeerID,
    skipRetry?: boolean,
  ): Promise<CoValueCore> {
    if (typeof id !== "string" || !id.startsWith("co_z")) {
      throw new TypeError(
        `Trying to load CoValue with invalid id ${Array.isArray(id) ? JSON.stringify(id) : id}`,
      );
    }

    if (this.crashed) {
      throw new Error("Trying to load CoValue after node has crashed", {
        cause: this.crashed,
      });
    }

    let retries = 0;

    while (true) {
      const coValue = this.getCoValue(id);

      if (coValue.isAvailable()) {
        return coValue;
      }

      if (
        coValue.loadingState === "unknown" ||
        coValue.loadingState === "unavailable"
      ) {
        const peers = this.syncManager.getServerPeers(id, skipLoadingFromPeer);

        if (!this.storage && peers.length === 0) {
          return coValue;
        }

        coValue.load(peers);
      }

      const result = await coValue.waitForAvailableOrUnavailable();
      if (
        result.isAvailable() ||
        skipRetry ||
        retries >= CO_VALUE_LOADING_CONFIG.MAX_RETRIES
      ) {
        return result;
      }

      await Promise.race([
        new Promise((resolve) =>
          setTimeout(resolve, CO_VALUE_LOADING_CONFIG.RETRY_DELAY),
        ),
        coValue.waitForAvailable(), // Stop waiting if the coValue becomes available
      ]);

      retries++;
    }
  }

  /**
   * Loads a CoValue's content, syncing from peers as necessary and resolving the returned
   * promise once a first version has been loaded. See `coValue.subscribe()` and `node.useTelepathicData()`
   * for listening to subsequent updates to the CoValue.
   *
   * @category 3. Low-level
   */
  async load<T extends RawCoValue>(
    id: CoID<T>,
    skipRetry?: boolean,
  ): Promise<T | "unavailable"> {
    const core = await this.loadCoValueCore(id, undefined, skipRetry);

    if (!core.isAvailable()) {
      return "unavailable";
    }

    return core.getCurrentContent() as T;
  }

  /**
   * Loads a branch from a group coValue, creating a new one if it doesn't exist.
   *
   * Returns "unavailable" in case of errors or missing source.
   */
  async checkoutBranch<T extends RawCoValue>(
    id: CoID<T> | RawCoID,
    branchName: string,
    branchOwnerID?: RawCoID,
  ): Promise<T | "unavailable"> {
    const source = await this.loadCoValueCore(id);

    if (!source.isAvailable()) {
      return "unavailable";
    }

    const branch = source.getBranch(branchName, branchOwnerID);

    if (branch.isAvailable()) {
      return branch.getCurrentContent() as T;
    }

<<<<<<< HEAD
=======
    // Do a synchronous check to see if the branch exists, if not we don't need to try to load the branch
>>>>>>> bc72a2f1
    if (!source.hasBranch(branchName, branchOwnerID)) {
      return source
        .createBranch(branchName, branchOwnerID)
        .getCurrentContent() as T;
    }

<<<<<<< HEAD
    // Passing skipRetry to true because otherwise creating a new branch would always take 1 retry delay
    await this.loadCoValueCore(branch.id, undefined, true);
=======
    await this.loadCoValueCore(branch.id);
>>>>>>> bc72a2f1

    if (!branch.isAvailable()) {
      return source
        .createBranch(branchName, branchOwnerID)
        .getCurrentContent() as T;
    }

    return branch.getCurrentContent() as T;
  }

  getLoaded<T extends RawCoValue>(id: CoID<T>): T | undefined {
    const coValue = this.getCoValue(id);

    if (coValue.isAvailable()) {
      return coValue.getCurrentContent() as T;
    }

    return undefined;
  }

  /** @category 3. Low-level */
  subscribe<T extends RawCoValue>(
    id: CoID<T>,
    callback: (update: T | "unavailable") => void,
    skipRetry?: boolean,
  ): () => void {
    let stopped = false;
    let unsubscribe!: () => void;

    this.load(id, skipRetry)
      .then((coValue) => {
        if (stopped) {
          return;
        }
        if (coValue === "unavailable") {
          callback("unavailable");
          return;
        }
        unsubscribe = coValue.subscribe(callback);
      })
      .catch((e) => {
        logger.error("Subscription error", {
          id,
          err: e,
        });
      });

    return () => {
      stopped = true;
      unsubscribe?.();
    };
  }

  async acceptInvite<T extends RawCoValue>(
    groupOrOwnedValueID: CoID<T>,
    inviteSecret: InviteSecret,
  ): Promise<void> {
    const value = await this.load(groupOrOwnedValueID);

    if (value === "unavailable") {
      throw new Error(
        "Trying to accept invite: Group/owned value unavailable from all peers",
      );
    }

    const ruleset = value.core.verified.header.ruleset;

    let group: RawGroup;

    if (ruleset.type === "unsafeAllowAll") {
      throw new Error("Can only accept invites to values owned by groups");
    }

    if (ruleset.type === "ownedByGroup") {
      const owner = await this.load(ruleset.group as CoID<RawGroup>);

      if (owner === "unavailable") {
        throw new Error(
          "Trying to accept invite: CoValue owner unavailable from all peers",
        );
      }

      group = expectGroup(owner);
    } else {
      group = expectGroup(value);
    }

    if (group.core.verified.header.meta?.type === "account") {
      throw new Error("Can't accept invites to values owned by accounts");
    }

    const inviteAgentSecret = this.crypto.agentSecretFromSecretSeed(
      secretSeedFromInviteSecret(inviteSecret),
    );

    const inviteAgentID = this.crypto.getAgentID(inviteAgentSecret);

    const inviteRole = await new Promise((resolve, reject) => {
      group.subscribe((groupUpdate) => {
        const role = groupUpdate.get(inviteAgentID);
        if (role) {
          resolve(role);
        }
      });
      setTimeout(
        () => reject(new Error("Couldn't find invite before timeout")),
        2000,
      );
    });

    if (!inviteRole) {
      throw new Error("No invite found");
    }

    const account = this.getCurrentAgent();
    const existingRole = group.get(account.id);

    if (
      existingRole === "admin" ||
      (existingRole === "writer" && inviteRole === "writerInvite") ||
      (existingRole === "writer" && inviteRole === "reader") ||
      (existingRole === "reader" && inviteRole === "readerInvite") ||
      (existingRole && inviteRole === "writeOnlyInvite")
    ) {
      logger.debug("Not accepting invite that would replace or downgrade role");
      return;
    }

    const groupAsInvite = expectGroup(
      this.loadCoValueAsDifferentAgent(
        group.id,
        inviteAgentSecret,
      ).getCurrentContent(),
    );

    groupAsInvite.addMemberInternal(
      account,
      inviteRole === "adminInvite"
        ? "admin"
        : inviteRole === "writerInvite"
          ? "writer"
          : inviteRole === "writeOnlyInvite"
            ? "writeOnly"
            : "reader",
    );

    const contentPieces =
      groupAsInvite.core.verified.newContentSince(group.core.knownState()) ??
      [];

    // Import the new transactions to the current localNode
    for (const contentPiece of contentPieces) {
      this.syncManager.handleNewContent(contentPiece, "import");
    }
  }

  /** @internal */
  expectCoValueLoaded(id: RawCoID, expectation?: string): AvailableCoValueCore {
    const coValue = this.getCoValue(id);

    if (!coValue.isAvailable()) {
      throw new Error(
        `${expectation ? expectation + ": " : ""}CoValue ${id} not yet loaded.`,
      );
    }
    return coValue;
  }

  /** @internal */
  expectProfileLoaded(id: RawAccountID, expectation?: string): RawProfile {
    const account = this.expectCoValueLoaded(id, expectation);
    const profileID = expectGroup(account.getCurrentContent()).get("profile");
    if (!profileID) {
      throw new Error(
        `${expectation ? expectation + ": " : ""}Account ${id} has no profile`,
      );
    }
    return this.expectCoValueLoaded(
      profileID,
      expectation,
    ).getCurrentContent() as RawProfile;
  }

  /** @internal */
  resolveAccountAgent(
    id: RawAccountID | AgentID,
    expectation?: string,
  ): Result<AgentID, ResolveAccountAgentError> {
    if (isAgentID(id)) {
      return ok(id);
    }

    let coValue: AvailableCoValueCore;

    try {
      coValue = this.expectCoValueLoaded(id, expectation);
    } catch (e) {
      return err({
        type: "ErrorLoadingCoValueCore",
        expectation,
        id,
        error: e,
      } satisfies LoadCoValueCoreError);
    }

    if (
      coValue.verified.header.type !== "comap" ||
      coValue.verified.header.ruleset.type !== "group" ||
      !coValue.verified.header.meta ||
      !("type" in coValue.verified.header.meta) ||
      coValue.verified.header.meta.type !== "account"
    ) {
      return err({
        type: "UnexpectedlyNotAccount",
        expectation,
        id,
      } satisfies UnexpectedlyNotAccountError);
    }

    return ok((coValue.getCurrentContent() as RawAccount).currentAgentID());
  }

  createGroup(
    uniqueness: CoValueUniqueness = this.crypto.createdNowUnique(),
  ): RawGroup {
    const account = this.getCurrentAgent();

    const groupCoValue = this.createCoValue({
      type: "comap",
      ruleset: { type: "group", initialAdmin: account.id },
      meta: null,
      ...uniqueness,
    });

    const group = expectGroup(groupCoValue.getCurrentContent());

    group.set(account.id, "admin", "trusting");

    const readKey = this.crypto.newRandomKeySecret();

    group.set(
      `${readKey.id}_for_${account.id}`,
      this.crypto.seal({
        message: readKey.secret,
        from: account.currentSealerSecret(),
        to: account.currentSealerID(),
        nOnceMaterial: {
          in: groupCoValue.id,
          tx: groupCoValue.nextTransactionID(),
        },
      }),
      "trusting",
    );

    group.set("readKey", readKey.id, "trusting");

    return group;
  }

  loadCoValueAsDifferentAgent(
    id: RawCoID,
    secret: AgentSecret,
    accountId?: RawAccountID | AgentID,
  ) {
    const agent = new ControlledAgent(secret, this.crypto);

    const newNode = new LocalNode(
      secret,
      this.crypto.newRandomSessionID(accountId || agent.id),
      this.crypto,
    );

    newNode.cloneVerifiedStateFrom(this, id);

    return newNode.expectCoValueLoaded(id);
  }

  /** @internal */
  cloneVerifiedStateFrom(otherNode: LocalNode, id: RawCoID) {
    const coValuesIdsToCopy = [id];

    // Scan all the dependencies and add them to the list
    for (let i = 0; i < coValuesIdsToCopy.length; i++) {
      const coValueID = coValuesIdsToCopy[i]!;
      const coValue = otherNode.getCoValue(coValueID);

      if (!coValue.isAvailable()) {
        continue;
      }

      for (const dep of coValue.getDependedOnCoValues()) {
        coValuesIdsToCopy.push(dep);
      }
    }

    // Copy the coValue all the dependencies by following the dependency order
    while (coValuesIdsToCopy.length > 0) {
      const coValueID = coValuesIdsToCopy.pop()!;
      const coValue = otherNode.getCoValue(coValueID);

      if (!coValue.isAvailable()) {
        continue;
      }

      if (this.coValues.get(coValueID)?.isAvailable()) {
        continue;
      }

      this.putCoValue(coValueID, coValue.verified);
    }
  }

  /**
   * Closes all the peer connections, drains all the queues and closes the storage.
   *
   * @returns Promise of the current pending store operation, if any.
   */
  gracefulShutdown(): Promise<unknown> | undefined {
    this.syncManager.gracefulShutdown();
    this.garbageCollector?.stop();
    return this.storage?.close();
  }
}

export type LoadCoValueCoreError = {
  type: "ErrorLoadingCoValueCore";
  error: unknown;
  expectation?: string;
  id: RawAccountID;
};

export type AccountUnavailableFromAllPeersError = {
  type: "AccountUnavailableFromAllPeers";
  expectation?: string;
  id: RawAccountID;
};

export type UnexpectedlyNotAccountError = {
  type: "UnexpectedlyNotAccount";
  expectation?: string;
  id: RawAccountID;
};

export type ResolveAccountAgentError =
  | InvalidAccountAgentIDError
  | LoadCoValueCoreError
  | AccountUnavailableFromAllPeersError
  | UnexpectedlyNotAccountError;<|MERGE_RESOLUTION|>--- conflicted
+++ resolved
@@ -479,22 +479,14 @@
       return branch.getCurrentContent() as T;
     }
 
-<<<<<<< HEAD
-=======
     // Do a synchronous check to see if the branch exists, if not we don't need to try to load the branch
->>>>>>> bc72a2f1
     if (!source.hasBranch(branchName, branchOwnerID)) {
       return source
         .createBranch(branchName, branchOwnerID)
         .getCurrentContent() as T;
     }
 
-<<<<<<< HEAD
-    // Passing skipRetry to true because otherwise creating a new branch would always take 1 retry delay
-    await this.loadCoValueCore(branch.id, undefined, true);
-=======
     await this.loadCoValueCore(branch.id);
->>>>>>> bc72a2f1
 
     if (!branch.isAvailable()) {
       return source
