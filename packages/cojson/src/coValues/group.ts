--- conflicted
+++ resolved
@@ -86,17 +86,6 @@
     accountID: RawAccountID | AgentID | typeof EVERYONE,
   ): { role: Role; via: CoID<RawGroup> | undefined } | undefined {
     let roleHere = this.get(accountID);
-<<<<<<< HEAD
-
-    if (!roleHere) {
-      const everyoneRole = this.get(EVERYONE);
-
-      if (everyoneRole && everyoneRole !== "revoked") {
-        roleHere = everyoneRole;
-      }
-    }
-=======
->>>>>>> 45bed3ea
 
     if (roleHere === "revoked") {
       roleHere = undefined;
@@ -128,7 +117,8 @@
     if (!roleInfo && accountID !== "everyone") {
       const everyoneRole = this.get("everyone");
 
-      if (everyoneRole) return { role: everyoneRole, via: undefined };
+      if (everyoneRole && everyoneRole !== "revoked")
+        return { role: everyoneRole, via: undefined };
     }
 
     return roleInfo;
