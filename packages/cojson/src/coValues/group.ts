import { base58 } from "@scure/base";
import { CoID } from "../coValue.js";
import { CoValueUniqueness } from "../coValueCore.js";
import { Encrypted, KeyID, KeySecret, Sealed } from "../crypto/crypto.js";
import {
  AgentID,
  ChildGroupReference,
  ParentGroupReference,
  getChildGroupId,
  getParentGroupId,
  isAgentID,
  isChildGroupReference,
  isParentGroupReference,
} from "../ids.js";
import { JsonObject } from "../jsonValue.js";
import { logger } from "../logger.js";
import { AccountRole, Role } from "../permissions.js";
import { expectGroup } from "../typeUtils/expectGroup.js";
import {
  ControlledAccountOrAgent,
  RawAccount,
  RawAccountID,
} from "./account.js";
import { RawCoList } from "./coList.js";
import { RawCoMap } from "./coMap.js";
import { RawCoPlainText } from "./coPlainText.js";
import { RawBinaryCoStream, RawCoStream } from "./coStream.js";

export const EVERYONE = "everyone" as const;
export type Everyone = "everyone";

export type ParentGroupReferenceRole =
  | "revoked"
  | "extend"
  | "reader"
  | "writer"
  | "admin";

export type GroupShape = {
  profile: CoID<RawCoMap> | null;
  root: CoID<RawCoMap> | null;
  [key: RawAccountID | AgentID]: Role;
  [EVERYONE]?: Role;
  readKey?: KeyID;
  [writeKeyFor: `writeKeyFor_${RawAccountID | AgentID}`]: KeyID;
  [revelationFor: `${KeyID}_for_${RawAccountID | AgentID}`]: Sealed<KeySecret>;
  [revelationFor: `${KeyID}_for_${Everyone}`]: KeySecret;
  [oldKeyForNewKey: `${KeyID}_for_${KeyID}`]: Encrypted<
    KeySecret,
    { encryptedID: KeyID; encryptingID: KeyID }
  >;
  [parent: ParentGroupReference]: ParentGroupReferenceRole;
  [child: ChildGroupReference]: "revoked" | "extend";
};

/** A `Group` is a scope for permissions of its members (`"reader" | "writer" | "admin"`), applying to objects owned by that group.
 *
 *  A `Group` object exposes methods for permission management and allows you to create new CoValues owned by that group.
 *
 *  (Internally, a `Group` is also just a `CoMap`, mapping member accounts to roles and containing some
 *  state management for making cryptographic keys available to current members)
 *
 *  @example
 *  You typically get a group from a CoValue that you already have loaded:
 *
 *  ```typescript
 *  const group = coMap.group;
 *  ```
 *
 *  @example
 *  Or, you can create a new group with a `LocalNode`:
 *
 *  ```typescript
 *  const localNode.createGroup();
 *  ```
 * */
export class RawGroup<
  Meta extends JsonObject | null = JsonObject | null,
> extends RawCoMap<GroupShape, Meta> {
  /**
   * Returns the current role of a given account.
   *
   * @category 1. Role reading
   */
  roleOf(accountID: RawAccountID | typeof EVERYONE): Role | undefined {
    return this.roleOfInternal(accountID);
  }

  /**
   *  This is a performance-critical function, micro-optimizing it is important
   *
   *  Avoid to add objects/array allocations in this function
   */
  /** @internal */
  roleOfInternal(
    accountID: RawAccountID | AgentID | typeof EVERYONE,
  ): Role | undefined {
    let roleHere = this.get(accountID);

    if (roleHere === "revoked") {
      roleHere = undefined;
    }

    let roleInfo: Role | undefined = roleHere;

    for (const key of Object.keys(this.ops)) {
      if (!isParentGroupReference(key)) continue;

      const group = this.getParentGroupFromKey(key, this.atTimeFilter);

      if (!group) continue;

      const role = this.get(key) ?? "extend";
      const parentRole = group.roleOfInternal(accountID);

      if (!isInheritableRole(parentRole)) {
        continue;
      }

      const roleToInherit = role !== "extend" ? role : parentRole;

      if (isMorePermissiveAndShouldInherit(roleToInherit, roleInfo)) {
        roleInfo = roleToInherit;
      }
    }

    if (!roleInfo && accountID !== "everyone") {
      const everyoneRole = this.get("everyone");

<<<<<<< HEAD
      if (everyoneRole && everyoneRole !== "revoked")
        return { role: everyoneRole, via: undefined };
=======
      if (everyoneRole) return everyoneRole;
>>>>>>> 84b5dd8a
    }

    return roleInfo;
  }

  getParentGroupFromKey(key: ParentGroupReference, atTime?: number) {
    if (this.get(key) === "revoked") {
      return null;
    }

    const parent = this.core.node.expectCoValueLoaded(
      getParentGroupId(key),
      "Expected parent group to be loaded",
    );

    const group = expectGroup(parent.getCurrentContent());

    if (atTime) {
      return group.atTime(atTime);
    } else {
      return group;
    }
  }

  getParentGroups(atTime?: number) {
    const groups: RawGroup[] = [];

    for (const key of Object.keys(this.ops)) {
      if (!isParentGroupReference(key)) continue;

      const group = this.getParentGroupFromKey(key, atTime);

      if (group) {
        if (atTime) {
          groups.push(group.atTime(atTime));
        } else {
          groups.push(group);
        }
      }
    }

    return groups;
  }

  loadAllChildGroups() {
    const requests: Promise<unknown>[] = [];
    const store = this.core.node.coValuesStore;
    const peers = this.core.node.syncManager.getServerAndStoragePeers();

    for (const key of this.keys()) {
      if (!isChildGroupReference(key)) {
        continue;
      }

      const id = getChildGroupId(key);
      const child = store.get(id);

      if (
        child.state.type === "unknown" ||
        child.state.type === "unavailable"
      ) {
        child.loadFromPeers(peers).catch(() => {
          logger.error(`Failed to load child group ${id}`);
        });
      }

      requests.push(
        child.getCoValue().then((coValue) => {
          if (coValue === "unavailable") {
            throw new Error(`Child group ${child.id} is unavailable`);
          }

          // Recursively load child groups
          return expectGroup(coValue.getCurrentContent()).loadAllChildGroups();
        }),
      );
    }

    return Promise.all(requests);
  }

  getChildGroups() {
    const groups: RawGroup[] = [];

    for (const key of this.keys()) {
      if (isChildGroupReference(key)) {
        // Check if the child group reference is revoked
        if (this.get(key) === "revoked") {
          continue;
        }

        const child = this.core.node.expectCoValueLoaded(
          getChildGroupId(key),
          "Expected child group to be loaded",
        );
        groups.push(expectGroup(child.getCurrentContent()));
      }
    }

    return groups;
  }

  /**
   * Returns the role of the current account in the group.
   *
   * @category 1. Role reading
   */
  myRole(): Role | undefined {
    return this.roleOfInternal(this.core.node.account.id);
  }

  /**
   * Directly grants a new member a role in the group. The current account must be an
   * admin to be able to do so. Throws otherwise.
   *
   * @category 2. Role changing
   */
  addMember(
    account: RawAccount | ControlledAccountOrAgent | Everyone,
    role: Role,
  ) {
    this.addMemberInternal(account, role);
  }

  /** @internal */
  addMemberInternal(
    account: RawAccount | ControlledAccountOrAgent | AgentID | Everyone,
    role: Role,
  ) {
    if (account === EVERYONE) {
      if (!(role === "reader" || role === "writer")) {
        throw new Error(
          "Can't make everyone something other than reader or writer",
        );
      }

      const currentReadKey = this.core.getCurrentReadKey();

      if (!currentReadKey.secret) {
        throw new Error("Can't add member without read key secret");
      }

      this.set(account, role, "trusting");

      if (this.get(account) !== role) {
        throw new Error("Failed to set role");
      }

      this.set(
        `${currentReadKey.id}_for_${EVERYONE}`,
        currentReadKey.secret,
        "trusting",
      );

      return;
    }

    const memberKey = typeof account === "string" ? account : account.id;
    const agent =
      typeof account === "string" ? account : account.currentAgentID();

    /**
     * WriteOnly members can only see their own changes.
     *
     * We don't want to reveal the readKey to them so we create a new one specifically for them and also reveal it to everyone else with a reader or higher-capability role (but crucially not to other writer-only members)
     * to everyone else.
     *
     * To never reveal the readKey to writeOnly members we also create a dedicated writeKey for the
     * invite.
     */
    if (role === "writeOnly" || role === "writeOnlyInvite") {
      const writeKeyForNewMember = this.core.crypto.newRandomKeySecret();

      this.set(memberKey, role, "trusting");
      this.set(`writeKeyFor_${memberKey}`, writeKeyForNewMember.id, "trusting");

      this.storeKeyRevelationForMember(
        memberKey,
        agent,
        writeKeyForNewMember.id,
        writeKeyForNewMember.secret,
      );

      for (const otherMemberKey of this.getMemberKeys()) {
        const memberRole = this.get(otherMemberKey);

        if (
          memberRole === "reader" ||
          memberRole === "writer" ||
          memberRole === "admin" ||
          memberRole === "readerInvite" ||
          memberRole === "writerInvite" ||
          memberRole === "adminInvite"
        ) {
          const otherMemberAgent = this.core.node
            .resolveAccountAgent(
              otherMemberKey,
              "Expected member agent to be loaded",
            )
            ._unsafeUnwrap({ withStackTrace: true });

          this.storeKeyRevelationForMember(
            otherMemberKey,
            otherMemberAgent,
            writeKeyForNewMember.id,
            writeKeyForNewMember.secret,
          );
        }
      }
    } else {
      const currentReadKey = this.core.getCurrentReadKey();

      if (!currentReadKey.secret) {
        throw new Error("Can't add member without read key secret");
      }

      this.set(memberKey, role, "trusting");

      if (this.get(memberKey) !== role) {
        throw new Error("Failed to set role");
      }

      this.storeKeyRevelationForMember(
        memberKey,
        agent,
        currentReadKey.id,
        currentReadKey.secret,
      );

      for (const keyID of this.getWriteOnlyKeys()) {
        const secret = this.core.getReadKey(keyID);

        if (!secret) {
          logger.error("Can't find key " + keyID);
          continue;
        }

        this.storeKeyRevelationForMember(memberKey, agent, keyID, secret);
      }
    }
  }

  private storeKeyRevelationForMember(
    memberKey: RawAccountID | AgentID,
    agent: AgentID,
    keyID: KeyID,
    secret: KeySecret,
  ) {
    this.set(
      `${keyID}_for_${memberKey}`,
      this.core.crypto.seal({
        message: secret,
        from: this.core.node.account.currentSealerSecret(),
        to: this.core.crypto.getAgentSealerID(agent),
        nOnceMaterial: {
          in: this.id,
          tx: this.core.nextTransactionID(),
        },
      }),
      "trusting",
    );
  }

  private getWriteOnlyKeys() {
    const keys: KeyID[] = [];

    for (const key of this.keys()) {
      if (key.startsWith("writeKeyFor_")) {
        keys.push(
          this.get(key as `writeKeyFor_${RawAccountID | AgentID}`) as KeyID,
        );
      }
    }

    return keys;
  }

  getCurrentReadKeyId() {
    if (this.myRole() === "writeOnly") {
      const accountId = this.core.node.account.id;

      return this.get(`writeKeyFor_${accountId}`) as KeyID;
    }

    return this.get("readKey");
  }

  getMemberKeys(): (RawAccountID | AgentID)[] {
    return this.keys().filter((key): key is RawAccountID | AgentID => {
      return key.startsWith("co_") || isAgentID(key);
    });
  }

  getAllMemberKeysSet() {
    const memberKeys = new Set(this.getMemberKeys());

    for (const group of this.getParentGroups()) {
      for (const key of group.getAllMemberKeysSet()) {
        memberKeys.add(key);
      }
    }

    return memberKeys;
  }

  /** @internal */
  rotateReadKey(removedMemberKey?: RawAccountID | AgentID | "everyone") {
    const memberKeys = this.getMemberKeys().filter(
      (key) => key !== removedMemberKey,
    );

    const currentlyPermittedReaders = memberKeys.filter((key) => {
      const role = this.get(key);
      return (
        role === "admin" ||
        role === "writer" ||
        role === "reader" ||
        role === "adminInvite" ||
        role === "writerInvite" ||
        role === "readerInvite"
      );
    });

    const writeOnlyMembers = memberKeys.filter((key) => {
      const role = this.get(key);
      return role === "writeOnly" || role === "writeOnlyInvite";
    });

    // Get these early, so we fail fast if they are unavailable
    const parentGroups = this.getParentGroups();
    const childGroups = this.getChildGroups();

    const maybeCurrentReadKey = this.core.getCurrentReadKey();

    if (!maybeCurrentReadKey.secret) {
      throw new Error("Can't rotate read key secret we don't have access to");
    }

    const currentReadKey = {
      id: maybeCurrentReadKey.id,
      secret: maybeCurrentReadKey.secret,
    };

    const newReadKey = this.core.crypto.newRandomKeySecret();

    for (const readerID of currentlyPermittedReaders) {
      const agent = this.core.node
        .resolveAccountAgent(
          readerID,
          "Expected to know currently permitted reader",
        )
        ._unsafeUnwrap({ withStackTrace: true });

      this.storeKeyRevelationForMember(
        readerID,
        agent,
        newReadKey.id,
        newReadKey.secret,
      );
    }

    /**
     * If there are some writeOnly members we need to rotate their keys
     * and reveal them to the other non-writeOnly members
     */
    for (const writeOnlyMemberID of writeOnlyMembers) {
      const agent = this.core.node
        .resolveAccountAgent(
          writeOnlyMemberID,
          "Expected to know writeOnly member",
        )
        ._unsafeUnwrap({ withStackTrace: true });

      const writeOnlyKey = this.core.crypto.newRandomKeySecret();

      this.storeKeyRevelationForMember(
        writeOnlyMemberID,
        agent,
        writeOnlyKey.id,
        writeOnlyKey.secret,
      );
      this.set(`writeKeyFor_${writeOnlyMemberID}`, writeOnlyKey.id, "trusting");

      for (const readerID of currentlyPermittedReaders) {
        const agent = this.core.node
          .resolveAccountAgent(
            readerID,
            "Expected to know currently permitted reader",
          )
          ._unsafeUnwrap({ withStackTrace: true });

        this.storeKeyRevelationForMember(
          readerID,
          agent,
          writeOnlyKey.id,
          writeOnlyKey.secret,
        );
      }
    }

    this.set(
      `${currentReadKey.id}_for_${newReadKey.id}`,
      this.core.crypto.encryptKeySecret({
        encrypting: newReadKey,
        toEncrypt: currentReadKey,
      }).encrypted,
      "trusting",
    );

    this.set("readKey", newReadKey.id, "trusting");

    /**
     * The new read key needs to be revealed to the parent groups
     *
     * This way the members from the parent groups can still have access to this group
     */
    for (const parent of parentGroups) {
      const { id: parentReadKeyID, secret: parentReadKeySecret } =
        parent.core.getCurrentReadKey();

      if (!parentReadKeySecret) {
        throw new Error(
          "Can't reveal new child key to parent where we don't have access to the parent read key",
        );
      }

      this.set(
        `${newReadKey.id}_for_${parentReadKeyID}`,
        this.core.crypto.encryptKeySecret({
          encrypting: {
            id: parentReadKeyID,
            secret: parentReadKeySecret,
          },
          toEncrypt: newReadKey,
        }).encrypted,
        "trusting",
      );
    }

    for (const child of childGroups) {
      // Since child references are mantained only for the key rotation,
      // circular references are skipped here because it's more performant
      // than always checking for circular references in childs inside the permission checks
      if (child.isSelfExtension(this)) {
        continue;
      }

      child.rotateReadKey(removedMemberKey);
    }
  }

  /** Detect circular references in group inheritance */
  isSelfExtension(parent: RawGroup) {
    if (parent.id === this.id) {
      return true;
    }

    const childGroups = this.getChildGroups();

    for (const child of childGroups) {
      if (child.isSelfExtension(parent)) {
        return true;
      }
    }

    return false;
  }

  extend(
    parent: RawGroup,
    role: "reader" | "writer" | "admin" | "inherit" = "inherit",
  ) {
    if (this.isSelfExtension(parent)) {
      return;
    }

    if (this.myRole() !== "admin") {
      throw new Error(
        "To extend a group, the current account must be an admin in the child group",
      );
    }

    if (
      parent.myRole() !== "admin" &&
      parent.myRole() !== "writer" &&
      parent.myRole() !== "reader" &&
      parent.myRole() !== "writeOnly"
    ) {
      throw new Error(
        "To extend a group, the current account must be a member of the parent group",
      );
    }

    const value = role === "inherit" ? "extend" : role;

    this.set(`parent_${parent.id}`, value, "trusting");
    parent.set(`child_${this.id}`, "extend", "trusting");

    const { id: parentReadKeyID, secret: parentReadKeySecret } =
      parent.core.getCurrentReadKey();
    if (!parentReadKeySecret) {
      throw new Error("Can't extend group without parent read key secret");
    }

    const { id: childReadKeyID, secret: childReadKeySecret } =
      this.core.getCurrentReadKey();
    if (!childReadKeySecret) {
      throw new Error("Can't extend group without child read key secret");
    }

    this.set(
      `${childReadKeyID}_for_${parentReadKeyID}`,
      this.core.crypto.encryptKeySecret({
        encrypting: {
          id: parentReadKeyID,
          secret: parentReadKeySecret,
        },
        toEncrypt: {
          id: childReadKeyID,
          secret: childReadKeySecret,
        },
      }).encrypted,
      "trusting",
    );
  }

  async revokeExtend(parent: RawGroup) {
    if (this.myRole() !== "admin") {
      throw new Error(
        "To unextend a group, the current account must be an admin in the child group",
      );
    }

    if (
      parent.myRole() !== "admin" &&
      parent.myRole() !== "writer" &&
      parent.myRole() !== "reader" &&
      parent.myRole() !== "writeOnly"
    ) {
      throw new Error(
        "To unextend a group, the current account must be a member of the parent group",
      );
    }

    if (
      !this.get(`parent_${parent.id}`) ||
      this.get(`parent_${parent.id}`) === "revoked"
    ) {
      return;
    }

    // Set the parent key on the child group to `revoked`
    this.set(`parent_${parent.id}`, "revoked", "trusting");

    // Set the child key on the parent group to `revoked`
    parent.set(`child_${this.id}`, "revoked", "trusting");

    await this.loadAllChildGroups();

    // Rotate the keys on the child group
    this.rotateReadKey();
  }

  /**
   * Strips the specified member of all roles (preventing future writes in
   *  the group and owned values) and rotates the read encryption key for that group
   * (preventing reads of new content in the group and owned values)
   *
   * @category 2. Role changing
   */
  async removeMember(
    account: RawAccount | ControlledAccountOrAgent | Everyone,
  ) {
    // Ensure all child groups are loaded before removing a member
    await this.loadAllChildGroups();

    this.removeMemberInternal(account);
  }

  /** @internal */
  removeMemberInternal(
    account: RawAccount | ControlledAccountOrAgent | AgentID | Everyone,
  ) {
    const memberKey = typeof account === "string" ? account : account.id;

    this.rotateReadKey(memberKey);
    this.set(memberKey, "revoked", "trusting");
  }

  /**
   * Creates an invite for new members to indirectly join the group,
   * allowing them to grant themselves the specified role with the InviteSecret
   * (a string starting with "inviteSecret_") - use `LocalNode.acceptInvite()` for this purpose.
   *
   * @category 2. Role changing
   */
  createInvite(role: AccountRole): InviteSecret {
    const secretSeed = this.core.crypto.newRandomSecretSeed();

    const inviteSecret = this.core.crypto.agentSecretFromSecretSeed(secretSeed);
    const inviteID = this.core.crypto.getAgentID(inviteSecret);

    this.addMemberInternal(inviteID, `${role}Invite` as Role);

    return inviteSecretFromSecretSeed(secretSeed);
  }

  /**
   * Creates a new `CoMap` within this group, with the specified specialized
   * `CoMap` type `M` and optional static metadata.
   *
   * @category 3. Value creation
   */
  createMap<M extends RawCoMap>(
    init?: M["_shape"],
    meta?: M["headerMeta"],
    initPrivacy: "trusting" | "private" = "private",
    uniqueness: CoValueUniqueness = this.core.crypto.createdNowUnique(),
  ): M {
    const map = this.core.node
      .createCoValue({
        type: "comap",
        ruleset: {
          type: "ownedByGroup",
          group: this.id,
        },
        meta: meta || null,
        ...uniqueness,
      })
      .getCurrentContent() as M;

    if (init) {
      map.assign(init, initPrivacy);
    }

    return map;
  }

  /**
   * Creates a new `CoList` within this group, with the specified specialized
   * `CoList` type `L` and optional static metadata.
   *
   * @category 3. Value creation
   */
  createList<L extends RawCoList>(
    init?: L["_item"][],
    meta?: L["headerMeta"],
    initPrivacy: "trusting" | "private" = "private",
    uniqueness: CoValueUniqueness = this.core.crypto.createdNowUnique(),
  ): L {
    const list = this.core.node
      .createCoValue({
        type: "colist",
        ruleset: {
          type: "ownedByGroup",
          group: this.id,
        },
        meta: meta || null,
        ...uniqueness,
      })
      .getCurrentContent() as L;

    if (init?.length) {
      list.appendItems(init, undefined, initPrivacy);
    }

    return list;
  }

  /**
   * Creates a new `CoPlainText` within this group, with the specified specialized
   * `CoPlainText` type `T` and optional static metadata.
   *
   * @category 3. Value creation
   */
  createPlainText<T extends RawCoPlainText>(
    init?: string,
    meta?: T["headerMeta"],
    initPrivacy: "trusting" | "private" = "private",
  ): T {
    const text = this.core.node
      .createCoValue({
        type: "coplaintext",
        ruleset: {
          type: "ownedByGroup",
          group: this.id,
        },
        meta: meta || null,
        ...this.core.crypto.createdNowUnique(),
      })
      .getCurrentContent() as T;

    if (init) {
      text.insertAfter(0, init, initPrivacy);
    }

    return text;
  }

  /** @category 3. Value creation */
  createStream<C extends RawCoStream>(
    meta?: C["headerMeta"],
    uniqueness: CoValueUniqueness = this.core.crypto.createdNowUnique(),
  ): C {
    return this.core.node
      .createCoValue({
        type: "costream",
        ruleset: {
          type: "ownedByGroup",
          group: this.id,
        },
        meta: meta || null,
        ...uniqueness,
      })
      .getCurrentContent() as C;
  }

  /** @category 3. Value creation */
  createBinaryStream<C extends RawBinaryCoStream>(
    meta: C["headerMeta"] = { type: "binary" },
    uniqueness: CoValueUniqueness = this.core.crypto.createdNowUnique(),
  ): C {
    return this.core.node
      .createCoValue({
        type: "costream",
        ruleset: {
          type: "ownedByGroup",
          group: this.id,
        },
        meta: meta,
        ...uniqueness,
      })
      .getCurrentContent() as C;
  }
}

export function isInheritableRole(
  roleInParent: Role | undefined,
): roleInParent is "revoked" | "admin" | "writer" | "reader" {
  return (
    roleInParent === "revoked" ||
    roleInParent === "admin" ||
    roleInParent === "writer" ||
    roleInParent === "reader"
  );
}

function isMorePermissiveAndShouldInherit(
  roleInParent: "revoked" | "admin" | "writer" | "reader",
  roleInChild: Role | undefined,
) {
  if (roleInParent === "revoked") {
    return true;
  }

  if (roleInParent === "admin") {
    return !roleInChild || roleInChild !== "admin";
  }

  if (roleInParent === "writer") {
    return (
      !roleInChild || roleInChild === "reader" || roleInChild === "writeOnly"
    );
  }

  if (roleInParent === "reader") {
    return !roleInChild;
  }

  // writeOnly can't be inherited
  if (roleInParent === "writeOnly") {
    return false;
  }

  return false;
}

export type InviteSecret = `inviteSecret_z${string}`;

function inviteSecretFromSecretSeed(secretSeed: Uint8Array): InviteSecret {
  return `inviteSecret_z${base58.encode(secretSeed)}`;
}

export function secretSeedFromInviteSecret(inviteSecret: InviteSecret) {
  if (!inviteSecret.startsWith("inviteSecret_z")) {
    throw new Error("Invalid invite secret");
  }

  return base58.decode(inviteSecret.slice("inviteSecret_z".length));
}<|MERGE_RESOLUTION|>--- conflicted
+++ resolved
@@ -127,12 +127,7 @@
     if (!roleInfo && accountID !== "everyone") {
       const everyoneRole = this.get("everyone");
 
-<<<<<<< HEAD
-      if (everyoneRole && everyoneRole !== "revoked")
-        return { role: everyoneRole, via: undefined };
-=======
-      if (everyoneRole) return everyoneRole;
->>>>>>> 84b5dd8a
+      if (everyoneRole && everyoneRole !== "revoked") return everyoneRole;
     }
 
     return roleInfo;
