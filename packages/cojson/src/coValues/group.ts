--- conflicted
+++ resolved
@@ -5,11 +5,6 @@
 import { AgentID, isAgentID } from "../ids.js";
 import { JsonObject } from "../jsonValue.js";
 import { Role } from "../permissions.js";
-<<<<<<< HEAD
-import { base58 } from "@scure/base";
-import { CoValueUniqueness } from "../coValueCore.js";
-import { expectGroup } from "../typeUtils/expectGroup.js";
-=======
 import {
   ControlledAccountOrAgent,
   RawAccount,
@@ -18,13 +13,12 @@
 import { RawCoList } from "./coList.js";
 import { RawCoMap } from "./coMap.js";
 import { RawBinaryCoStream, RawCoStream } from "./coStream.js";
->>>>>>> d5f9c57e
+import { expectGroup } from "../typeUtils/expectGroup.js";
 
 export const EVERYONE = "everyone" as const;
 export type Everyone = "everyone";
 
 export type GroupShape = {
-<<<<<<< HEAD
     profile: CoID<RawCoMap> | null;
     root: CoID<RawCoMap> | null;
     [key: RawAccountID | AgentID]: Role;
@@ -38,19 +32,6 @@
     >;
     [parent: `parent_${CoID<RawGroup>}`]: "extend";
     [child: `child_${CoID<RawGroup>}`]: "extend";
-=======
-  profile: CoID<RawCoMap> | null;
-  root: CoID<RawCoMap> | null;
-  [key: RawAccountID | AgentID]: Role;
-  [EVERYONE]?: Role;
-  readKey?: KeyID;
-  [revelationFor: `${KeyID}_for_${RawAccountID | AgentID}`]: Sealed<KeySecret>;
-  [revelationFor: `${KeyID}_for_${Everyone}`]: KeySecret;
-  [oldKeyForNewKey: `${KeyID}_for_${KeyID}`]: Encrypted<
-    KeySecret,
-    { encryptedID: KeyID; encryptingID: KeyID }
-  >;
->>>>>>> d5f9c57e
 };
 
 /** A `Group` is a scope for permissions of its members (`"reader" | "writer" | "admin"`), applying to objects owned by that group.
@@ -75,9 +56,8 @@
  *  ```
  * */
 export class RawGroup<
-  Meta extends JsonObject | null = JsonObject | null,
+    Meta extends JsonObject | null = JsonObject | null,
 > extends RawCoMap<GroupShape, Meta> {
-<<<<<<< HEAD
     /**
      * Returns the current role of a given account.
      *
@@ -202,14 +182,11 @@
                 "trusting",
             );
         } else {
-            const memberKey =
-                typeof account === "string" ? account : account.id;
+      const memberKey = typeof account === "string" ? account : account.id;
             const agent =
                 typeof account === "string"
                     ? account
-                    : account
-                          .currentAgentID()
-                          ._unsafeUnwrap({ withStackTrace: true });
+          : account.currentAgentID()._unsafeUnwrap({ withStackTrace: true });
             this.set(memberKey, role, "trusting");
 
             if (this.get(memberKey) !== role) {
@@ -237,9 +214,7 @@
         const currentlyPermittedReaders = this.keys().filter((key) => {
             if (key.startsWith("co_") || isAgentID(key)) {
                 const role = this.get(key);
-                return (
-                    role === "admin" || role === "writer" || role === "reader"
-                );
+        return role === "admin" || role === "writer" || role === "reader";
             } else {
                 return false;
             }
@@ -248,9 +223,7 @@
         const maybeCurrentReadKey = this.core.getCurrentReadKey();
 
         if (!maybeCurrentReadKey.secret) {
-            throw new Error(
-                "Can't rotate read key secret we don't have access to",
-            );
+      throw new Error("Can't rotate read key secret we don't have access to");
         }
 
         const currentReadKey = {
@@ -355,148 +328,28 @@
             }).encrypted,
             "trusting",
         );
-=======
-  /**
-   * Returns the current role of a given account.
-   *
-   * @category 1. Role reading
-   */
-  roleOf(accountID: RawAccountID): Role | undefined {
-    return this.roleOfInternal(accountID);
-  }
-
-  /** @internal */
-  roleOfInternal(accountID: RawAccountID | AgentID): Role | undefined {
-    return this.get(accountID);
-  }
-
-  /**
-   * Returns the role of the current account in the group.
-   *
-   * @category 1. Role reading
-   */
-  myRole(): Role | undefined {
-    return this.roleOfInternal(this.core.node.account.id);
-  }
-
-  /**
-   * Directly grants a new member a role in the group. The current account must be an
-   * admin to be able to do so. Throws otherwise.
-   *
-   * @category 2. Role changing
-   */
-  addMember(
-    account: RawAccount | ControlledAccountOrAgent | Everyone,
-    role: Role,
-  ) {
-    this.addMemberInternal(account, role);
-  }
-
-  /** @internal */
-  addMemberInternal(
-    account: RawAccount | ControlledAccountOrAgent | AgentID | Everyone,
-    role: Role,
-  ) {
-    const currentReadKey = this.core.getCurrentReadKey();
-
-    if (!currentReadKey.secret) {
-      throw new Error("Can't add member without read key secret");
-    }
-
-    if (account === EVERYONE) {
-      if (!(role === "reader" || role === "writer")) {
-        throw new Error(
-          "Can't make everyone something other than reader or writer",
-        );
-      }
-      this.set(account, role, "trusting");
-
-      if (this.get(account) !== role) {
-        throw new Error("Failed to set role");
-      }
-
-      this.set(
-        `${currentReadKey.id}_for_${EVERYONE}`,
-        currentReadKey.secret,
-        "trusting",
-      );
-    } else {
-      const memberKey = typeof account === "string" ? account : account.id;
-      const agent =
-        typeof account === "string"
-          ? account
-          : account.currentAgentID()._unsafeUnwrap({ withStackTrace: true });
-      this.set(memberKey, role, "trusting");
-
-      if (this.get(memberKey) !== role) {
-        throw new Error("Failed to set role");
-      }
-
-      this.set(
-        `${currentReadKey.id}_for_${memberKey}`,
-        this.core.crypto.seal({
-          message: currentReadKey.secret,
-          from: this.core.node.account.currentSealerSecret(),
-          to: this.core.crypto.getAgentSealerID(agent),
-          nOnceMaterial: {
-            in: this.id,
-            tx: this.core.nextTransactionID(),
-          },
-        }),
-        "trusting",
-      );
->>>>>>> d5f9c57e
-    }
-  }
-
-  /** @internal */
-  rotateReadKey() {
-    const currentlyPermittedReaders = this.keys().filter((key) => {
-      if (key.startsWith("co_") || isAgentID(key)) {
-        const role = this.get(key);
-        return role === "admin" || role === "writer" || role === "reader";
-      } else {
-        return false;
-      }
-    }) as (RawAccountID | AgentID)[];
-
-    const maybeCurrentReadKey = this.core.getCurrentReadKey();
-
-    if (!maybeCurrentReadKey.secret) {
-      throw new Error("Can't rotate read key secret we don't have access to");
-    }
-
-    const currentReadKey = {
-      id: maybeCurrentReadKey.id,
-      secret: maybeCurrentReadKey.secret,
-    };
-
-    const newReadKey = this.core.crypto.newRandomKeySecret();
-
-    for (const readerID of currentlyPermittedReaders) {
-      const reader = this.core.node
-        .resolveAccountAgent(
-          readerID,
-          "Expected to know currently permitted reader",
-        )
-        ._unsafeUnwrap({ withStackTrace: true });
-
-      this.set(
-        `${newReadKey.id}_for_${readerID}`,
-        this.core.crypto.seal({
-          message: newReadKey.secret,
-          from: this.core.node.account.currentSealerSecret(),
-          to: this.core.crypto.getAgentSealerID(reader),
-          nOnceMaterial: {
-            in: this.id,
-            tx: this.core.nextTransactionID(),
-          },
-        }),
-        "trusting",
-      );
-    }
-
-<<<<<<< HEAD
+    }
+
+    /**
+     * Strips the specified member of all roles (preventing future writes in
+     *  the group and owned values) and rotates the read encryption key for that group
+     * (preventing reads of new content in the group and owned values)
+     *
+     * @category 2. Role changing
+     */
+    removeMember(account: RawAccount | ControlledAccountOrAgent | Everyone) {
+        this.removeMemberInternal(account);
+    }
+
+    /** @internal */
+    removeMemberInternal(
+        account: RawAccount | ControlledAccountOrAgent | AgentID | Everyone,
+    ) {
+        const memberKey = typeof account === "string" ? account : account.id;
+        this.set(memberKey, "revoked", "trusting");
+        this.rotateReadKey();
+    }
+
     /**
      * Creates an invite for new members to indirectly join the group,
      * allowing them to grant themselves the specified role with the InviteSecret
@@ -507,8 +360,7 @@
     createInvite(role: "reader" | "writer" | "admin"): InviteSecret {
         const secretSeed = this.core.crypto.newRandomSecretSeed();
 
-        const inviteSecret =
-            this.core.crypto.agentSecretFromSecretSeed(secretSeed);
+    const inviteSecret = this.core.crypto.agentSecretFromSecretSeed(secretSeed);
         const inviteID = this.core.crypto.getAgentID(inviteSecret);
 
         this.addMemberInternal(inviteID, `${role}Invite` as Role);
@@ -617,159 +469,6 @@
             })
             .getCurrentContent() as C;
     }
-=======
-    this.set(
-      `${currentReadKey.id}_for_${newReadKey.id}`,
-      this.core.crypto.encryptKeySecret({
-        encrypting: newReadKey,
-        toEncrypt: currentReadKey,
-      }).encrypted,
-      "trusting",
-    );
-
-    this.set("readKey", newReadKey.id, "trusting");
-  }
-
-  /**
-   * Strips the specified member of all roles (preventing future writes in
-   *  the group and owned values) and rotates the read encryption key for that group
-   * (preventing reads of new content in the group and owned values)
-   *
-   * @category 2. Role changing
-   */
-  removeMember(account: RawAccount | ControlledAccountOrAgent | Everyone) {
-    this.removeMemberInternal(account);
-  }
-
-  /** @internal */
-  removeMemberInternal(
-    account: RawAccount | ControlledAccountOrAgent | AgentID | Everyone,
-  ) {
-    const memberKey = typeof account === "string" ? account : account.id;
-    this.set(memberKey, "revoked", "trusting");
-    this.rotateReadKey();
-  }
-
-  /**
-   * Creates an invite for new members to indirectly join the group,
-   * allowing them to grant themselves the specified role with the InviteSecret
-   * (a string starting with "inviteSecret_") - use `LocalNode.acceptInvite()` for this purpose.
-   *
-   * @category 2. Role changing
-   */
-  createInvite(role: "reader" | "writer" | "admin"): InviteSecret {
-    const secretSeed = this.core.crypto.newRandomSecretSeed();
-
-    const inviteSecret = this.core.crypto.agentSecretFromSecretSeed(secretSeed);
-    const inviteID = this.core.crypto.getAgentID(inviteSecret);
-
-    this.addMemberInternal(inviteID, `${role}Invite` as Role);
-
-    return inviteSecretFromSecretSeed(secretSeed);
-  }
-
-  /**
-   * Creates a new `CoMap` within this group, with the specified specialized
-   * `CoMap` type `M` and optional static metadata.
-   *
-   * @category 3. Value creation
-   */
-  createMap<M extends RawCoMap>(
-    init?: M["_shape"],
-    meta?: M["headerMeta"],
-    initPrivacy: "trusting" | "private" = "private",
-    uniqueness: CoValueUniqueness = this.core.crypto.createdNowUnique(),
-  ): M {
-    const map = this.core.node
-      .createCoValue({
-        type: "comap",
-        ruleset: {
-          type: "ownedByGroup",
-          group: this.id,
-        },
-        meta: meta || null,
-        ...uniqueness,
-      })
-      .getCurrentContent() as M;
-
-    if (init) {
-      for (const [key, value] of Object.entries(init)) {
-        map.set(key, value, initPrivacy);
-      }
-    }
-
-    return map;
-  }
-
-  /**
-   * Creates a new `CoList` within this group, with the specified specialized
-   * `CoList` type `L` and optional static metadata.
-   *
-   * @category 3. Value creation
-   */
-  createList<L extends RawCoList>(
-    init?: L["_item"][],
-    meta?: L["headerMeta"],
-    initPrivacy: "trusting" | "private" = "private",
-    uniqueness: CoValueUniqueness = this.core.crypto.createdNowUnique(),
-  ): L {
-    const list = this.core.node
-      .createCoValue({
-        type: "colist",
-        ruleset: {
-          type: "ownedByGroup",
-          group: this.id,
-        },
-        meta: meta || null,
-        ...uniqueness,
-      })
-      .getCurrentContent() as L;
-
-    if (init) {
-      for (const item of init) {
-        list.append(item, undefined, initPrivacy);
-      }
-    }
-
-    return list;
-  }
-
-  /** @category 3. Value creation */
-  createStream<C extends RawCoStream>(
-    meta?: C["headerMeta"],
-    uniqueness: CoValueUniqueness = this.core.crypto.createdNowUnique(),
-  ): C {
-    return this.core.node
-      .createCoValue({
-        type: "costream",
-        ruleset: {
-          type: "ownedByGroup",
-          group: this.id,
-        },
-        meta: meta || null,
-        ...uniqueness,
-      })
-      .getCurrentContent() as C;
-  }
-
-  /** @category 3. Value creation */
-  createBinaryStream<C extends RawBinaryCoStream>(
-    meta: C["headerMeta"] = { type: "binary" },
-    uniqueness: CoValueUniqueness = this.core.crypto.createdNowUnique(),
-  ): C {
-    return this.core.node
-      .createCoValue({
-        type: "costream",
-        ruleset: {
-          type: "ownedByGroup",
-          group: this.id,
-        },
-        meta: meta,
-        ...uniqueness,
-      })
-      .getCurrentContent() as C;
-  }
->>>>>>> d5f9c57e
 }
 
 function isMorePermissiveAndShouldInherit(roleInParent: Role, roleInChild: Exclude<Role, "revoked"> | undefined) {
@@ -796,13 +495,13 @@
 export type InviteSecret = `inviteSecret_z${string}`;
 
 function inviteSecretFromSecretSeed(secretSeed: Uint8Array): InviteSecret {
-  return `inviteSecret_z${base58.encode(secretSeed)}`;
+    return `inviteSecret_z${base58.encode(secretSeed)}`;
 }
 
 export function secretSeedFromInviteSecret(inviteSecret: InviteSecret) {
-  if (!inviteSecret.startsWith("inviteSecret_z")) {
-    throw new Error("Invalid invite secret");
-  }
-
-  return base58.decode(inviteSecret.slice("inviteSecret_z".length));
+    if (!inviteSecret.startsWith("inviteSecret_z")) {
+        throw new Error("Invalid invite secret");
+    }
+
+    return base58.decode(inviteSecret.slice("inviteSecret_z".length));
 }