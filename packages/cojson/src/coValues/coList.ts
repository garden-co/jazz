import { CoID, RawCoValue } from "../coValue.js";
import { CoValueCore } from "../coValueCore.js";
import { AgentID, SessionID, TransactionID } from "../ids.js";
import { JsonObject, JsonValue } from "../jsonValue.js";
import { CoValueKnownState } from "../sync.js";
import { accountOrAgentIDfromSessionID } from "../typeUtils/accountOrAgentIDfromSessionID.js";
import { isCoValue } from "../typeUtils/isCoValue.js";
import { RawAccountID } from "./account.js";
import { RawGroup } from "./group.js";

export type OpID = TransactionID & { changeIdx: number };

export type InsertionOpPayload<T extends JsonValue> =
  | {
      op: "pre";
      value: T;
      before: OpID | "end";
    }
  | {
      op: "app";
      value: T;
      after: OpID | "start";
    };

export type DeletionOpPayload = {
  op: "del";
  insertion: OpID;
};

export type ListOpPayload<T extends JsonValue> =
  | InsertionOpPayload<T>
  | DeletionOpPayload;

type InsertionEntry<T extends JsonValue> = {
  madeAt: number;
  predecessors: OpID[];
  successors: OpID[];
} & InsertionOpPayload<T>;

type DeletionEntry = {
  madeAt: number;
  deletionID: OpID;
} & DeletionOpPayload;

export class RawCoList<
  Item extends JsonValue = JsonValue,
  Meta extends JsonObject | null = null,
> implements RawCoValue
{
  /** @category 6. Meta */
  id: CoID<this>;
  /** @category 6. Meta */
  type: "colist" | "coplaintext" = "colist" as const;
  /** @category 6. Meta */
  core: CoValueCore;
  /** @internal */
  afterStart: OpID[];
  /** @internal */
  beforeEnd: OpID[];
  /** @internal */
  insertions: {
    [sessionID: SessionID]: {
      [txIdx: number]: {
        [changeIdx: number]: InsertionEntry<Item>;
      };
    };
  };
  /** @internal */
  deletionsByInsertion: {
    [deletedSessionID: SessionID]: {
      [deletedTxIdx: number]: {
        [deletedChangeIdx: number]: DeletionEntry[];
      };
    };
  };
  /** @category 6. Meta */
  readonly _item!: Item;

  /** @internal */
  _cachedEntries?: {
    value: Item;
    madeAt: number;
    opID: OpID;
  }[];
  /** @internal */
<<<<<<< HEAD
  totalKnownTransactions = 0;
=======
>>>>>>> 15996ced
  totalValidTransactions = 0;
  knownTransactions: CoValueKnownState["sessions"] = {};
  lastValidTransaction: number | undefined;

  /** @internal */
  constructor(core: CoValueCore) {
    this.id = core.id as CoID<this>;
    this.core = core;

    this.insertions = {};
    this.deletionsByInsertion = {};
    this.afterStart = [];
    this.beforeEnd = [];
    this.knownTransactions = {};

    this.processNewTransactions();
  }

  processNewTransactions() {
    const transactions = this.core.getValidSortedTransactions({
      ignorePrivateTransactions: false,
      knownTransactions: this.knownTransactions,
    });

    if (transactions.length === 0) {
      return;
    }

    this.totalValidTransactions += transactions.length;
    let lastValidTransaction: number | undefined = undefined;
    let oldestValidTransaction: number | undefined = undefined;
    this._cachedEntries = undefined;

    for (const { txID, changes, madeAt } of transactions) {
      lastValidTransaction = Math.max(lastValidTransaction ?? 0, madeAt);
      oldestValidTransaction = Math.min(
        oldestValidTransaction ?? Infinity,
        madeAt,
      );

      this.knownTransactions[txID.sessionID] = Math.max(
        this.knownTransactions[txID.sessionID] ?? 0,
        txID.txIndex,
      );

      for (const [changeIdx, changeUntyped] of changes.entries()) {
        const change = changeUntyped as ListOpPayload<Item>;

        if (change.op === "pre" || change.op === "app") {
          let sessionEntry = this.insertions[txID.sessionID];
          if (!sessionEntry) {
            sessionEntry = {};
            this.insertions[txID.sessionID] = sessionEntry;
          }
          let txEntry = sessionEntry[txID.txIndex];
          if (!txEntry) {
            txEntry = {};
            sessionEntry[txID.txIndex] = txEntry;
          }
          txEntry[changeIdx] = {
            madeAt,
            predecessors: [],
            successors: [],
            ...change,
          };
          if (change.op === "pre") {
            if (change.before === "end") {
              this.beforeEnd.push({
                ...txID,
                changeIdx,
              });
            } else {
              const beforeEntry =
                this.insertions[change.before.sessionID]?.[
                  change.before.txIndex
                ]?.[change.before.changeIdx];
              if (!beforeEntry) {
                continue;
              }
              beforeEntry.predecessors.splice(0, 0, {
                ...txID,
                changeIdx,
              });
            }
          } else {
            if (change.after === "start") {
              this.afterStart.push({
                ...txID,
                changeIdx,
              });
            } else {
              const afterEntry =
                this.insertions[change.after.sessionID]?.[
                  change.after.txIndex
                ]?.[change.after.changeIdx];
              if (!afterEntry) {
                continue;
              }
              afterEntry.successors.push({
                ...txID,
                changeIdx,
              });
            }
          }
        } else if (change.op === "del") {
          let sessionEntry =
            this.deletionsByInsertion[change.insertion.sessionID];
          if (!sessionEntry) {
            sessionEntry = {};
            this.deletionsByInsertion[change.insertion.sessionID] =
              sessionEntry;
          }
          let txEntry = sessionEntry[change.insertion.txIndex];
          if (!txEntry) {
            txEntry = {};
            sessionEntry[change.insertion.txIndex] = txEntry;
          }
          let changeEntry = txEntry[change.insertion.changeIdx];
          if (!changeEntry) {
            changeEntry = [];
            txEntry[change.insertion.changeIdx] = changeEntry;
          }
          changeEntry.push({
            madeAt,
            deletionID: {
              ...txID,
              changeIdx,
            },
            ...change,
          });
        } else {
          throw new Error(
            "Unknown list operation " + (change as { op: unknown }).op,
          );
        }
      }
    }

    if (
      this.lastValidTransaction &&
      oldestValidTransaction &&
      oldestValidTransaction < this.lastValidTransaction
    ) {
      this.rebuildFromCore();
    } else {
<<<<<<< HEAD
      this.totalKnownTransactions = this.core.totalKnownTransactions();
      this.lastValidTransaction = lastValidTransaction;
    }
  }

  get processedChangesId() {
    return `${this.totalKnownTransactions}/${this.totalValidTransactions}`;
=======
      this.lastValidTransaction = lastValidTransaction;
    }
>>>>>>> 15996ced
  }

  /** @category 6. Meta */
  get headerMeta(): Meta {
    return this.core.header.meta as Meta;
  }

  /** @category 6. Meta */
  get group(): RawGroup {
    return this.core.getGroup();
  }

  /**
   * Not yet implemented
   *
   * @category 4. Time travel
   */
  atTime(_time: number): this {
    throw new Error("Not yet implemented");
  }

  /**
   * Get the item currently at `idx`.
   *
   * @category 1. Reading
   */
  get(idx: number): Item | undefined {
    const entry = this.entries()[idx];
    if (!entry) {
      return undefined;
    }
    return entry.value;
  }

  /**
   * Returns the current items in the CoList as an array.
   *
   * @category 1. Reading
   **/
  asArray(): Item[] {
    return this.entries().map((entry) => entry.value);
  }

  /** @internal */
  entries(): {
    value: Item;
    madeAt: number;
    opID: OpID;
  }[] {
    if (this._cachedEntries) {
      return this._cachedEntries;
    }
    const arr = this.entriesUncached();
    this._cachedEntries = arr;
    return arr;
  }

  /** @internal */
  entriesUncached(): {
    value: Item;
    madeAt: number;
    opID: OpID;
  }[] {
    const arr: {
      value: Item;
      madeAt: number;
      opID: OpID;
    }[] = [];
    for (const opID of this.afterStart) {
      this.fillArrayFromOpID(opID, arr);
    }
    for (const opID of this.beforeEnd) {
      this.fillArrayFromOpID(opID, arr);
    }
    return arr;
  }

  /** @internal */
  private fillArrayFromOpID(
    opID: OpID,
    arr: {
      value: Item;
      madeAt: number;
      opID: OpID;
    }[],
  ) {
    const todo = [opID]; // a stack with the next item to do at the end
    const predecessorsVisited = new Set<OpID>();

    while (todo.length > 0) {
      const currentOpID = todo[todo.length - 1]!;

      const entry =
        this.insertions[currentOpID.sessionID]?.[currentOpID.txIndex]?.[
          currentOpID.changeIdx
        ];

      if (!entry) {
        throw new Error("Missing op " + currentOpID);
      }

      const shouldTraversePredecessors =
        entry.predecessors.length > 0 && !predecessorsVisited.has(currentOpID);

      // We navigate the predecessors before processing the current opID in the list
      if (shouldTraversePredecessors) {
        for (let i = entry.predecessors.length - 1; i >= 0; i--) {
          todo.push(entry.predecessors[i]!);
        }
        predecessorsVisited.add(currentOpID);
      } else {
        // Remove the current opID from the todo stack to consider it processed.
        todo.pop();

        const deleted =
          (this.deletionsByInsertion[currentOpID.sessionID]?.[
            currentOpID.txIndex
          ]?.[currentOpID.changeIdx]?.length || 0) > 0;

        if (!deleted) {
          arr.push({
            value: entry.value,
            madeAt: entry.madeAt,
            opID: currentOpID,
          });
        }

        // traverse successors in reverse for correct insertion behavior
        for (const successor of entry.successors) {
          todo.push(successor);
        }
      }
    }
  }

  /**
   * Returns the current items in the CoList as an array. (alias of `asArray`)
   *
   * @category 1. Reading
   */
  toJSON(): Item[] {
    return this.asArray();
  }

  /** @category 5. Edit history */
  editAt(idx: number):
    | {
        by: RawAccountID | AgentID;
        tx: TransactionID;
        at: Date;
        value: Item;
      }
    | undefined {
    const entry = this.entries()[idx];
    if (!entry) {
      return undefined;
    }
    const madeAt = new Date(entry.madeAt);
    const by = accountOrAgentIDfromSessionID(entry.opID.sessionID);
    const value = entry.value;
    return {
      by,
      tx: {
        sessionID: entry.opID.sessionID,
        txIndex: entry.opID.txIndex,
      },
      at: madeAt,
      value,
    };
  }

  /** @category 5. Edit history */
  deletionEdits(): {
    by: RawAccountID | AgentID;
    tx: TransactionID;
    at: Date;
    // TODO: add indices that are now before and after the deleted item
  }[] {
    const edits: {
      by: RawAccountID | AgentID;
      tx: TransactionID;
      at: Date;
    }[] = [];

    for (const sessionID in this.deletionsByInsertion) {
      const sessionEntry = this.deletionsByInsertion[sessionID as SessionID];
      for (const txIdx in sessionEntry) {
        const txEntry = sessionEntry[Number(txIdx)];
        for (const changeIdx in txEntry) {
          const changeEntry = txEntry[Number(changeIdx)];
          for (const deletion of changeEntry || []) {
            const madeAt = new Date(deletion.madeAt);
            const by = accountOrAgentIDfromSessionID(
              deletion.deletionID.sessionID,
            );
            edits.push({
              by,
              tx: deletion.deletionID,
              at: madeAt,
            });
          }
        }
      }
    }

    return edits;
  }

  /** @category 3. Subscription */
  subscribe(listener: (coList: this) => void): () => void {
    return this.core.subscribe((content) => {
      listener(content as this);
    });
  }

  /** Appends `item` after the item currently at index `after`.
   *
   * If `privacy` is `"private"` **(default)**, `item` is encrypted in the transaction, only readable by other members of the group this `CoList` belongs to. Not even sync servers can see the content in plaintext.
   *
   * If `privacy` is `"trusting"`, `item` is stored in plaintext in the transaction, visible to everyone who gets a hold of it, including sync servers.
   *
   * @category 2. Editing
   **/
  append(
    item: Item,
    after?: number,
    privacy: "private" | "trusting" = "private",
  ) {
    this.appendItems([item], after, privacy);
  }

  /**
   * Appends `items` to the list at index `after`. If `after` is negative, it is treated as `0`.
   *
   * If `privacy` is `"private"` **(default)**, `items` are encrypted in the transaction, only readable by other members of the group this `CoList` belongs to. Not even sync servers can see the content in plaintext.
   *
   * If `privacy` is `"trusting"`, `items` are stored in plaintext in the transaction, visible to everyone who gets a hold of it, including sync servers.
   *
   * @category 2. Editing
   */
  appendItems(
    items: Item[],
    after?: number,
    privacy: "private" | "trusting" = "private",
  ) {
    const entries = this.entries();
    after =
      after === undefined
        ? entries.length > 0
          ? entries.length - 1
          : 0
        : Math.max(0, after);
    let opIDBefore: OpID | "start";
    if (entries.length > 0) {
      const entryBefore = entries[after];
      if (!entryBefore) {
        throw new Error("Invalid index " + after);
      }
      opIDBefore = entryBefore.opID;
    } else {
      if (after !== 0) {
        throw new Error("Invalid index " + after);
      }
      opIDBefore = "start";
    }

    const changes = items.map((item) => ({
      op: "app",
      value: isCoValue(item) ? item.id : item,
      after: opIDBefore,
    }));

    if (opIDBefore !== "start") {
      // When added as successors we need to reverse the items
      // to keep the same insertion order
      changes.reverse();
    }

    this.core.makeTransaction(changes, privacy);
    this.processNewTransactions();
  }

  /**
   * Prepends `item` before the item currently at index `before`.
   *
   * If `privacy` is `"private"` **(default)**, `item` is encrypted in the transaction, only readable by other members of the group this `CoList` belongs to. Not even sync servers can see the content in plaintext.
   *
   * If `privacy` is `"trusting"`, `item` is stored in plaintext in the transaction, visible to everyone who gets a hold of it, including sync servers.
   *
   * @category 2. Editing
   */
  prepend(
    item: Item,
    before?: number,
    privacy: "private" | "trusting" = "private",
  ) {
    const entries = this.entries();
    before = before === undefined ? 0 : before;
    let opIDAfter;
    if (entries.length > 0) {
      const entryAfter = entries[before];
      if (entryAfter) {
        opIDAfter = entryAfter.opID;
      } else {
        if (before !== entries.length) {
          throw new Error("Invalid index " + before);
        }
        opIDAfter = "end";
      }
    } else {
      if (before !== 0) {
        throw new Error("Invalid index " + before);
      }
      opIDAfter = "end";
    }
    this.core.makeTransaction(
      [
        {
          op: "pre",
          value: isCoValue(item) ? item.id : item,
          before: opIDAfter,
        },
      ],
      privacy,
    );

    this.processNewTransactions();
  }

  /** Deletes the item at index `at`.
   *
   * If `privacy` is `"private"` **(default)**, the fact of this deletion is encrypted in the transaction, only readable by other members of the group this `CoList` belongs to. Not even sync servers can see the content in plaintext.
   *
   * If `privacy` is `"trusting"`, the fact of this deletion is stored in plaintext in the transaction, visible to everyone who gets a hold of it, including sync servers.
   *
   * @category 2. Editing
   **/
  delete(at: number, privacy: "private" | "trusting" = "private") {
    const entries = this.entries();
    const entry = entries[at];
    if (!entry) {
      throw new Error("Invalid index " + at);
    }
    this.core.makeTransaction(
      [
        {
          op: "del",
          insertion: entry.opID,
        },
      ],
      privacy,
    );

    this.processNewTransactions();
  }

  replace(
    at: number,
    newItem: Item,
    privacy: "private" | "trusting" = "private",
  ) {
    const entries = this.entries();
    const entry = entries[at];
    if (!entry) {
      throw new Error("Invalid index " + at);
    }

    this.core.makeTransaction(
      [
        {
          op: "app",
          value: isCoValue(newItem) ? newItem.id : newItem,
          after: entry.opID,
        },
        {
          op: "del",
          insertion: entry.opID,
        },
      ],
      privacy,
    );
    this.processNewTransactions();
  }

  /** @internal */
  rebuildFromCore() {
    const listAfter = new RawCoList(this.core) as this;

    this.afterStart = listAfter.afterStart;
    this.beforeEnd = listAfter.beforeEnd;
    this.insertions = listAfter.insertions;
    this.deletionsByInsertion = listAfter.deletionsByInsertion;
    this.totalKnownTransactions = listAfter.totalKnownTransactions;
    this.totalValidTransactions = listAfter.totalValidTransactions;
    this.lastValidTransaction = listAfter.lastValidTransaction;
    this.knownTransactions = listAfter.knownTransactions;
    this._cachedEntries = undefined;
  }
}<|MERGE_RESOLUTION|>--- conflicted
+++ resolved
@@ -83,10 +83,6 @@
     opID: OpID;
   }[];
   /** @internal */
-<<<<<<< HEAD
-  totalKnownTransactions = 0;
-=======
->>>>>>> 15996ced
   totalValidTransactions = 0;
   knownTransactions: CoValueKnownState["sessions"] = {};
   lastValidTransaction: number | undefined;
@@ -232,18 +228,8 @@
     ) {
       this.rebuildFromCore();
     } else {
-<<<<<<< HEAD
-      this.totalKnownTransactions = this.core.totalKnownTransactions();
       this.lastValidTransaction = lastValidTransaction;
     }
-  }
-
-  get processedChangesId() {
-    return `${this.totalKnownTransactions}/${this.totalValidTransactions}`;
-=======
-      this.lastValidTransaction = lastValidTransaction;
-    }
->>>>>>> 15996ced
   }
 
   /** @category 6. Meta */
