--- conflicted
+++ resolved
@@ -366,14 +366,10 @@
       for (const [sessionID, txs] of entries) {
         newSessions[sessionID as SessionID] = txs;
         if ((knownState.sessions[sessionID as SessionID] ?? 0) < txs) {
-<<<<<<< HEAD
           newSessions[sessionID as SessionID] = txs;
         } else {
           newSessions[sessionID as SessionID] = txs;
           delete this.streamingKnownState[sessionID as SessionID];
-=======
-          outdated = false;
->>>>>>> 90999ee7
         }
       }
 
