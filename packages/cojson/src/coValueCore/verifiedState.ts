import { Result, err, ok } from "neverthrow";
import { AnyRawCoValue } from "../coValue.js";
import { MAX_RECOMMENDED_TX_SIZE } from "../config.js";
import {
  CryptoProvider,
  Encrypted,
  Hash,
  KeyID,
  Signature,
  SignerID,
  StreamingHash,
} from "../crypto/crypto.js";
import { RawCoID, SessionID, TransactionID } from "../ids.js";
import { Stringified } from "../jsonStringify.js";
import { JsonObject, JsonValue } from "../jsonValue.js";
import { PermissionsDef as RulesetDef } from "../permissions.js";
import { getPriorityFromHeader } from "../priority.js";
import { CoValueKnownState, NewContentMessage } from "../sync.js";
import { InvalidHashError, InvalidSignatureError } from "./coValueCore.js";
import { TryAddTransactionsError } from "./coValueCore.js";

export type CoValueHeader = {
  type: AnyRawCoValue["type"];
  ruleset: RulesetDef;
  meta: JsonObject | null;
} & CoValueUniqueness;

export type CoValueUniqueness = {
  uniqueness: JsonValue;
  createdAt?: `2${string}` | null;
};

export type PrivateTransaction = {
  privacy: "private";
  madeAt: number;
  keyUsed: KeyID;
  encryptedChanges: Encrypted<JsonValue[], { in: RawCoID; tx: TransactionID }>;
};

export type TrustingTransaction = {
  privacy: "trusting";
  madeAt: number;
  changes: Stringified<JsonValue[]>;
};

export type Transaction = PrivateTransaction | TrustingTransaction;

type SessionLog = {
  readonly transactions: Transaction[];
  streamingHash?: StreamingHash;
  readonly signatureAfter: { [txIdx: number]: Signature | undefined };
  lastSignature: Signature;
};

export type ValidatedSessions = Map<SessionID, SessionLog>;

export class VerifiedState {
  readonly id: RawCoID;
  readonly crypto: CryptoProvider;
  readonly header: CoValueHeader;
  readonly sessions: ValidatedSessions;
  private _cachedKnownState?: CoValueKnownState;
  private _cachedNewContentSinceEmpty: NewContentMessage[] | undefined;
  private streamingKnownState?: CoValueKnownState["sessions"];

  constructor(
    id: RawCoID,
    crypto: CryptoProvider,
    header: CoValueHeader,
    sessions: ValidatedSessions,
    streamingKnownState?: CoValueKnownState["sessions"],
  ) {
    this.id = id;
    this.crypto = crypto;
    this.header = header;
    this.sessions = sessions;
    this.streamingKnownState = streamingKnownState
      ? { ...streamingKnownState }
      : undefined;
  }

  clone(): VerifiedState {
    // do a deep clone, including the sessions
    const clonedSessions = new Map();
    for (let [sessionID, sessionLog] of this.sessions) {
      clonedSessions.set(sessionID, {
        lastSignature: sessionLog.lastSignature,
        streamingHash: sessionLog.streamingHash?.clone(),
        signatureAfter: { ...sessionLog.signatureAfter },
        transactions: sessionLog.transactions.slice(),
      } satisfies SessionLog);
    }
    return new VerifiedState(
      this.id,
      this.crypto,
      this.header,
      clonedSessions,
      this.streamingKnownState,
    );
  }

  tryAddTransactions(
    sessionID: SessionID,
    signerID: SignerID,
    newTransactions: Transaction[],
    givenExpectedNewHash: Hash | undefined,
    newSignature: Signature,
    skipVerify: boolean = false,
    givenNewStreamingHash?: StreamingHash,
  ): Result<true, TryAddTransactionsError> {
    if (skipVerify === true) {
      this.doAddTransactions(
        sessionID,
        newTransactions,
        newSignature,
        givenNewStreamingHash,
      );
    } else {
      const { expectedNewHash, newStreamingHash } = this.expectedNewHashAfter(
        sessionID,
        newTransactions,
      );

      if (givenExpectedNewHash && givenExpectedNewHash !== expectedNewHash) {
        return err({
          type: "InvalidHash",
          id: this.id,
          expectedNewHash,
          givenExpectedNewHash,
        } satisfies InvalidHashError);
      }

      if (!this.crypto.verify(newSignature, expectedNewHash, signerID)) {
        return err({
          type: "InvalidSignature",
          id: this.id,
          newSignature,
          sessionID,
          signerID,
        } satisfies InvalidSignatureError);
      }

      this.doAddTransactions(
        sessionID,
        newTransactions,
        newSignature,
        newStreamingHash,
      );
    }

    return ok(true as const);
  }

  private doAddTransactions(
    sessionID: SessionID,
    newTransactions: Transaction[],
    newSignature: Signature,
    newStreamingHash?: StreamingHash,
  ) {
    const sessionLog = this.sessions.get(sessionID);
    const transactions = sessionLog?.transactions ?? [];

    for (const tx of newTransactions) {
      transactions.push(tx);
    }

    const signatureAfter = sessionLog?.signatureAfter ?? {};

    const lastInbetweenSignatureIdx = Object.keys(signatureAfter).reduce(
      (max, idx) => (parseInt(idx) > max ? parseInt(idx) : max),
      -1,
    );

    const sizeOfTxsSinceLastInbetweenSignature = transactions
      .slice(lastInbetweenSignatureIdx + 1)
      .reduce(
        (sum, tx) =>
          sum +
          (tx.privacy === "private"
            ? tx.encryptedChanges.length
            : tx.changes.length),
        0,
      );

    if (sizeOfTxsSinceLastInbetweenSignature > MAX_RECOMMENDED_TX_SIZE) {
      signatureAfter[transactions.length - 1] = newSignature;
    }

    this.sessions.set(sessionID, {
      transactions,
      streamingHash: newStreamingHash,
      lastSignature: newSignature,
      signatureAfter: signatureAfter,
    });

    this._cachedNewContentSinceEmpty = undefined;
    this._cachedKnownState = undefined;
  }

  expectedNewHashAfter(
    sessionID: SessionID,
    newTransactions: Transaction[],
  ): { expectedNewHash: Hash; newStreamingHash: StreamingHash } {
    const sessionLog = this.sessions.get(sessionID);

    if (!sessionLog?.streamingHash) {
      const streamingHash = new StreamingHash(this.crypto);
<<<<<<< HEAD

      for (const transaction of sessionLog?.transactions ?? []) {
=======
      const oldTransactions = sessionLog?.transactions ?? [];

      for (const transaction of oldTransactions) {
>>>>>>> 9f6079b6
        streamingHash.update(transaction);
      }

      for (const transaction of newTransactions) {
        streamingHash.update(transaction);
      }

      return {
        expectedNewHash: streamingHash.digest(),
        newStreamingHash: streamingHash,
      };
    }

    const streamingHash = sessionLog.streamingHash.clone();

    for (const transaction of newTransactions) {
      streamingHash.update(transaction);
    }

    return {
      expectedNewHash: streamingHash.digest(),
      newStreamingHash: streamingHash,
    };
  }

  newContentSince(
    knownState: CoValueKnownState | undefined,
  ): NewContentMessage[] | undefined {
    const isKnownStateEmpty = !knownState?.header && !knownState?.sessions;

    if (isKnownStateEmpty && this._cachedNewContentSinceEmpty) {
      return this._cachedNewContentSinceEmpty;
    }

    let currentPiece: NewContentMessage = {
      action: "content",
      id: this.id,
      header: knownState?.header ? undefined : this.header,
      priority: getPriorityFromHeader(this.header),
      new: {},
    };

    const pieces = [currentPiece];

    const sentState: CoValueKnownState["sessions"] = {};

    let pieceSize = 0;

    let sessionsTodoAgain: Set<SessionID> | undefined | "first" = "first";

    while (sessionsTodoAgain === "first" || sessionsTodoAgain?.size || 0 > 0) {
      if (sessionsTodoAgain === "first") {
        sessionsTodoAgain = undefined;
      }
      const sessionsTodo = sessionsTodoAgain ?? this.sessions.keys();

      for (const sessionIDKey of sessionsTodo) {
        const sessionID = sessionIDKey as SessionID;
        const log = this.sessions.get(sessionID)!;
        const knownStateForSessionID = knownState?.sessions[sessionID];
        const sentStateForSessionID = sentState[sessionID];
        const nextKnownSignatureIdx = getNextKnownSignatureIdx(
          log,
          knownStateForSessionID,
          sentStateForSessionID,
        );

        const firstNewTxIdx =
          sentStateForSessionID ?? knownStateForSessionID ?? 0;
        const afterLastNewTxIdx =
          nextKnownSignatureIdx === undefined
            ? log.transactions.length
            : nextKnownSignatureIdx + 1;

        const nNewTx = Math.max(0, afterLastNewTxIdx - firstNewTxIdx);

        if (nNewTx === 0) {
          sessionsTodoAgain?.delete(sessionID);
          continue;
        }

        if (afterLastNewTxIdx < log.transactions.length) {
          if (!sessionsTodoAgain) {
            sessionsTodoAgain = new Set();
          }
          sessionsTodoAgain.add(sessionID);
        }

        const oldPieceSize = pieceSize;
        for (let txIdx = firstNewTxIdx; txIdx < afterLastNewTxIdx; txIdx++) {
          const tx = log.transactions[txIdx]!;
          pieceSize +=
            tx.privacy === "private"
              ? tx.encryptedChanges.length
              : tx.changes.length;
        }

        if (pieceSize >= MAX_RECOMMENDED_TX_SIZE) {
          if (!currentPiece.expectContentUntil && pieces.length === 1) {
            currentPiece.expectContentUntil =
              this.knownStateWithStreaming().sessions;
          }

          currentPiece = {
            action: "content",
            id: this.id,
            header: undefined,
            new: {},
            priority: getPriorityFromHeader(this.header),
          };
          pieces.push(currentPiece);
          pieceSize = pieceSize - oldPieceSize;
        }

        let sessionEntry = currentPiece.new[sessionID];
        if (!sessionEntry) {
          sessionEntry = {
            after: sentStateForSessionID ?? knownStateForSessionID ?? 0,
            newTransactions: [],
            lastSignature: "WILL_BE_REPLACED" as Signature,
          };
          currentPiece.new[sessionID] = sessionEntry;
        }

        for (let txIdx = firstNewTxIdx; txIdx < afterLastNewTxIdx; txIdx++) {
          const tx = log.transactions[txIdx]!;
          sessionEntry.newTransactions.push(tx);
        }

        sessionEntry.lastSignature =
          nextKnownSignatureIdx === undefined
            ? log.lastSignature!
            : log.signatureAfter[nextKnownSignatureIdx]!;

        sentState[sessionID] =
          (sentStateForSessionID ?? knownStateForSessionID ?? 0) + nNewTx;
      }
    }

    const piecesWithContent = pieces.filter(
      (piece) => Object.keys(piece.new).length > 0 || piece.header,
    );

    if (piecesWithContent.length === 0) {
      return undefined;
    }

    if (isKnownStateEmpty) {
      this._cachedNewContentSinceEmpty = piecesWithContent;
    }

    return piecesWithContent;
  }

  /**
   * Returns the known state considering the known state of the streaming source
   *
   * Used to correctly manage the content & subscriptions during the content streaming process
   */
  knownStateWithStreaming(): CoValueKnownState {
    const knownState = this.knownState();

    if (this.streamingKnownState) {
      const newSessions: CoValueKnownState["sessions"] = {};
      const entries = Object.entries(this.streamingKnownState);

      for (const [sessionID, txs] of entries) {
        newSessions[sessionID as SessionID] = txs;
        if ((knownState.sessions[sessionID as SessionID] ?? 0) < txs) {
          newSessions[sessionID as SessionID] = txs;
        } else {
          newSessions[sessionID as SessionID] = txs;
          delete this.streamingKnownState[sessionID as SessionID];
        }
      }

      if (Object.keys(this.streamingKnownState).length === 0) {
        this.streamingKnownState = undefined;
        return knownState;
      } else {
        return {
          id: knownState.id,
          header: knownState.header,
          sessions: newSessions,
        };
      }
    }

    return knownState;
  }

  isStreaming(): boolean {
    // Call knownStateWithStreaming to delete the streamingKnownState when it matches the current knownState
    this.knownStateWithStreaming();

    return this.streamingKnownState !== undefined;
  }

  knownState(): CoValueKnownState {
    if (this._cachedKnownState) {
      return this._cachedKnownState;
    } else {
      const knownState = this.knownStateUncached();
      this._cachedKnownState = knownState;
      return knownState;
    }
  }

  /** @internal */
  knownStateUncached(): CoValueKnownState {
    const sessions: CoValueKnownState["sessions"] = {};

    for (const [sessionID, sessionLog] of this.sessions.entries()) {
      sessions[sessionID] = sessionLog.transactions.length;
    }

    return {
      id: this.id,
      header: true,
      sessions,
    };
  }
}

function getNextKnownSignatureIdx(
  log: SessionLog,
  knownStateForSessionID?: number,
  sentStateForSessionID?: number,
) {
  return Object.keys(log.signatureAfter)
    .map(Number)
    .sort((a, b) => a - b)
    .find(
      (idx) => idx >= (sentStateForSessionID ?? knownStateForSessionID ?? -1),
    );
}<|MERGE_RESOLUTION|>--- conflicted
+++ resolved
@@ -205,14 +205,9 @@
 
     if (!sessionLog?.streamingHash) {
       const streamingHash = new StreamingHash(this.crypto);
-<<<<<<< HEAD
-
-      for (const transaction of sessionLog?.transactions ?? []) {
-=======
       const oldTransactions = sessionLog?.transactions ?? [];
 
       for (const transaction of oldTransactions) {
->>>>>>> 9f6079b6
         streamingHash.update(transaction);
       }
 
