import { UpDownCounter, ValueType, metrics } from "@opentelemetry/api";
import { Result, err } from "neverthrow";
import { PeerState } from "../PeerState.js";
import { RawCoValue } from "../coValue.js";
<<<<<<< HEAD
import {
  ControlledAccountOrAgent,
  RawAccount,
  RawAccountID,
} from "../coValues/account.js";
import { EVERYONE, RawGroup } from "../coValues/group.js";
=======
import { ControlledAccountOrAgent, RawAccountID } from "../coValues/account.js";
import { RawGroup } from "../coValues/group.js";
import { CO_VALUE_LOADING_CONFIG, MAX_RECOMMENDED_TX_SIZE } from "../config.js";
>>>>>>> efff4d0f
import { coreToCoValue } from "../coreToCoValue.js";
import {
  CryptoProvider,
  Encrypted,
  Hash,
  KeyID,
  KeySecret,
  Signature,
  SignerID,
  StreamingHash,
} from "../crypto/crypto.js";
import {
  AgentID,
  RawCoID,
  SessionID,
  TransactionID,
  getParentGroupId,
  isParentGroupReference,
} from "../ids.js";
import { parseJSON, stableStringify } from "../jsonStringify.js";
import { JsonValue } from "../jsonValue.js";
import { LocalNode, ResolveAccountAgentError } from "../localNode.js";
import { logger } from "../logger.js";
import {
  isKeyForKeyField,
  MemberState,
  validationPass,
} from "../permissions.js";
import { CoValueKnownState, PeerID, emptyKnownState } from "../sync.js";
import { accountOrAgentIDfromSessionID } from "../typeUtils/accountOrAgentIDfromSessionID.js";
import { expectGroup } from "../typeUtils/expectGroup.js";
import { isAccountID } from "../typeUtils/isAccountID.js";
import { getDependedOnCoValuesFromRawData } from "./utils.js";
import { CoValueHeader, Transaction, VerifiedState } from "./verifiedState.js";
import { SessionLog } from "cojson-core-wasm";

export function idforHeader(
  header: CoValueHeader,
  crypto: CryptoProvider,
): RawCoID {
  const hash = crypto.shortHash(header);
  return `co_z${hash.slice("shortHash_z".length)}`;
}

const readKeyCache = new WeakMap<CoValueCore, { [id: KeyID]: KeySecret }>();

export type AvailableCoValueCore = CoValueCore & { verified: VerifiedState };

<<<<<<< HEAD
export const CO_VALUE_LOADING_CONFIG = {
  MAX_RETRIES: 1,
  TIMEOUT: 30_000,
  RETRY_DELAY: 3000,
};

export type ProcessedTransaction = {
  txID: TransactionID;
  tx: Transaction;
  valid: true | false | null;
  invalidReason?: string;
  changes: JsonValue[] | null;
  madeAt: number;
};

=======
>>>>>>> efff4d0f
export class CoValueCore {
  // context
  readonly node: LocalNode;
  private readonly crypto: CryptoProvider;

  // state
  id: RawCoID;
  private _verified: VerifiedState | null;
  /** Holds the fundamental syncable content of a CoValue,
   * consisting of the header (verified by hash -> RawCoID)
   * and the sessions (verified by signature).
   *
   * It does not do any *validation* or *decryption* and as such doesn't
   * depend on other CoValues or the LocalNode.
   *
   * `CoValueCore.verified` may be null when a CoValue is requested to be
   * loaded but no content has been received from storage or peers yet.
   * In this case, it acts as a centralised entry to keep track of peer loading
   * state and to subscribe to its content when it does become available. */
  get verified() {
    return this._verified;
  }

  processedSorted: ProcessedTransaction[] = [];
  nValidated: number = 0;
  nDecrypted: number = 0;
  // in Groups: own member state, in OwnedByGroup: group member state
  memberState: MemberState | undefined;

  private readonly peers = new Map<
    PeerID,
    | { type: "unknown" | "pending" | "available" | "unavailable" }
    | {
        type: "errored";
        error: TryAddTransactionsError;
      }
  >();

  // cached state and listeners
  private _cachedContent?: RawCoValue;
  private readonly listeners: Set<
    (core: CoValueCore, unsub: () => void) => void
  > = new Set();
  private _cachedDependentOn?: Set<RawCoID>;
  private counter: UpDownCounter;

  private constructor(
    init: { header: CoValueHeader } | { id: RawCoID },
    node: LocalNode,
  ) {
    this.crypto = node.crypto;
    if ("header" in init) {
      this.id = idforHeader(init.header, node.crypto);
      this._verified = new VerifiedState(
        this.id,
        node.crypto,
        init.header,
        new Map(),
      );
    } else {
      this.id = init.id;
      this._verified = null;
    }
    this.node = node;

    this.counter = metrics
      .getMeter("cojson")
      .createUpDownCounter("jazz.covalues.loaded", {
        description: "The number of covalues in the system",
        unit: "covalue",
        valueType: ValueType.INT,
      });

    this.updateCounter(null);
  }

  static fromID(id: RawCoID, node: LocalNode): CoValueCore {
    return new CoValueCore({ id }, node);
  }

  static fromHeader(
    header: CoValueHeader,
    node: LocalNode,
  ): AvailableCoValueCore {
    return new CoValueCore({ header }, node) as AvailableCoValueCore;
  }

  get loadingState() {
    if (this.verified) {
      return "available";
    } else if (this.peers.size === 0) {
      return "unknown";
    }

    for (const peer of this.peers.values()) {
      if (peer.type === "pending") {
        return "loading";
      } else if (peer.type === "unknown") {
        return "unknown";
      }
    }

    return "unavailable";
  }

  isAvailable(): this is AvailableCoValueCore {
    return this.hasVerifiedContent() && this.missingDependencies.size === 0;
  }

  hasVerifiedContent(): this is AvailableCoValueCore {
    return !!this.verified;
  }

  isErroredInPeer(peerId: PeerID) {
    return this.peers.get(peerId)?.type === "errored";
  }

  waitForAvailableOrUnavailable(): Promise<CoValueCore> {
    return new Promise<CoValueCore>((resolve) => {
      const listener = (core: CoValueCore) => {
        if (core.isAvailable() || core.loadingState === "unavailable") {
          resolve(core);
          this.listeners.delete(listener);
        }
      };

      this.listeners.add(listener);
      listener(this);
    });
  }

  waitForAvailable(): Promise<CoValueCore> {
    return new Promise<CoValueCore>((resolve) => {
      const listener = (core: CoValueCore) => {
        if (core.isAvailable()) {
          resolve(core);
          this.listeners.delete(listener);
        }
      };

      this.listeners.add(listener);
      listener(this);
    });
  }

  getStateForPeer(peerId: PeerID) {
    return this.peers.get(peerId);
  }

  private updateCounter(previousState: string | null) {
    const newState = this.loadingState;

    if (previousState !== newState) {
      if (previousState) {
        this.counter.add(-1, { state: previousState });
      }
      this.counter.add(1, { state: newState });
    }
  }

  markNotFoundInPeer(peerId: PeerID) {
    const previousState = this.loadingState;
    this.peers.set(peerId, { type: "unavailable" });
    this.updateCounter(previousState);
    this.notifyUpdate("immediate");
  }

  missingDependencies = new Set<RawCoID>();

  // Checks if the current CoValueCore is already a missing dependency of the given CoValueCore
  checkCircularDependencies(dependency: CoValueCore) {
    const visited = new Set<RawCoID>();
    const stack = [dependency];

    while (stack.length > 0) {
      const current = stack.pop();

      if (!current) {
        return true;
      }

      visited.add(current.id);

      for (const dependency of current.missingDependencies) {
        if (dependency === this.id) {
          return false;
        }

        if (!visited.has(dependency)) {
          stack.push(this.node.getCoValue(dependency));
        }
      }
    }

    return true;
  }

  markMissingDependency(dependency: RawCoID) {
    const value = this.node.getCoValue(dependency);

    if (value.isAvailable()) {
      this.missingDependencies.delete(dependency);
    } else if (this.checkCircularDependencies(value)) {
      const unsubscribe = value.subscribe(() => {
        if (value.isAvailable()) {
          this.missingDependencies.delete(dependency);
          unsubscribe();
        }

        if (this.isAvailable()) {
          this.notifyUpdate("immediate");
        }
      });

      this.missingDependencies.add(dependency);
    }
  }

  provideHeader(
    header: CoValueHeader,
    fromPeerId: PeerID,
    streamingKnownState?: CoValueKnownState["sessions"],
  ) {
    const previousState = this.loadingState;

    if (this._verified?.sessions.size) {
      throw new Error(
        "CoValueCore: provideHeader called on coValue with verified sessions present!",
      );
    }
    this._verified = new VerifiedState(
      this.id,
      this.node.crypto,
      header,
      new Map(),
      streamingKnownState,
    );

    this.peers.set(fromPeerId, { type: "available" });

    this.updateCounter(previousState);
    this.notifyUpdate("immediate");
  }

  internalMarkMagicallyAvailable(
    verified: VerifiedState,
    { forceOverwrite = false }: { forceOverwrite?: boolean } = {},
  ) {
    const previousState = this.loadingState;
    this.internalShamefullyCloneVerifiedStateFrom(verified, {
      forceOverwrite,
    });
    this.updateCounter(previousState);
    this.notifyUpdate("immediate");
  }

  markErrored(peerId: PeerID, error: TryAddTransactionsError) {
    const previousState = this.loadingState;
    this.peers.set(peerId, { type: "errored", error });
    this.updateCounter(previousState);
    this.notifyUpdate("immediate");
  }

  markPending(peerId: PeerID) {
    const previousState = this.loadingState;
    this.peers.set(peerId, { type: "pending" });
    this.updateCounter(previousState);
    this.notifyUpdate("immediate");
  }

  internalShamefullyCloneVerifiedStateFrom(
    state: VerifiedState,
    { forceOverwrite = false }: { forceOverwrite?: boolean } = {},
  ) {
    if (!forceOverwrite && this._verified?.sessions.size) {
      throw new Error(
        "CoValueCore: internalShamefullyCloneVerifiedStateFrom called on coValue with verified sessions present!",
      );
    }
    this._verified = state.clone();
    this._cachedContent = undefined;
    this._cachedDependentOn = undefined;
    for (const [sessionID, session] of this._verified.sessions.entries()) {
      this.createProcessedTransactions(sessionID, session.transactions, 0, null);
    }
    this.nValidated = 0;
    this.nDecrypted = 0;
  }

  internalShamefullyResetCachedContent() {
    this._cachedContent = undefined;
    this._cachedDependentOn = undefined;
  }

  groupInvalidationSubscription?: () => void;

  subscribeToGroupInvalidation() {
    if (!this.verified) {
      return;
    }

    if (this.groupInvalidationSubscription) {
      return;
    }

    const header = this.verified.header;

    if (header.ruleset.type == "ownedByGroup") {
      const groupId = header.ruleset.group;
      const entry = this.node.getCoValue(groupId);

      if (entry.isAvailable()) {
        this.groupInvalidationSubscription = entry.subscribe((_groupUpdate) => {
          this._cachedContent = undefined;
          for (const tx of this.processedSorted) {
            tx.valid = null;
          }
          this.nValidated = 0;
          this.notifyUpdate("immediate");
        }, false);
      } else {
        logger.error("CoValueCore: Owner group not available", {
          id: this.id,
          groupId,
        });
      }
    }
  }

  contentInClonedNodeWithDifferentAccount(account: ControlledAccountOrAgent) {
    return this.node
      .loadCoValueAsDifferentAgent(this.id, account.agentSecret, account.id)
      .getCurrentContent();
  }

  knownStateWithStreaming(): CoValueKnownState {
    if (this.isAvailable()) {
      return this.verified.knownStateWithStreaming();
    } else {
      return emptyKnownState(this.id);
    }
  }

  knownState(): CoValueKnownState {
    if (this.isAvailable()) {
      return this.verified.knownState();
    } else {
      return emptyKnownState(this.id);
    }
  }

  get meta(): JsonValue {
    return this.verified?.header.meta ?? null;
  }

  nextTransactionID(): TransactionID {
    if (!this.verified) {
      throw new Error(
        "CoValueCore: nextTransactionID called on coValue without verified state",
      );
    }

    // This is an ugly hack to get a unique but stable session ID for editing the current account
    const sessionID =
      this.verified.header.meta?.type === "account"
        ? (this.node.currentSessionID.replace(
            this.node.getCurrentAgent().id,
            this.node.getCurrentAgent().currentAgentID(),
          ) as SessionID)
        : this.node.currentSessionID;

    return {
      sessionID,
      txIndex: this.verified.sessions.get(sessionID)?.transactions.length || 0,
    };
  }

  tryAddTransactions(
    sessionID: SessionID,
    newTransactions: Transaction[],
    givenExpectedNewHash: Hash | undefined,
    newSignature: Signature,
    notifyMode: "immediate" | "deferred",
    skipVerify: boolean = false,
    givenNewStreamingHash?: StreamingHash,
  ): Result<true, TryAddTransactionsError> {
    return this.node
      .resolveAccountAgent(
        accountOrAgentIDfromSessionID(sessionID),
        "Expected to know signer of transaction",
      )
      .andThen((agent) => {
        if (!this.verified) {
          return err({
            type: "TriedToAddTransactionsWithoutVerifiedState",
            id: this.id,
          } satisfies TriedToAddTransactionsWithoutVerifiedStateErrpr);
        }

        const signerID = this.crypto.getAgentSignerID(agent);

        const nTxBefore =
          this.verified.sessions.get(sessionID)?.transactions.length || 0;

        const result = this.verified.tryAddTransactions(
          sessionID,
          signerID,
          newTransactions,
          givenExpectedNewHash,
          newSignature,
          skipVerify,
          givenNewStreamingHash,
        );

        if (result.isOk()) {
          this.createProcessedTransactions(
            sessionID,
            newTransactions,
            nTxBefore,
            null,
          );

          if (
            this._cachedContent &&
            "processNewTransactions" in this._cachedContent &&
            typeof this._cachedContent.processNewTransactions === "function"
          ) {
            this._cachedContent.processNewTransactions();
          } else {
            this._cachedContent = undefined;
          }

          this._cachedDependentOn = undefined;

          this.notifyUpdate(notifyMode);
        }

        return result;
      });
  }

  createProcessedTransactions(
    sessionID: SessionID,
    newTransactions: Transaction[],
    startTxIndex: number,
    initialDecryptedChanges: JsonValue[][] | null,
  ) {
    for (const [idx, tx] of newTransactions.entries()) {
      const processed: ProcessedTransaction = {
        txID: {
          sessionID,
          txIndex: startTxIndex + idx,
        },
        tx,
        valid: null,
        changes: initialDecryptedChanges?.[idx] ?? null,
        madeAt: tx.madeAt,
      };

      if (tx.privacy === "trusting" && !processed.changes) {
        const changesString = tx.changes;
        try {
          processed.changes = parseJSON(changesString);
        } catch (e) {
          logger.error("Failed to parse trusting transaction on " + this.id, {
            err: e,
            txID: processed.txID,
            changes: changesString.slice(0, 50),
          });
          processed.valid = false;
          processed.invalidReason = "Failed to parse trusting changes";
        }
      }

      // insert into processedSorted by ascending madeAt, then sessionID, then txIndex
      const insertIndex = this.processedSorted.findIndex(
        (tx) =>
          tx.madeAt > processed.madeAt ||
          (tx.madeAt === processed.madeAt &&
            tx.txID.sessionID > processed.txID.sessionID) ||
          (tx.madeAt === processed.madeAt &&
            tx.txID.sessionID === processed.txID.sessionID &&
            tx.txID.txIndex > processed.txID.txIndex),
      );

      if (insertIndex === -1) {
        this.processedSorted.push(processed);
      } else {
        this.processedSorted.splice(insertIndex, 0, processed);
        this.nValidated = Math.min(this.nValidated ?? 0, insertIndex);
        this.nDecrypted = Math.min(this.nDecrypted ?? 0, insertIndex);
      }
    }
  }

  deferredUpdates = 0;
  nextDeferredNotify: Promise<void> | undefined;

  notifyUpdate(notifyMode: "immediate" | "deferred") {
    if (this.listeners.size === 0) {
      return;
    }

    if (notifyMode === "immediate") {
      for (const listener of this.listeners) {
        try {
          listener(this, () => {
            this.listeners.delete(listener);
          });
        } catch (e) {
          logger.error("Error in listener for coValue " + this.id, { err: e });
        }
      }
    } else {
      if (!this.nextDeferredNotify) {
        this.nextDeferredNotify = new Promise((resolve) => {
          setTimeout(() => {
            this.nextDeferredNotify = undefined;
            this.deferredUpdates = 0;
            for (const listener of this.listeners) {
              try {
                listener(this, () => {
                  this.listeners.delete(listener);
                });
              } catch (e) {
                logger.error("Error in listener for coValue " + this.id, {
                  err: e,
                });
              }
            }
            resolve();
          }, 0);
        });
      }
      this.deferredUpdates++;
    }
  }

  subscribe(
    listener: (core: CoValueCore, unsub: () => void) => void,
    immediateInvoke = true,
  ): () => void {
    this.listeners.add(listener);

    if (immediateInvoke) {
      listener(this, () => {
        this.listeners.delete(listener);
      });
    }

    return () => {
      this.listeners.delete(listener);
    };
  }

  makeTransaction(
    changes: JsonValue[],
    privacy: "private" | "trusting",
  ): boolean {
    if (!this.verified) {
      throw new Error(
        "CoValueCore: makeTransaction called on coValue without verified state",
      );
    }

    // This is an ugly hack to get a unique but stable session ID for editing the current account
    const sessionID =
      this.verified.header.meta?.type === "account"
        ? (this.node.currentSessionID.replace(
            this.node.getCurrentAgent().id,
            this.node.getCurrentAgent().currentAgentID(),
          ) as SessionID)
        : this.node.currentSessionID;

    const signerAgent = this.node.getCurrentAgent();

    let privacyMode:
      | { type: "private"; keyID: KeyID; keySecret: KeySecret }
      | { type: "trusting" };

    if (privacy === "private") {
      const { secret: keySecret, id: keyID } = this.getCurrentReadKey();

      if (!keySecret) {
        throw new Error("Can't make transaction without read key secret");
      }

      privacyMode = { type: "private", keyID, keySecret };
    } else {
      privacyMode = { type: "trusting" };
    }

    const nTxBefore =
      this.verified.sessions.get(sessionID)?.transactions.length || 0;

    const { transaction } = this.verified.makeNewTransaction(
      sessionID,
      signerAgent,
      changes,
      privacyMode,
    );

    this.createProcessedTransactions(
      sessionID,
      [transaction],
      nTxBefore,
      [changes],
    );

    this.node.syncManager.recordTransactionsSize([transaction], "local");
    void this.node.syncManager.requestCoValueSync(this);

    return true;
  }

  getCurrentContent(options?: {
    ignorePrivateTransactions: true;
  }): RawCoValue {
    if (!this.verified) {
      throw new Error(
        "CoValueCore: getCurrentContent called on coValue without verified state",
      );
    }

    if (!options?.ignorePrivateTransactions && this._cachedContent) {
      return this._cachedContent;
    }

    this.subscribeToGroupInvalidation();

    const newContent = coreToCoValue(this as AvailableCoValueCore, options);

    if (!options?.ignorePrivateTransactions) {
      this._cachedContent = newContent;
    }

    return newContent;
  }

  validationPass() {
    validationPass(this);
    this.nValidated = this.processedSorted.length;
  }

  decryptionPass(options?: {
    ignorePrivateTransactions: boolean;
  }) {
    let continouslyDescryptedUntil = this.nDecrypted;
    for (let i = this.nDecrypted; i < this.processedSorted.length; i++) {
      const processed = this.processedSorted[i]!;

      if (!processed.changes && processed.valid === true) {
        if (processed.tx.privacy === "trusting") {
          logger.error("Trusting transaction should already have changes set " + this.id, {
            txID: processed.txID,
            changes: processed.tx.changes.slice(0, 50),
          });
          processed.valid = false;
          processed.invalidReason = "Trusting transaction should already have changes set";
          continue;
        } else {
          if (options?.ignorePrivateTransactions) {
            continue;
          }

          const readKey = this.getReadKey(processed.tx.keyUsed);

          if (!readKey) {
            continue;
          }

          const decryptedString = this.crypto.decryptRawForTransaction(
            processed.tx.encryptedChanges,
            readKey,
            {
              in: this.id,
              tx: processed.txID,
            },
          );

          if (!decryptedString) {
            processed.valid = false;
            processed.invalidReason =
              "Failed to decrypt private transaction despite having key";
            continue;
          }

          try {
            processed.changes =
              decryptedString && parseJSON(decryptedString);
          } catch (e) {
            logger.error("Failed to parse private transaction on " + this.id, {
              err: e,
              txID: processed.txID,
              changes: decryptedString?.slice(0, 50),
            });
            processed.valid = false;
            processed.invalidReason = "Failed to parse private changes";
            continue;
          }
        }
      }
    }
    this.nDecrypted = continouslyDescryptedUntil;
  }

  getValidDecryptedTransactions(options?: {
    ignorePrivateTransactions: boolean;
    knownTransactions?: CoValueKnownState["sessions"];
  }): (ProcessedTransaction & {
    valid: true;
    changes: JsonValue[];
  })[] {
    this.validationPass();
    this.decryptionPass(options);

    return this.processedSorted.filter(
      (tx) =>
        tx.valid === true &&
        tx.changes !== null &&
        (options?.ignorePrivateTransactions
          ? tx.tx.privacy !== "private"
          : true) &&
        (options?.knownTransactions
          ? tx.txID.txIndex >
            (options.knownTransactions[tx.txID.sessionID] ?? -1)
          : true),
    ) as (ProcessedTransaction & {
      valid: true;
      changes: JsonValue[];
    })[];
  }

  compareTransactions(
    a: Pick<ProcessedTransaction, "madeAt" | "txID">,
    b: Pick<ProcessedTransaction, "madeAt" | "txID">,
  ) {
    if (a.madeAt !== b.madeAt) {
      return a.madeAt - b.madeAt;
    }

    if (a.txID.sessionID === b.txID.sessionID) {
      return a.txID.txIndex - b.txID.txIndex;
    }

    return 0;
  }

  getCurrentReadKey(): {
    secret: KeySecret | undefined;
    id: KeyID;
  } {
    if (!this.verified) {
      throw new Error(
        "CoValueCore: getCurrentReadKey called on coValue without verified state",
      );
    }

    if (this.verified.header.ruleset.type === "group") {
      const content = expectGroup(this.getCurrentContent());

      const currentKeyId = content.getCurrentReadKeyId();

      if (!currentKeyId) {
        throw new Error("No readKey set");
      }

      const secret = this.getReadKey(currentKeyId);

      return {
        secret: secret,
        id: currentKeyId,
      };
    } else if (this.verified.header.ruleset.type === "ownedByGroup") {
      return this.node
        .expectCoValueLoaded(this.verified.header.ruleset.group)
        .getCurrentReadKey();
    } else {
      throw new Error(
        "Only groups or values owned by groups have read secrets",
      );
    }
  }

  getReadKey(keyID: KeyID): KeySecret | undefined {
    let key = readKeyCache.get(this)?.[keyID];
    if (!key) {
      key = this.getUncachedReadKey(keyID);
      if (key) {
        let cache = readKeyCache.get(this);
        if (!cache) {
          cache = {};
          readKeyCache.set(this, cache);
        }
        cache[keyID] = key;
      }
    }
    return key;
  }

  getUncachedReadKey(keyID: KeyID): KeySecret | undefined {
    if (!this.verified) {
      throw new Error(
        "CoValueCore: getUncachedReadKey called on coValue without verified state",
      );
    }

    if (this.verified.header.ruleset.type === "group") {
      const content = expectGroup(
        this.getCurrentContent({ ignorePrivateTransactions: true }), // to prevent recursion
      );
      const keyForEveryone = content.get(`${keyID}_for_everyone`);
      if (keyForEveryone) {
        return keyForEveryone;
      }

      // Try to find key revelation for us
      const currentAgentOrAccountID = accountOrAgentIDfromSessionID(
        this.node.currentSessionID,
      );

      // being careful here to avoid recursion
      const lookupAccountOrAgentID = isAccountID(currentAgentOrAccountID)
        ? this.id === currentAgentOrAccountID
          ? this.crypto.getAgentID(this.node.agentSecret) // in accounts, the read key is revealed for the primitive agent
          : currentAgentOrAccountID // current account ID
        : currentAgentOrAccountID; // current agent ID

      const lastReadyKeyEdit = content.lastEditAt(
        `${keyID}_for_${lookupAccountOrAgentID}`,
      );

      if (lastReadyKeyEdit?.value) {
        const revealer = lastReadyKeyEdit.by;
        const revealerAgent = this.node
          .resolveAccountAgent(revealer, "Expected to know revealer")
          ._unsafeUnwrap({ withStackTrace: true });

        const secret = this.crypto.unseal(
          lastReadyKeyEdit.value,
          this.crypto.getAgentSealerSecret(this.node.agentSecret), // being careful here to avoid recursion
          this.crypto.getAgentSealerID(revealerAgent),
          {
            in: this.id,
            tx: lastReadyKeyEdit.tx,
          },
        );

        if (secret) {
          return secret as KeySecret;
        }
      }

      // Try to find indirect revelation through previousKeys

      for (const co of content.keys()) {
        if (isKeyForKeyField(co) && co.startsWith(keyID)) {
          const encryptingKeyID = co.split("_for_")[1] as KeyID;
          const encryptingKeySecret = this.getReadKey(encryptingKeyID);

          if (!encryptingKeySecret) {
            continue;
          }

          const encryptedPreviousKey = content.get(co)!;

          const secret = this.crypto.decryptKeySecret(
            {
              encryptedID: keyID,
              encryptingID: encryptingKeyID,
              encrypted: encryptedPreviousKey,
            },
            encryptingKeySecret,
          );

          if (secret) {
            return secret as KeySecret;
          } else {
            logger.warn(
              `Encrypting ${encryptingKeyID} key didn't decrypt ${keyID}`,
            );
          }
        }
      }

      // try to find revelation to parent group read keys
      for (const co of content.keys()) {
        if (isParentGroupReference(co)) {
          const parentGroupID = getParentGroupId(co);
          const parentGroup = this.node.expectCoValueLoaded(
            parentGroupID,
            "Expected parent group to be loaded",
          );

          const parentKeys = this.findValidParentKeys(
            keyID,
            content,
            parentGroup,
          );

          for (const parentKey of parentKeys) {
            const revelationForParentKey = content.get(
              `${keyID}_for_${parentKey.id}`,
            );

            if (revelationForParentKey) {
              const secret = parentGroup.crypto.decryptKeySecret(
                {
                  encryptedID: keyID,
                  encryptingID: parentKey.id,
                  encrypted: revelationForParentKey,
                },
                parentKey.secret,
              );

              if (secret) {
                return secret as KeySecret;
              } else {
                logger.warn(
                  `Encrypting parent ${parentKey.id} key didn't decrypt ${keyID}`,
                );
              }
            }
          }
        }
      }

      return undefined;
    } else if (this.verified.header.ruleset.type === "ownedByGroup") {
      return this.node
        .expectCoValueLoaded(this.verified.header.ruleset.group)
        .getReadKey(keyID);
    } else {
      throw new Error(
        "Only groups or values owned by groups have read secrets",
      );
    }
  }

  findValidParentKeys(keyID: KeyID, group: RawGroup, parentGroup: CoValueCore) {
    const validParentKeys: { id: KeyID; secret: KeySecret }[] = [];

    for (const co of group.keys()) {
      if (isKeyForKeyField(co) && co.startsWith(keyID)) {
        const encryptingKeyID = co.split("_for_")[1] as KeyID;
        const encryptingKeySecret = parentGroup.getReadKey(encryptingKeyID);

        if (!encryptingKeySecret) {
          continue;
        }

        validParentKeys.push({
          id: encryptingKeyID,
          secret: encryptingKeySecret,
        });
      }
    }

    return validParentKeys;
  }

  getGroup(): RawGroup {
    if (!this.verified) {
      throw new Error(
        "CoValueCore: getGroup called on coValue without verified state",
      );
    }

    if (this.verified.header.ruleset.type !== "ownedByGroup") {
      throw new Error("Only values owned by groups have groups");
    }

    return expectGroup(
      this.node
        .expectCoValueLoaded(this.verified.header.ruleset.group)
        .getCurrentContent(),
    );
  }

  getTx(txID: TransactionID): Transaction | undefined {
    return this.verified?.sessions.get(txID.sessionID)?.transactions[
      txID.txIndex
    ];
  }

  getDependedOnCoValues(): Set<RawCoID> {
    if (this._cachedDependentOn) {
      return this._cachedDependentOn;
    } else {
      if (!this.verified) {
        return new Set();
      }

      const dependentOn = getDependedOnCoValuesFromRawData(
        this.id,
        this.verified.header,
        this.verified.sessions.keys(),
        Array.from(
          this.verified.sessions.values(),
          (session) => session.transactions,
        ),
      );
      this._cachedDependentOn = dependentOn;
      return dependentOn;
    }
  }

  waitForSync(options?: {
    timeout?: number;
  }) {
    return this.node.syncManager.waitForSync(this.id, options?.timeout);
  }

  load(peers: PeerState[]) {
    this.loadFromStorage((found) => {
      // When found the load is triggered by handleNewContent
      if (!found) {
        this.loadFromPeers(peers);
      }
    });
  }

  loadFromStorage(done?: (found: boolean) => void) {
    const node = this.node;

    if (!node.storage) {
      done?.(false);
      return;
    }

    const currentState = this.peers.get("storage");

    if (currentState && currentState.type !== "unknown") {
      done?.(currentState.type === "available");
      return;
    }

    this.markPending("storage");
    node.storage.load(
      this.id,
      (data) => {
        node.syncManager.handleNewContent(data, "storage");
      },
      (found) => {
        if (!found) {
          this.markNotFoundInPeer("storage");
        }

        done?.(found);
      },
    );
  }

  loadFromPeers(peers: PeerState[]) {
    if (peers.length === 0) {
      return;
    }

    const peersToActuallyLoadFrom = [] as PeerState[];

    for (const peer of peers) {
      const currentState = this.peers.get(peer.id)?.type;

      if (
        !currentState ||
        currentState === "unknown" ||
        currentState === "unavailable"
      ) {
        peersToActuallyLoadFrom.push(peer);
        this.markPending(peer.id);
      }
    }

    for (const peer of peersToActuallyLoadFrom) {
      this.internalLoadFromPeer(peer);
    }
  }

  internalLoadFromPeer(peer: PeerState) {
    if (peer.closed) {
      this.markNotFoundInPeer(peer.id);
      return;
    }

    peer.pushOutgoingMessage({
      action: "load",
      ...this.knownState(),
    });
    peer.trackLoadRequestSent(this.id);

    return new Promise<void>((resolve) => {
      const markNotFound = () => {
        if (this.peers.get(peer.id)?.type === "pending") {
          logger.warn("Timeout waiting for peer to load coValue", {
            id: this.id,
            peerID: peer.id,
          });
          this.markNotFoundInPeer(peer.id);
        }
      };

      const timeout = setTimeout(markNotFound, CO_VALUE_LOADING_CONFIG.TIMEOUT);
      const removeCloseListener = peer.addCloseListener(markNotFound);

      const listener = (state: CoValueCore) => {
        const peerState = state.peers.get(peer.id);
        if (
          state.isAvailable() || // might have become available from another peer e.g. through handleNewContent
          peerState?.type === "available" ||
          peerState?.type === "errored" ||
          peerState?.type === "unavailable"
        ) {
          this.listeners.delete(listener);
          removeCloseListener();
          clearTimeout(timeout);
          resolve();
        }
      };

      this.listeners.add(listener);
      listener(this);
    });
  }
}

export type InvalidHashError = {
  type: "InvalidHash";
  id: RawCoID;
  expectedNewHash: Hash;
  givenExpectedNewHash: Hash;
};

export type InvalidSignatureError = {
  type: "InvalidSignature";
  id: RawCoID;
  newSignature: Signature;
  sessionID: SessionID;
  signerID: SignerID;
  error: Error;
};

export type TriedToAddTransactionsWithoutVerifiedStateErrpr = {
  type: "TriedToAddTransactionsWithoutVerifiedState";
  id: RawCoID;
};

export type TryAddTransactionsError =
  | TriedToAddTransactionsWithoutVerifiedStateErrpr
  | ResolveAccountAgentError
  | InvalidHashError
  | InvalidSignatureError;<|MERGE_RESOLUTION|>--- conflicted
+++ resolved
@@ -1,19 +1,11 @@
 import { UpDownCounter, ValueType, metrics } from "@opentelemetry/api";
+import { SessionLog } from "cojson-core-wasm";
 import { Result, err } from "neverthrow";
 import { PeerState } from "../PeerState.js";
 import { RawCoValue } from "../coValue.js";
-<<<<<<< HEAD
-import {
-  ControlledAccountOrAgent,
-  RawAccount,
-  RawAccountID,
-} from "../coValues/account.js";
-import { EVERYONE, RawGroup } from "../coValues/group.js";
-=======
 import { ControlledAccountOrAgent, RawAccountID } from "../coValues/account.js";
 import { RawGroup } from "../coValues/group.js";
 import { CO_VALUE_LOADING_CONFIG, MAX_RECOMMENDED_TX_SIZE } from "../config.js";
->>>>>>> efff4d0f
 import { coreToCoValue } from "../coreToCoValue.js";
 import {
   CryptoProvider,
@@ -38,8 +30,8 @@
 import { LocalNode, ResolveAccountAgentError } from "../localNode.js";
 import { logger } from "../logger.js";
 import {
+  MemberState,
   isKeyForKeyField,
-  MemberState,
   validationPass,
 } from "../permissions.js";
 import { CoValueKnownState, PeerID, emptyKnownState } from "../sync.js";
@@ -48,7 +40,6 @@
 import { isAccountID } from "../typeUtils/isAccountID.js";
 import { getDependedOnCoValuesFromRawData } from "./utils.js";
 import { CoValueHeader, Transaction, VerifiedState } from "./verifiedState.js";
-import { SessionLog } from "cojson-core-wasm";
 
 export function idforHeader(
   header: CoValueHeader,
@@ -61,13 +52,6 @@
 const readKeyCache = new WeakMap<CoValueCore, { [id: KeyID]: KeySecret }>();
 
 export type AvailableCoValueCore = CoValueCore & { verified: VerifiedState };
-
-<<<<<<< HEAD
-export const CO_VALUE_LOADING_CONFIG = {
-  MAX_RETRIES: 1,
-  TIMEOUT: 30_000,
-  RETRY_DELAY: 3000,
-};
 
 export type ProcessedTransaction = {
   txID: TransactionID;
@@ -78,8 +62,6 @@
   madeAt: number;
 };
 
-=======
->>>>>>> efff4d0f
 export class CoValueCore {
   // context
   readonly node: LocalNode;
@@ -363,7 +345,12 @@
     this._cachedContent = undefined;
     this._cachedDependentOn = undefined;
     for (const [sessionID, session] of this._verified.sessions.entries()) {
-      this.createProcessedTransactions(sessionID, session.transactions, 0, null);
+      this.createProcessedTransactions(
+        sessionID,
+        session.transactions,
+        0,
+        null,
+      );
     }
     this.nValidated = 0;
     this.nDecrypted = 0;
@@ -682,12 +669,9 @@
       privacyMode,
     );
 
-    this.createProcessedTransactions(
-      sessionID,
-      [transaction],
-      nTxBefore,
-      [changes],
-    );
+    this.createProcessedTransactions(sessionID, [transaction], nTxBefore, [
+      changes,
+    ]);
 
     this.node.syncManager.recordTransactionsSize([transaction], "local");
     void this.node.syncManager.requestCoValueSync(this);
@@ -733,12 +717,16 @@
 
       if (!processed.changes && processed.valid === true) {
         if (processed.tx.privacy === "trusting") {
-          logger.error("Trusting transaction should already have changes set " + this.id, {
-            txID: processed.txID,
-            changes: processed.tx.changes.slice(0, 50),
-          });
+          logger.error(
+            "Trusting transaction should already have changes set " + this.id,
+            {
+              txID: processed.txID,
+              changes: processed.tx.changes.slice(0, 50),
+            },
+          );
           processed.valid = false;
-          processed.invalidReason = "Trusting transaction should already have changes set";
+          processed.invalidReason =
+            "Trusting transaction should already have changes set";
           continue;
         } else {
           if (options?.ignorePrivateTransactions) {
@@ -768,8 +756,7 @@
           }
 
           try {
-            processed.changes =
-              decryptedString && parseJSON(decryptedString);
+            processed.changes = decryptedString && parseJSON(decryptedString);
           } catch (e) {
             logger.error("Failed to parse private transaction on " + this.id, {
               err: e,
