--- conflicted
+++ resolved
@@ -905,7 +905,6 @@
     };
   }
 
-<<<<<<< HEAD
   validateDeletePermissions() {
     if (!this.verified) {
       return {
@@ -970,11 +969,9 @@
     );
   }
 
-=======
   /**
    * Creates a new transaction with local changes and syncs it to all peers
    */
->>>>>>> d6df8c53
   makeTransaction(
     changes: JsonValue[],
     privacy: "private" | "trusting",
