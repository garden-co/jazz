import { UpDownCounter, ValueType, metrics } from "@opentelemetry/api";
import { Result, err, ok } from "neverthrow";
import type { PeerState } from "../PeerState.js";
import type { RawCoValue } from "../coValue.js";
import type { ControlledAccountOrAgent } from "../coValues/account.js";
import type { RawGroup } from "../coValues/group.js";
import { CO_VALUE_LOADING_CONFIG } from "../config.js";
import { validateTxSizeLimitInBytes } from "../coValueContentMessage.js";
import { coreToCoValue } from "../coreToCoValue.js";
import {
  CryptoProvider,
  Hash,
  KeyID,
  KeySecret,
  Signature,
  SignerID,
} from "../crypto/crypto.js";
import { AgentID, RawCoID, SessionID, TransactionID } from "../ids.js";
import { JsonObject, JsonValue } from "../jsonValue.js";
import { LocalNode, ResolveAccountAgentError } from "../localNode.js";
import { logger } from "../logger.js";
import { determineValidTransactions } from "../permissions.js";
import { NewContentMessage, PeerID } from "../sync.js";
import { accountOrAgentIDfromSessionID } from "../typeUtils/accountOrAgentIDfromSessionID.js";
import { expectGroup } from "../typeUtils/expectGroup.js";
import {
  getDependenciesFromContentMessage,
  getDependenciesFromGroupRawTransactions,
  getDependenciesFromHeader,
} from "./utils.js";
import { CoValueHeader, Transaction, VerifiedState } from "./verifiedState.js";
import { SessionMap } from "./SessionMap.js";
import {
  MergeCommit,
  BranchPointerCommit,
  MergedTransactionMetadata,
  createBranch,
  getBranchId,
  getBranchOwnerId,
  getBranchSource,
  mergeBranch,
  BranchStartCommit,
} from "./branching.js";
import { type RawAccountID } from "../coValues/account.js";
<<<<<<< HEAD
import { decryptTransactionChangesAndMeta } from "./decryptTransactionChangesAndMeta.js";
import { combineKnownStateSessions } from "../knownState.js";
import { safeParseJSON } from "../jsonStringify.js";
=======
import { decodeTransactionChangesAndMeta } from "./decodeTransactionChangesAndMeta.js";
import {
  combineKnownStateSessions,
  CoValueKnownState,
  emptyKnownState,
  KnownStateSessions,
} from "../knownState.js";
>>>>>>> 2b89f3af

export function idforHeader(
  header: CoValueHeader,
  crypto: CryptoProvider,
): RawCoID {
  const hash = crypto.shortHash(header);
  return `co_z${hash.slice("shortHash_z".length)}`;
}

export class VerifiedTransaction {
  // The account or agent that made the transaction
  author: RawAccountID | AgentID;
  // An object containing the session ID and the transaction index
  currentTxID: TransactionID;
  // If this is a merged transaction, the TxID of the transaction inside the original branch
  sourceTxID: TransactionID | undefined;
  tx: Transaction;
  // The Unix time when the transaction was made
  currentMadeAt: number;
  // If this is a merged transaction, the madeAt of the transaction inside the original branch
  sourceTxMadeAt: number | undefined;
  // The decoded changes of the transaction
  changes: JsonValue[] | undefined;
  // The decoded meta information of the transaction
  meta: JsonObject | undefined;
  // Whether the transaction is valid, as per membership rules
  isValid: boolean = false;
  // Whether the transaction has been validated, used to track if determinedValidTransactions needs to check this
  isValidated: boolean = false;
  // True if the transaction has been decrypted
  isDecrypted: boolean = false;
  // True if the meta information has been parsed and loaded in the CoValueCore
  hasMetaBeenParsed: boolean = false;
  // The previous verified transaction for the same session
  previous: VerifiedTransaction | undefined;

  constructor(
    sessionID: SessionID,
    txIndex: number,
    tx: Transaction,
    branchId: RawCoID | undefined,
    parsingCache:
      | { changes: JsonValue[]; meta: JsonObject | undefined }
      | undefined,
    previous: VerifiedTransaction | undefined,
  ) {
    this.author = accountOrAgentIDfromSessionID(sessionID);

    const txID = branchId
      ? {
          sessionID,
          txIndex,
          branch: branchId,
        }
      : {
          sessionID,
          txIndex,
        };

    this.currentTxID = txID;
    this.sourceTxID = undefined;
    this.tx = tx;
    this.currentMadeAt = tx.madeAt;
    this.sourceTxMadeAt = undefined;
    this.isValidated = false;

    this.previous = previous;

    if (parsingCache) {
      this.changes = parsingCache.changes;
      this.meta = parsingCache.meta;
    } else {
      // Decoding the trusting transactions here because they might be useful in the permissions checks
      if (this.tx.privacy === "trusting") {
        this.changes = safeParseJSON(this.tx.changes);

        if (this.tx.meta) {
          this.meta = safeParseJSON(this.tx.meta);
        }
      }
    }
  }

  // The TxID that refers to the current position in the session map
  // If this is a merged transaction, the txID is the TxID of the merged transaction
  get txID() {
    return this.sourceTxID ?? this.currentTxID;
  }

  // The madeAt that refers to the time when the transaction was made
  // If this is a merged transaction, the madeAt is the time when the transaction has been made in the branch
  get madeAt() {
    return this.sourceTxMadeAt ?? this.currentMadeAt;
  }

  isValidTransactionWithChanges(): this is {
    changes: JsonValue[];
    isValid: true;
  } {
    return Boolean(this.isValid && this.changes);
  }
}

export type DecryptedTransaction = Omit<VerifiedTransaction, "changes"> & {
  changes: JsonValue[];
};

export type AvailableCoValueCore = CoValueCore & { verified: VerifiedState };

export class CoValueCore {
  // context
  readonly node: LocalNode;
  private readonly crypto: CryptoProvider;

  // state
  id: RawCoID;
  private _verified: VerifiedState | null;
  /** Holds the fundamental syncable content of a CoValue,
   * consisting of the header (verified by hash -> RawCoID)
   * and the sessions (verified by signature).
   *
   * It does not do any *validation* or *decryption* and as such doesn't
   * depend on other CoValues or the LocalNode.
   *
   * `CoValueCore.verified` may be null when a CoValue is requested to be
   * loaded but no content has been received from storage or peers yet.
   * In this case, it acts as a centralised entry to keep track of peer loading
   * state and to subscribe to its content when it does become available. */
  get verified() {
    return this._verified;
  }
  private readonly peers = new Map<
    PeerID,
    | {
        type: "unknown" | "pending" | "available" | "unavailable";
      }
    | {
        type: "errored";
        error: TryAddTransactionsError;
      }
  >();

  // cached state and listeners
  private _cachedContent?: RawCoValue;
  readonly listeners: Set<(core: CoValueCore, unsub: () => void) => void> =
    new Set();
  private counter: UpDownCounter;

  private constructor(
    init: { header: CoValueHeader } | { id: RawCoID },
    node: LocalNode,
  ) {
    this.crypto = node.crypto;
    if ("header" in init) {
      this.id = idforHeader(init.header, node.crypto);
      this._verified = new VerifiedState(this.id, node.crypto, init.header);
    } else {
      this.id = init.id;
      this._verified = null;
    }
    this.node = node;

    this.counter = metrics
      .getMeter("cojson")
      .createUpDownCounter("jazz.covalues.loaded", {
        description: "The number of covalues in the system",
        unit: "covalue",
        valueType: ValueType.INT,
      });

    this.updateCounter(null);
  }

  static fromID(id: RawCoID, node: LocalNode): CoValueCore {
    return new CoValueCore({ id }, node);
  }

  static fromHeader(
    header: CoValueHeader,
    node: LocalNode,
  ): AvailableCoValueCore {
    return new CoValueCore({ header }, node) as AvailableCoValueCore;
  }

  get loadingState() {
    if (this.verified) {
      return "available";
    } else if (this.peers.size === 0) {
      return "unknown";
    }

    for (const peer of this.peers.values()) {
      if (peer.type === "pending") {
        return "loading";
      } else if (peer.type === "unknown") {
        return "unknown";
      }
    }

    return "unavailable";
  }

  hasMissingDependencies() {
    return this.missingDependencies.size > 0;
  }

  isAvailable(): this is AvailableCoValueCore {
    return this.hasVerifiedContent();
  }

  hasVerifiedContent(): this is AvailableCoValueCore {
    return !!this.verified;
  }

  isErroredInPeer(peerId: PeerID) {
    return this.peers.get(peerId)?.type === "errored";
  }

  waitForAvailableOrUnavailable(): Promise<CoValueCore> {
    return new Promise<CoValueCore>((resolve) => {
      const listener = (core: CoValueCore) => {
        if (core.isAvailable() || core.loadingState === "unavailable") {
          resolve(core);
          this.listeners.delete(listener);
        }
      };

      this.listeners.add(listener);
      listener(this);
    });
  }

  waitForAvailable(): Promise<CoValueCore> {
    return new Promise<CoValueCore>((resolve) => {
      const listener = (core: CoValueCore) => {
        if (core.isAvailable()) {
          resolve(core);
          this.listeners.delete(listener);
        }
      };

      this.listeners.add(listener);
      listener(this);
    });
  }

  waitForFullStreaming(): Promise<CoValueCore> {
    return new Promise<CoValueCore>((resolve) => {
      const listener = (core: CoValueCore) => {
        if (core.isAvailable() && !core.verified.isStreaming()) {
          resolve(core);
          this.listeners.delete(listener);
        }
      };

      this.listeners.add(listener);
      listener(this);
    });
  }

  getStateForPeer(peerId: PeerID) {
    return this.peers.get(peerId);
  }

  private updateCounter(previousState: string | null) {
    const newState = this.loadingState;

    if (previousState !== newState) {
      if (previousState) {
        this.counter.add(-1, { state: previousState });
      }
      this.counter.add(1, { state: newState });
    }
  }

  unmount(garbageCollectGroups = false) {
    if (
      !garbageCollectGroups &&
      this.verified?.header.ruleset.type === "group"
    ) {
      return false;
    }

    if (this.listeners.size > 0) {
      return false; // The coValue is still in use
    }

    this.counter.add(-1, { state: this.loadingState });

    if (this.groupInvalidationSubscription) {
      this.groupInvalidationSubscription();
      this.groupInvalidationSubscription = undefined;
    }

    this.node.internalDeleteCoValue(this.id);

    return true;
  }

  markNotFoundInPeer(peerId: PeerID) {
    const previousState = this.loadingState;
    this.peers.set(peerId, { type: "unavailable" });
    this.updateCounter(previousState);
    this.scheduleNotifyUpdate();
  }

  markFoundInPeer(peerId: PeerID, previousState: string) {
    this.peers.set(peerId, { type: "available" });
    this.updateCounter(previousState);
    this.scheduleNotifyUpdate();
  }

  missingDependencies = new Set<RawCoID>();

  isCircularMissingDependency(dependency: CoValueCore) {
    const visited = new Set<RawCoID>();
    const stack = [dependency];

    while (stack.length > 0) {
      const current = stack.pop();

      if (!current) {
        return false;
      }

      visited.add(current.id);

      for (const dependency of current.missingDependencies) {
        if (dependency === this.id) {
          return true;
        }

        if (!visited.has(dependency)) {
          stack.push(this.node.getCoValue(dependency));
        }
      }
    }

    return false;
  }

  markDependencyAvailable(dependency: RawCoID) {
    this.missingDependencies.delete(dependency);

    if (this.missingDependencies.size === 0) {
      this.scheduleNotifyUpdate();
    }
  }

  newContentQueue: {
    msg: NewContentMessage;
    from: PeerState | "storage" | "import";
  }[] = [];
  /**
   * Add a new content to the queue and handle it when the dependencies are available
   */
  addNewContentToQueue(
    msg: NewContentMessage,
    from: PeerState | "storage" | "import",
  ) {
    const alreadyEnqueued = this.newContentQueue.length > 0;

    this.newContentQueue.push({ msg, from });

    if (alreadyEnqueued) {
      return;
    }

    this.subscribe((core, unsubscribe) => {
      if (!core.hasMissingDependencies()) {
        unsubscribe();

        const enqueuedNewContent = this.newContentQueue;
        this.newContentQueue = [];

        for (const { msg, from } of enqueuedNewContent) {
          this.node.syncManager.handleNewContent(msg, from);
        }
      }
    });
  }

  addDependencyFromHeader(header: CoValueHeader) {
    for (const dep of getDependenciesFromHeader(header)) {
      this.addDependency(dep);
    }
  }

  provideHeader(
    header: CoValueHeader,
    streamingKnownState?: KnownStateSessions,
    skipVerify?: boolean,
  ) {
    if (!skipVerify) {
      const expectedId = idforHeader(header, this.node.crypto);

      if (this.id !== expectedId) {
        return false;
      }
    }

    this.addDependencyFromHeader(header);

    if (this._verified?.sessions.size) {
      throw new Error(
        "CoValueCore: provideHeader called on coValue with verified sessions present!",
      );
    }
    this._verified = new VerifiedState(
      this.id,
      this.node.crypto,
      header,
      new SessionMap(this.id, this.node.crypto, streamingKnownState),
    );

    return true;
  }

  markErrored(peerId: PeerID, error: TryAddTransactionsError) {
    const previousState = this.loadingState;
    this.peers.set(peerId, { type: "errored", error });
    this.updateCounter(previousState);
    this.scheduleNotifyUpdate();
  }

  markPending(peerId: PeerID) {
    const previousState = this.loadingState;
    this.peers.set(peerId, { type: "pending" });
    this.updateCounter(previousState);
    this.scheduleNotifyUpdate();
  }

  groupInvalidationSubscription?: () => void;

  subscribeToGroupInvalidation() {
    if (!this.verified) {
      return;
    }

    if (this.groupInvalidationSubscription) {
      return;
    }

    const header = this.verified.header;

    if (header.ruleset.type == "ownedByGroup") {
      const groupId = header.ruleset.group;
      const entry = this.node.getCoValue(groupId);

      if (entry.isAvailable()) {
        this.groupInvalidationSubscription = entry.subscribe((_groupUpdate) => {
          // When the group is updated, we need to reset the cached content because the transactions validity might have changed
          this.resetParsedTransactions();
          this.scheduleNotifyUpdate();
        }, false);
      } else {
        logger.error("CoValueCore: Owner group not available", {
          id: this.id,
          groupId,
        });
      }
    }
  }

  contentInClonedNodeWithDifferentAccount(account: ControlledAccountOrAgent) {
    return this.node
      .loadCoValueAsDifferentAgent(this.id, account.agentSecret, account.id)
      .then((core) => core.getCurrentContent());
  }

  knownStateWithStreaming(): CoValueKnownState {
    if (this.verified) {
      return this.verified.knownStateWithStreaming();
    } else {
      return emptyKnownState(this.id);
    }
  }

  knownState(): CoValueKnownState {
    if (this.verified) {
      return this.verified.knownState();
    } else {
      return emptyKnownState(this.id);
    }
  }

  get meta(): JsonValue {
    return this.verified?.header.meta ?? null;
  }

  nextTransactionID(): TransactionID {
    if (!this.verified) {
      throw new Error(
        "CoValueCore: nextTransactionID called on coValue without verified state",
      );
    }

    // This is an ugly hack to get a unique but stable session ID for editing the current account
    const sessionID =
      this.verified.header.meta?.type === "account"
        ? (this.node.currentSessionID.replace(
            this.node.getCurrentAgent().id,
            this.node.getCurrentAgent().currentAgentID(),
          ) as SessionID)
        : this.node.currentSessionID;

    return {
      sessionID,
      txIndex: this.verified.sessions.get(sessionID)?.transactions.length || 0,
    };
  }

  addDependenciesFromContentMessage(newContent: NewContentMessage) {
    const dependencies = getDependenciesFromContentMessage(this, newContent);

    for (const dependency of dependencies) {
      this.addDependency(dependency);
    }
  }

  tryAddTransactions(
    sessionID: SessionID,
    newTransactions: Transaction[],
    newSignature: Signature,
    skipVerify: boolean = false,
  ): Result<true, TryAddTransactionsError> {
    let result: Result<SignerID | undefined, TryAddTransactionsError>;

    if (skipVerify) {
      result = ok(undefined);
    } else {
      result = this.node
        .resolveAccountAgent(
          accountOrAgentIDfromSessionID(sessionID),
          "Expected to know signer of transaction",
        )
        .andThen((agent) => {
          return ok(this.crypto.getAgentSignerID(agent));
        });
    }

    return result.andThen((signerID) => {
      if (!this.verified) {
        return err({
          type: "TriedToAddTransactionsWithoutVerifiedState",
          id: this.id,
        } satisfies TriedToAddTransactionsWithoutVerifiedStateErrpr);
      }

      const result = this.verified.tryAddTransactions(
        sessionID,
        signerID,
        newTransactions,
        newSignature,
        skipVerify,
      );

      if (result.isOk()) {
        this.processNewTransactions();
        this.scheduleNotifyUpdate();
      }

      return result;
    });
  }

  private processNewTransactions() {
    if (this._cachedContent) {
      // Does the cached content support incremental processing?
      if (
        "processNewTransactions" in this._cachedContent &&
        typeof this._cachedContent.processNewTransactions === "function"
      ) {
        this._cachedContent.processNewTransactions();
      } else {
        this._cachedContent = undefined;
      }
    }
  }

  #isNotificationScheduled = false;
  #batchedUpdates = false;

  private scheduleNotifyUpdate() {
    if (this.listeners.size === 0) {
      return;
    }

    this.#batchedUpdates = true;

    if (!this.#isNotificationScheduled) {
      this.#isNotificationScheduled = true;

      queueMicrotask(() => {
        this.#isNotificationScheduled = false;

        // Check if an immediate update has been notified
        if (this.#batchedUpdates) {
          this.notifyUpdate();
        }
      });
    }
  }

  #isNotifyUpdatePaused = false;
  pauseNotifyUpdate() {
    this.#isNotifyUpdatePaused = true;
  }

  resumeNotifyUpdate() {
    this.#isNotifyUpdatePaused = false;
    this.notifyUpdate();
  }

  private notifyUpdate() {
    if (this.listeners.size === 0 || this.#isNotifyUpdatePaused) {
      return;
    }

    this.#batchedUpdates = false;

    for (const listener of this.listeners) {
      try {
        listener(this, () => {
          this.listeners.delete(listener);
        });
      } catch (e) {
        logger.error("Error in listener for coValue " + this.id, { err: e });
      }
    }
  }

  subscribe(
    listener: (core: CoValueCore, unsub: () => void) => void,
    immediateInvoke = true,
  ): () => void {
    this.listeners.add(listener);

    if (immediateInvoke) {
      listener(this, () => {
        this.listeners.delete(listener);
      });
    }

    return () => {
      this.listeners.delete(listener);
    };
  }

  makeTransaction(
    changes: JsonValue[],
    privacy: "private" | "trusting",
    meta?: JsonObject,
    madeAt?: number,
  ): boolean {
    if (!this.verified) {
      throw new Error(
        "CoValueCore: makeTransaction called on coValue without verified state",
      );
    }

    validateTxSizeLimitInBytes(changes);

    // This is an ugly hack to get a unique but stable session ID for editing the current account
    const sessionID =
      this.verified.header.meta?.type === "account"
        ? (this.node.currentSessionID.replace(
            this.node.getCurrentAgent().id,
            this.node.getCurrentAgent().currentAgentID(),
          ) as SessionID)
        : this.node.currentSessionID;

    const signerAgent = this.node.getCurrentAgent();

    let result: { signature: Signature; transaction: Transaction };

    if (privacy === "private") {
      const { secret: keySecret, id: keyID } = this.getCurrentReadKey();

      if (!keySecret) {
        throw new Error("Can't make transaction without read key secret");
      }

      result = this.verified.makeNewPrivateTransaction(
        sessionID,
        signerAgent,
        changes,
        keyID,
        keySecret,
        meta,
        madeAt ?? Date.now(),
      );
    } else {
      result = this.verified.makeNewTrustingTransaction(
        sessionID,
        signerAgent,
        changes,
        meta,
        madeAt ?? Date.now(),
      );
    }

    const { transaction, signature } = result;

    // Assign pre-parsed meta and changes to skip the parse/decrypt operation when loading
    // this transaction in the current content
    this.parsingCache.set(transaction, { changes, meta });

    this.node.syncManager.recordTransactionsSize([transaction], "local");

    const session = this.verified.sessions.get(sessionID);
    const txIdx = session ? session.transactions.length - 1 : 0;

    this.processNewTransactions();
    this.addDependenciesFromNewTransaction(transaction);

    // force immediate notification because local updates may come from the UI
    // where we need synchronous updates
    this.notifyUpdate();
    this.node.syncManager.syncLocalTransaction(
      this.verified,
      transaction,
      sessionID,
      signature,
      txIdx,
    );

    return true;
  }

  addDependenciesFromNewTransaction(transaction: Transaction) {
    if (this.verified?.header.ruleset.type === "group") {
      for (const dependency of getDependenciesFromGroupRawTransactions([
        transaction,
      ])) {
        this.addDependency(dependency);
      }
    }
  }

  getCurrentContent(options?: { ignorePrivateTransactions: true }): RawCoValue {
    if (!this.verified) {
      throw new Error(
        "CoValueCore: getCurrentContent called on coValue without verified state",
      );
    }

    if (!options?.ignorePrivateTransactions && this._cachedContent) {
      return this._cachedContent;
    }

    this.subscribeToGroupInvalidation();

    const newContent = coreToCoValue(this as AvailableCoValueCore, options);

    if (!options?.ignorePrivateTransactions) {
      this._cachedContent = newContent;
    }

    return newContent;
  }

  // The starting point of the branch, in case this CoValue is a branch
  branchStart: BranchStartCommit["from"] | undefined;

  // The list of merge commits that have been made
  mergeCommits: MergeCommit[] = [];
  branches: BranchPointerCommit[] = [];
  earliestTxMadeAt: number = Number.MAX_SAFE_INTEGER;
  latestTxMadeAt: number = 0;

  // Reset the parsed transactions and branches, to validate them again from scratch when the group is updated
  resetParsedTransactions() {
    this._cachedContent = undefined;

    this.branchStart = undefined;
    this.mergeCommits = [];

    for (const transaction of this.verifiedTransactions) {
      transaction.isValidated = false;
      transaction.hasMetaBeenParsed = false;
    }
  }

  verifiedTransactions: VerifiedTransaction[] = [];
  private verifiedTransactionsKnownSessions: CoValueKnownState["sessions"] = {};

  private lastVerifiedTransactionBySessionID: Record<
    SessionID,
    VerifiedTransaction
  > = {};

  private parsingCache = new Map<
    Transaction,
    { changes: JsonValue[]; meta: JsonObject | undefined }
  >();

  /**
   * Loads the new transaction from the SessionMap into verifiedTransactions as a VerifiedTransaction.
   *
   * If the transaction is already loaded from the SessionMap in the past, it will not be loaded again.
   *
   * Used to have a fast way to iterate over the CoValue transactions, and track their validation/decoding state.

  * @internal
   * */
  loadVerifiedTransactionsFromLogs() {
    if (!this.verified) {
      return;
    }

    const isBranched = this.isBranched();

    for (const [sessionID, sessionLog] of this.verified.sessions.entries()) {
      const count = this.verifiedTransactionsKnownSessions[sessionID] ?? 0;

      for (
        let txIndex = count;
        txIndex < sessionLog.transactions.length;
        txIndex++
      ) {
        const tx = sessionLog.transactions[txIndex];
        if (!tx) {
          continue;
        }

        const cache = this.parsingCache.get(tx);
        if (cache) {
          this.parsingCache.delete(tx);
        }

        const verifiedTransaction = new VerifiedTransaction(
          sessionID,
          txIndex,
          tx,
          isBranched ? this.id : undefined,
          cache,
          this.lastVerifiedTransactionBySessionID[sessionID],
        );

        if (verifiedTransaction.madeAt > this.latestTxMadeAt) {
          this.latestTxMadeAt = verifiedTransaction.madeAt;
        }

        if (verifiedTransaction.madeAt < this.earliestTxMadeAt) {
          this.earliestTxMadeAt = verifiedTransaction.madeAt;
        }

        this.verifiedTransactions.push(verifiedTransaction);
        this.lastVerifiedTransactionBySessionID[sessionID] =
          verifiedTransaction;
      }

      this.verifiedTransactionsKnownSessions[sessionID] =
        sessionLog.transactions.length;
    }
  }

  /**
   * Iterates over the verifiedTransactions and marks them as valid or invalid, based on the group membership of the authors of the transactions  .
   */
  private determineValidTransactions() {
    determineValidTransactions(this);
  }

  /**
   * Parses the meta information of a transaction, and set the branchStart and mergeCommits.
   */
  private parseMetaInformation(transaction: VerifiedTransaction) {
    if (
      !transaction.meta ||
      !transaction.isValid ||
      transaction.hasMetaBeenParsed
    ) {
      return;
    }

    transaction.hasMetaBeenParsed = true;

    // Branch related meta information
    if (this.isBranched()) {
      // Check if the transaction is a branch start
      if ("from" in transaction.meta) {
        const meta = transaction.meta as BranchStartCommit;

        if (this.branchStart) {
          this.branchStart = combineKnownStateSessions(
            this.branchStart,
            meta.from,
          );
        } else {
          this.branchStart = meta.from;
        }
      }
    }

    // Check if the transaction is a branch pointer
    if ("branch" in transaction.meta) {
      const branch = transaction.meta as BranchPointerCommit;

      this.branches.push(branch);
    }

    // Check if the transaction is a merged checkpoint for a branch
    if ("merged" in transaction.meta) {
      const mergeCommit = transaction.meta as MergeCommit;
      this.mergeCommits.push(mergeCommit);
    }

    // Check if the transaction has been merged from a branch
    if ("mi" in transaction.meta) {
      const meta = transaction.meta as MergedTransactionMetadata;

      // Check if the transaction is a merge commit
      const previousTransaction = transaction.previous;
      const sessionID = meta.s ?? previousTransaction?.txID.sessionID;

      if (meta.t) {
        transaction.sourceTxMadeAt = transaction.currentMadeAt - meta.t;
      } else if (previousTransaction) {
        transaction.sourceTxMadeAt = previousTransaction.madeAt;
      }

      // Check against tampering of the meta.t value to write transaction after the access revocation
      if (
        transaction.sourceTxMadeAt &&
        transaction.sourceTxMadeAt > transaction.currentMadeAt
      ) {
        transaction.isValid = false;
      }

      if (sessionID) {
        transaction.sourceTxID = {
          sessionID,
          txIndex: meta.mi,
          branch: meta.b ?? previousTransaction?.txID.branch,
        };
      } else {
        logger.error("Merge commit without session ID", {
          txID: transaction.txID,
          prevTxID: previousTransaction?.txID ?? null,
        });
      }
    }
  }

  /**
   * Loads the new transactions from SessionMap and:
   * - Validates each transaction based on the group membership of the authors
   * - Decodes the changes & meta for each transaction
   * - Parses the meta information of the transaction
   */
  private parseNewTransactions(ignorePrivateTransactions: boolean) {
    if (!this.isAvailable()) {
      return;
    }

    this.loadVerifiedTransactionsFromLogs();
    this.determineValidTransactions();

    for (const transaction of this.verifiedTransactions) {
      if (!ignorePrivateTransactions) {
        decryptTransactionChangesAndMeta(this, transaction);
      }

      this.parseMetaInformation(transaction);
    }
  }

  /**
   * Returns the valid transactions matching the criteria specified in the options
   */
  getValidTransactions(options?: {
    ignorePrivateTransactions: boolean;
    // The range, described as knownState sessions, to filter the transactions returned
    from?: CoValueKnownState["sessions"];
    to?: CoValueKnownState["sessions"];

    // The transactions that have already been processed, used for the incremental builds of the content views
    knownTransactions?: Set<Transaction>;

    // If true, the branch source transactions will be skipped. Used to gather the transactions for the merge operation.
    skipBranchSource?: boolean;
  }): DecryptedTransaction[] {
    if (!this.verified) {
      return [];
    }

    this.parseNewTransactions(options?.ignorePrivateTransactions ?? false);

    const matchingTransactions: DecryptedTransaction[] = [];

    const source = getBranchSource(this);

    for (const transaction of this.verifiedTransactions) {
      if (!transaction.isValidTransactionWithChanges()) {
        continue;
      }

      if (options?.knownTransactions?.has(transaction.tx)) {
        continue;
      }

      options?.knownTransactions?.add(transaction.tx);

      // Using the currentTxID to filter the transactions, because the TxID is modified by the merge meta
      const txID = transaction.currentTxID;

      const from = options?.from?.[txID.sessionID] ?? -1;

      // Load the to filter index. Sessions that are not in the to filter will be skipped
      const to = options?.to ? (options.to[txID.sessionID] ?? -1) : Infinity;

      // The txIndex starts at 0 and from/to are referring to the count of transactions
      if (from > txID.txIndex || to < txID.txIndex) {
        continue;
      }

      matchingTransactions.push(transaction);
    }

    // If this is a branch, we load the valid transactions from the source
    if (source && this.branchStart && !options?.skipBranchSource) {
      const sourceTransactions = source.getValidTransactions({
        to: this.branchStart,
        ignorePrivateTransactions: options?.ignorePrivateTransactions ?? false,
        knownTransactions: options?.knownTransactions,
      });

      for (const transaction of sourceTransactions) {
        matchingTransactions.push(transaction);
      }
    }

    return matchingTransactions;
  }

  dependencies: Set<RawCoID> = new Set();
  private addDependency(dependency: RawCoID) {
    if (this.dependencies.has(dependency)) {
      return true;
    }

    this.dependencies.add(dependency);

    const dependencyCoValue = this.node.getCoValue(dependency);

    if (
      !dependencyCoValue.isAvailable() &&
      !this.isCircularMissingDependency(dependencyCoValue)
    ) {
      this.missingDependencies.add(dependency);

      dependencyCoValue.subscribe((dependencyCoValue, unsubscribe) => {
        if (dependencyCoValue.isAvailable()) {
          unsubscribe();
          this.markDependencyAvailable(dependency);
        }
      });
      return false;
    }
  }

  createBranch(name: string, ownerId?: RawCoID) {
    return createBranch(this, name, ownerId);
  }

  mergeBranch() {
    return mergeBranch(this);
  }

  getBranch(name: string, ownerId?: RawCoID) {
    return this.node.getCoValue(getBranchId(this, name, ownerId));
  }

  getCurrentBranchName() {
    return this.verified?.branchName;
  }

  getCurrentBranchSourceId() {
    return this.verified?.branchSourceId;
  }

  isBranched() {
    return Boolean(this.verified?.branchSourceId);
  }

  hasBranch(name: string, ownerId?: RawCoID) {
    // This function requires the meta information to be parsed, which might not be the case
    // if the value content hasn't been loaded yet
    this.parseNewTransactions(false);

    const currentOwnerId = getBranchOwnerId(this);
    return this.branches.some((item) => {
      if (item.branch !== name) {
        return false;
      }

      if (item.ownerId === ownerId) {
        return true;
      }

      if (!ownerId) {
        return item.ownerId === currentOwnerId;
      }

      if (!item.ownerId) {
        return ownerId === currentOwnerId;
      }
    });
  }

  getMergeCommits() {
    return this.mergeCommits;
  }

  getValidSortedTransactions(options?: {
    ignorePrivateTransactions: boolean;

    // The transactions that have already been processed, used for the incremental builds of the content views
    knownTransactions?: Set<Transaction>;
  }): DecryptedTransaction[] {
    const allTransactions = this.getValidTransactions(options);

    allTransactions.sort(this.compareTransactions);

    return allTransactions;
  }

  compareTransactions(
    a: Pick<VerifiedTransaction, "madeAt" | "txID">,
    b: Pick<VerifiedTransaction, "madeAt" | "txID">,
  ) {
    if (a.madeAt !== b.madeAt) {
      return a.madeAt - b.madeAt;
    }

    if (a.txID.sessionID === b.txID.sessionID) {
      return a.txID.txIndex - b.txID.txIndex;
    }

    return 0;
  }

  getCurrentReadKey(): {
    secret: KeySecret | undefined;
    id: KeyID;
  } {
    if (!this.verified) {
      throw new Error(
        "CoValueCore: getCurrentReadKey called on coValue without verified state",
      );
    }

    if (this.verified.header.ruleset.type === "group") {
      return expectGroup(this.getCurrentContent()).getCurrentReadKey();
    } else if (this.verified.header.ruleset.type === "ownedByGroup") {
      return this.node
        .expectCoValueLoaded(this.verified.header.ruleset.group)
        .getCurrentReadKey();
    } else {
      throw new Error(
        "Only groups or values owned by groups have read secrets",
      );
    }
  }

  readKeyCache = new Map<KeyID, KeySecret>();
  getReadKey(keyID: KeyID): KeySecret | undefined {
    // We want to check the cache here, to skip re-computing the group content
    const cachedSecret = this.readKeyCache.get(keyID);

    if (cachedSecret) {
      return cachedSecret;
    }

    if (!this.verified) {
      throw new Error(
        "CoValueCore: getUncachedReadKey called on coValue without verified state",
      );
    }

    // Getting the readKey from accounts
    if (this.verified.header.ruleset.type === "group") {
      const content = expectGroup(
        // load the account without private transactions, because we are here
        // to be able to decrypt those
        this.getCurrentContent({ ignorePrivateTransactions: true }),
      );

      return content.getReadKey(keyID);
    } else if (this.verified.header.ruleset.type === "ownedByGroup") {
      return expectGroup(
        this.node
          .expectCoValueLoaded(this.verified.header.ruleset.group)
          .getCurrentContent(),
      ).getReadKey(keyID);
    } else {
      throw new Error(
        "Only groups or values owned by groups have read secrets",
      );
    }
  }

  safeGetGroup(): RawGroup | undefined {
    if (!this.verified) {
      throw new Error(
        "CoValueCore: getGroup called on coValue without verified state",
      );
    }

    if (this.verified.header.ruleset.type !== "ownedByGroup") {
      return undefined;
    }

    return expectGroup(
      this.node
        .expectCoValueLoaded(this.verified.header.ruleset.group)
        .getCurrentContent(),
    );
  }

  getGroup(): RawGroup {
    const group = this.safeGetGroup();

    if (!group) {
      throw new Error("Only values owned by groups have groups");
    }

    return group;
  }

  getTx(txID: TransactionID): Transaction | undefined {
    return this.verified?.sessions.get(txID.sessionID)?.transactions[
      txID.txIndex
    ];
  }

  getDependedOnCoValues(): Set<RawCoID> {
    return this.dependencies;
  }

  waitForSync(options?: { timeout?: number }) {
    return this.node.syncManager.waitForSync(this.id, options?.timeout);
  }

  load(peers: PeerState[]) {
    this.loadFromStorage((found) => {
      // When found the load is triggered by handleNewContent
      if (!found) {
        this.loadFromPeers(peers);
      }
    });
  }

  loadFromStorage(done?: (found: boolean) => void) {
    const node = this.node;

    if (!node.storage) {
      done?.(false);
      return;
    }

    const currentState = this.peers.get("storage");

    if (currentState && currentState.type !== "unknown") {
      done?.(currentState.type === "available");
      return;
    }

    this.markPending("storage");
    node.storage.load(
      this.id,
      (data) => {
        node.syncManager.handleNewContent(data, "storage");
      },
      (found) => {
        done?.(found);

        if (!found) {
          this.markNotFoundInPeer("storage");
        }
      },
    );
  }

  loadFromPeers(peers: PeerState[]) {
    if (peers.length === 0) {
      return;
    }

    for (const peer of peers) {
      const currentState = this.peers.get(peer.id)?.type ?? "unknown";

      if (currentState === "unknown" || currentState === "unavailable") {
        this.markPending(peer.id);
        this.internalLoadFromPeer(peer);
      }
    }
  }

  internalLoadFromPeer(peer: PeerState) {
    if (peer.closed && !peer.persistent) {
      this.markNotFoundInPeer(peer.id);
      return;
    }

    /**
     * On reconnection persistent peers will automatically fire the load request
     * as part of the reconnection process.
     */
    if (!peer.closed) {
      peer.pushOutgoingMessage({
        action: "load",
        ...this.knownState(),
      });
      peer.trackLoadRequestSent(this.id);
    }

    return new Promise<void>((resolve) => {
      const markNotFound = () => {
        if (this.peers.get(peer.id)?.type === "pending") {
          logger.warn("Timeout waiting for peer to load coValue", {
            id: this.id,
            peerID: peer.id,
          });
          this.markNotFoundInPeer(peer.id);
        }
      };

      const timeout = setTimeout(markNotFound, CO_VALUE_LOADING_CONFIG.TIMEOUT);
      const removeCloseListener = peer.persistent
        ? undefined
        : peer.addCloseListener(markNotFound);

      const listener = (state: CoValueCore) => {
        const peerState = state.peers.get(peer.id);
        if (
          state.isAvailable() || // might have become available from another peer e.g. through handleNewContent
          peerState?.type === "available" ||
          peerState?.type === "errored" ||
          peerState?.type === "unavailable"
        ) {
          this.listeners.delete(listener);
          removeCloseListener?.();
          clearTimeout(timeout);
          resolve();
        }
      };

      this.listeners.add(listener);
      listener(this);
    });
  }
}

export type InvalidHashError = {
  type: "InvalidHash";
  id: RawCoID;
  expectedNewHash: Hash;
  givenExpectedNewHash: Hash;
};

export type InvalidSignatureError = {
  type: "InvalidSignature";
  id: RawCoID;
  newSignature: Signature;
  sessionID: SessionID;
  signerID: SignerID | undefined;
};

export type TriedToAddTransactionsWithoutVerifiedStateErrpr = {
  type: "TriedToAddTransactionsWithoutVerifiedState";
  id: RawCoID;
};

export type TriedToAddTransactionsWithoutSignerIDError = {
  type: "TriedToAddTransactionsWithoutSignerID";
  id: RawCoID;
  sessionID: SessionID;
};

export type TryAddTransactionsError =
  | TriedToAddTransactionsWithoutVerifiedStateErrpr
  | TriedToAddTransactionsWithoutSignerIDError
  | ResolveAccountAgentError
  | InvalidHashError
  | InvalidSignatureError;<|MERGE_RESOLUTION|>--- conflicted
+++ resolved
@@ -42,19 +42,14 @@
   BranchStartCommit,
 } from "./branching.js";
 import { type RawAccountID } from "../coValues/account.js";
-<<<<<<< HEAD
 import { decryptTransactionChangesAndMeta } from "./decryptTransactionChangesAndMeta.js";
-import { combineKnownStateSessions } from "../knownState.js";
-import { safeParseJSON } from "../jsonStringify.js";
-=======
-import { decodeTransactionChangesAndMeta } from "./decodeTransactionChangesAndMeta.js";
 import {
   combineKnownStateSessions,
   CoValueKnownState,
   emptyKnownState,
   KnownStateSessions,
 } from "../knownState.js";
->>>>>>> 2b89f3af
+import { safeParseJSON } from "../jsonStringify.js";
 
 export function idforHeader(
   header: CoValueHeader,
