import { UpDownCounter, ValueType, metrics } from "@opentelemetry/api";
import { Result, err } from "neverthrow";
<<<<<<< HEAD
import { PeerState } from "../PeerState.js";
import { RawCoValue } from "../coValue.js";
import { ControlledAccountOrAgent } from "../coValues/account.js";
import { RawGroup } from "../coValues/group.js";
=======
import type { PeerState } from "../PeerState.js";
import type { RawCoValue } from "../coValue.js";
import type { ControlledAccountOrAgent } from "../coValues/account.js";
import type { RawGroup } from "../coValues/group.js";
>>>>>>> 9c9a6898
import { CO_VALUE_LOADING_CONFIG } from "../config.js";
import { coreToCoValue } from "../coreToCoValue.js";
import {
  CryptoProvider,
  Hash,
  KeyID,
  KeySecret,
  Signature,
  SignerID,
  StreamingHash,
} from "../crypto/crypto.js";
<<<<<<< HEAD
import {
  RawCoID,
  SessionID,
  TransactionID,
  getParentGroupId,
  isParentGroupReference,
} from "../ids.js";
import { parseJSON } from "../jsonStringify.js";
import { JsonValue } from "../jsonValue.js";
import { LocalNode, ResolveAccountAgentError } from "../localNode.js";
import { logger } from "../logger.js";
import {
  MemberState,
  isKeyForKeyField,
  validationPass,
} from "../permissions.js";
import { CoValueKnownState, PeerID, emptyKnownState } from "../sync.js";
import { accountOrAgentIDfromSessionID } from "../typeUtils/accountOrAgentIDfromSessionID.js";
import { expectGroup } from "../typeUtils/expectGroup.js";
import { isAccountID } from "../typeUtils/isAccountID.js";
import { SessionMap } from "./SessionMap.js";
=======
import { RawCoID, SessionID, TransactionID } from "../ids.js";
import { parseJSON, stableStringify } from "../jsonStringify.js";
import { JsonValue } from "../jsonValue.js";
import { LocalNode, ResolveAccountAgentError } from "../localNode.js";
import { logger } from "../logger.js";
import { determineValidTransactions } from "../permissions.js";
import { CoValueKnownState, PeerID, emptyKnownState } from "../sync.js";
import { accountOrAgentIDfromSessionID } from "../typeUtils/accountOrAgentIDfromSessionID.js";
import { expectGroup } from "../typeUtils/expectGroup.js";
>>>>>>> 9c9a6898
import { getDependedOnCoValuesFromRawData } from "./utils.js";
import { CoValueHeader, Transaction, VerifiedState } from "./verifiedState.js";

export function idforHeader(
  header: CoValueHeader,
  crypto: CryptoProvider,
): RawCoID {
  const hash = crypto.shortHash(header);
  return `co_z${hash.slice("shortHash_z".length)}`;
}

<<<<<<< HEAD
const readKeyCache = new WeakMap<CoValueCore, { [id: KeyID]: KeySecret }>();
=======
export type DecryptedTransaction = {
  txID: TransactionID;
  changes: JsonValue[];
  madeAt: number;
  trusting?: boolean;
};
>>>>>>> 9c9a6898

export type AvailableCoValueCore = CoValueCore & { verified: VerifiedState };

export type ProcessedTransaction = {
  txID: TransactionID;
  tx: Transaction;
  valid: true | false | null;
  invalidReason?: string;
  changes: JsonValue[] | null;
  madeAt: number;
};

export class CoValueCore {
  // context
  readonly node: LocalNode;
  private readonly crypto: CryptoProvider;

  // state
  id: RawCoID;
  private _verified: VerifiedState | null;
  /** Holds the fundamental syncable content of a CoValue,
   * consisting of the header (verified by hash -> RawCoID)
   * and the sessions (verified by signature).
   *
   * It does not do any *validation* or *decryption* and as such doesn't
   * depend on other CoValues or the LocalNode.
   *
   * `CoValueCore.verified` may be null when a CoValue is requested to be
   * loaded but no content has been received from storage or peers yet.
   * In this case, it acts as a centralised entry to keep track of peer loading
   * state and to subscribe to its content when it does become available. */
  get verified() {
    return this._verified;
  }

  processedSorted: ProcessedTransaction[] = [];
  nValidated: number = 0;
  nDecrypted: number = 0;
  // in Groups: own member state, in OwnedByGroup: group member state
  memberState: MemberState | undefined;

  private readonly peers = new Map<
    PeerID,
    | {
        type: "unknown" | "pending" | "available" | "unavailable";
      }
    | {
        type: "errored";
        error: TryAddTransactionsError;
      }
  >();

  // cached state and listeners
  private _cachedContent?: RawCoValue;
<<<<<<< HEAD
  private readonly listeners: Set<
    (core: CoValueCore, unsub: () => void) => void
  > = new Set();
=======
  readonly listeners: Set<(core: CoValueCore, unsub: () => void) => void> =
    new Set();
  private readonly _decryptionCache: {
    [key: Encrypted<JsonValue[], JsonValue>]: JsonValue[] | undefined;
  } = {};
>>>>>>> 9c9a6898
  private _cachedDependentOn?: Set<RawCoID>;
  private counter: UpDownCounter;

  private constructor(
    init: { header: CoValueHeader } | { id: RawCoID },
    node: LocalNode,
  ) {
    this.crypto = node.crypto;
    if ("header" in init) {
      this.id = idforHeader(init.header, node.crypto);
      this._verified = new VerifiedState(this.id, node.crypto, init.header);
    } else {
      this.id = init.id;
      this._verified = null;
    }
    this.node = node;

    this.counter = metrics
      .getMeter("cojson")
      .createUpDownCounter("jazz.covalues.loaded", {
        description: "The number of covalues in the system",
        unit: "covalue",
        valueType: ValueType.INT,
      });

    this.updateCounter(null);
  }

  static fromID(id: RawCoID, node: LocalNode): CoValueCore {
    return new CoValueCore({ id }, node);
  }

  static fromHeader(
    header: CoValueHeader,
    node: LocalNode,
  ): AvailableCoValueCore {
    return new CoValueCore({ header }, node) as AvailableCoValueCore;
  }

  get loadingState() {
    if (this.verified) {
      return "available";
    } else if (this.peers.size === 0) {
      return "unknown";
    }

    for (const peer of this.peers.values()) {
      if (peer.type === "pending") {
        return "loading";
      } else if (peer.type === "unknown") {
        return "unknown";
      }
    }

    return "unavailable";
  }

  isAvailable(): this is AvailableCoValueCore {
    return this.hasVerifiedContent() && this.missingDependencies.size === 0;
  }

  hasVerifiedContent(): this is AvailableCoValueCore {
    return !!this.verified;
  }

  isErroredInPeer(peerId: PeerID) {
    return this.peers.get(peerId)?.type === "errored";
  }

  waitForAvailableOrUnavailable(): Promise<CoValueCore> {
    return new Promise<CoValueCore>((resolve) => {
      const listener = (core: CoValueCore) => {
        if (core.isAvailable() || core.loadingState === "unavailable") {
          resolve(core);
          this.listeners.delete(listener);
        }
      };

      this.listeners.add(listener);
      listener(this);
    });
  }

  waitForAvailable(): Promise<CoValueCore> {
    return new Promise<CoValueCore>((resolve) => {
      const listener = (core: CoValueCore) => {
        if (core.isAvailable()) {
          resolve(core);
          this.listeners.delete(listener);
        }
      };

      this.listeners.add(listener);
      listener(this);
    });
  }

  getStateForPeer(peerId: PeerID) {
    return this.peers.get(peerId);
  }

  private updateCounter(previousState: string | null) {
    const newState = this.loadingState;

    if (previousState !== newState) {
      if (previousState) {
        this.counter.add(-1, { state: previousState });
      }
      this.counter.add(1, { state: newState });
    }
  }

  unmount() {
    // For simplicity, we don't unmount groups and accounts
    if (this.verified?.header.ruleset.type === "group") {
      return false;
    }

    if (this.listeners.size > 0) {
      return false; // The coValue is still in use
    }

    this.counter.add(-1, { state: this.loadingState });

    if (this.groupInvalidationSubscription) {
      this.groupInvalidationSubscription();
      this.groupInvalidationSubscription = undefined;
    }

    return true;
  }

  markNotFoundInPeer(peerId: PeerID) {
    const previousState = this.loadingState;
    this.peers.set(peerId, { type: "unavailable" });
    this.updateCounter(previousState);
    this.notifyUpdate("immediate");
  }

  missingDependencies = new Set<RawCoID>();

  // Checks if the current CoValueCore is already a missing dependency of the given CoValueCore
  checkCircularDependencies(dependency: CoValueCore) {
    const visited = new Set<RawCoID>();
    const stack = [dependency];

    while (stack.length > 0) {
      const current = stack.pop();

      if (!current) {
        return true;
      }

      visited.add(current.id);

      for (const dependency of current.missingDependencies) {
        if (dependency === this.id) {
          return false;
        }

        if (!visited.has(dependency)) {
          stack.push(this.node.getCoValue(dependency));
        }
      }
    }

    return true;
  }

  markMissingDependency(dependency: RawCoID) {
    const value = this.node.getCoValue(dependency);

    if (value.isAvailable()) {
      this.missingDependencies.delete(dependency);
    } else if (this.checkCircularDependencies(value)) {
      const unsubscribe = value.subscribe(() => {
        if (value.isAvailable()) {
          this.missingDependencies.delete(dependency);
          unsubscribe();
        }

        if (this.isAvailable()) {
          this.notifyUpdate("immediate");
        }
      });

      this.missingDependencies.add(dependency);
    }
  }

  provideHeader(
    header: CoValueHeader,
    fromPeerId: PeerID,
    streamingKnownState?: CoValueKnownState["sessions"],
  ) {
    const previousState = this.loadingState;

    if (this._verified?.sessions.size) {
      throw new Error(
        "CoValueCore: provideHeader called on coValue with verified sessions present!",
      );
    }
    this._verified = new VerifiedState(
      this.id,
      this.node.crypto,
      header,
      new SessionMap(this.id, this.node.crypto),
      streamingKnownState,
    );

    this.peers.set(fromPeerId, { type: "available" });

    this.updateCounter(previousState);
    this.notifyUpdate("immediate");
  }

  internalMarkMagicallyAvailable(
    verified: VerifiedState,
    { forceOverwrite = false }: { forceOverwrite?: boolean } = {},
  ) {
    const previousState = this.loadingState;
    this.internalShamefullyCloneVerifiedStateFrom(verified, {
      forceOverwrite,
    });
    this.updateCounter(previousState);
    this.notifyUpdate("immediate");
  }

  markErrored(peerId: PeerID, error: TryAddTransactionsError) {
    const previousState = this.loadingState;
    this.peers.set(peerId, { type: "errored", error });
    this.updateCounter(previousState);
    this.notifyUpdate("immediate");
  }

  markPending(peerId: PeerID) {
    const previousState = this.loadingState;
    this.peers.set(peerId, { type: "pending" });
    this.updateCounter(previousState);
    this.notifyUpdate("immediate");
  }

  internalShamefullyCloneVerifiedStateFrom(
    state: VerifiedState,
    { forceOverwrite = false }: { forceOverwrite?: boolean } = {},
  ) {
    if (!forceOverwrite && this._verified?.sessions.size) {
      throw new Error(
        "CoValueCore: internalShamefullyCloneVerifiedStateFrom called on coValue with verified sessions present!",
      );
    }
    this._verified = state.clone();
    this._cachedContent = undefined;
    this._cachedDependentOn = undefined;
    for (const [sessionID, session] of this._verified.sessions.entries()) {
      this.createProcessedTransactions(
        sessionID,
        session.transactions,
        0,
        null,
      );
    }
    this.nValidated = 0;
    this.nDecrypted = 0;
  }

  internalShamefullyResetCachedContent() {
    this._cachedContent = undefined;
    this._cachedDependentOn = undefined;
  }

  groupInvalidationSubscription?: () => void;

  subscribeToGroupInvalidation() {
    if (!this.verified) {
      return;
    }

    if (this.groupInvalidationSubscription) {
      return;
    }

    const header = this.verified.header;

    if (header.ruleset.type == "ownedByGroup") {
      const groupId = header.ruleset.group;
      const entry = this.node.getCoValue(groupId);

      if (entry.isAvailable()) {
        this.groupInvalidationSubscription = entry.subscribe((_groupUpdate) => {
          this._cachedContent = undefined;
          for (const tx of this.processedSorted) {
            tx.valid = null;
          }
          this.nValidated = 0;
          this.notifyUpdate("immediate");
        }, false);
      } else {
        logger.error("CoValueCore: Owner group not available", {
          id: this.id,
          groupId,
        });
      }
    }
  }

  contentInClonedNodeWithDifferentAccount(account: ControlledAccountOrAgent) {
    return this.node
      .loadCoValueAsDifferentAgent(this.id, account.agentSecret, account.id)
      .getCurrentContent();
  }

  knownStateWithStreaming(): CoValueKnownState {
    if (this.verified) {
      return this.verified.knownStateWithStreaming();
    } else {
      return emptyKnownState(this.id);
    }
  }

  knownState(): CoValueKnownState {
    if (this.verified) {
      return this.verified.knownState();
    } else {
      return emptyKnownState(this.id);
    }
  }

  get meta(): JsonValue {
    return this.verified?.header.meta ?? null;
  }

  nextTransactionID(): TransactionID {
    if (!this.verified) {
      throw new Error(
        "CoValueCore: nextTransactionID called on coValue without verified state",
      );
    }

    // This is an ugly hack to get a unique but stable session ID for editing the current account
    const sessionID =
      this.verified.header.meta?.type === "account"
        ? (this.node.currentSessionID.replace(
            this.node.getCurrentAgent().id,
            this.node.getCurrentAgent().currentAgentID(),
          ) as SessionID)
        : this.node.currentSessionID;

    return {
      sessionID,
      txIndex: this.verified.sessions.get(sessionID)?.transactions.length || 0,
    };
  }

  tryAddTransactions(
    sessionID: SessionID,
    newTransactions: Transaction[],
    givenExpectedNewHash: Hash | undefined,
    newSignature: Signature,
    notifyMode: "immediate" | "deferred",
    skipVerify: boolean = false,
    givenNewStreamingHash?: StreamingHash,
  ): Result<true, TryAddTransactionsError> {
    return this.node
      .resolveAccountAgent(
        accountOrAgentIDfromSessionID(sessionID),
        "Expected to know signer of transaction",
      )
      .andThen((agent) => {
        if (!this.verified) {
          return err({
            type: "TriedToAddTransactionsWithoutVerifiedState",
            id: this.id,
          } satisfies TriedToAddTransactionsWithoutVerifiedStateErrpr);
        }

        const signerID = this.crypto.getAgentSignerID(agent);

        const nTxBefore =
          this.verified.sessions.get(sessionID)?.transactions.length || 0;

        const result = this.verified.tryAddTransactions(
          sessionID,
          signerID,
          newTransactions,
          givenExpectedNewHash,
          newSignature,
          skipVerify,
          givenNewStreamingHash,
        );

        if (result.isOk()) {
          this.createProcessedTransactions(
            sessionID,
            newTransactions,
            nTxBefore,
            null,
          );

          this.updateContentAndNotifyUpdate(notifyMode);
        }

        return result;
      });
  }

  createProcessedTransactions(
    sessionID: SessionID,
    newTransactions: Transaction[],
    startTxIndex: number,
    initialDecryptedChanges: JsonValue[][] | null,
  ) {
    for (const [idx, tx] of newTransactions.entries()) {
      const processed: ProcessedTransaction = {
        txID: {
          sessionID,
          txIndex: startTxIndex + idx,
        },
        tx,
        valid: null,
        changes: initialDecryptedChanges?.[idx] ?? null,
        madeAt: tx.madeAt,
      };

      if (tx.privacy === "trusting" && !processed.changes) {
        const changesString = tx.changes;
        try {
          processed.changes = parseJSON(changesString);
        } catch (e) {
          logger.error("Failed to parse trusting transaction on " + this.id, {
            err: e,
            txID: processed.txID,
            changes: changesString.slice(0, 50),
          });
          processed.valid = false;
          processed.invalidReason = "Failed to parse trusting changes";
        }
      }

      // insert into processedSorted by ascending madeAt, then sessionID, then txIndex
      const insertIndex = this.processedSorted.findIndex(
        (tx) =>
          tx.madeAt > processed.madeAt ||
          (tx.madeAt === processed.madeAt &&
            tx.txID.sessionID > processed.txID.sessionID) ||
          (tx.madeAt === processed.madeAt &&
            tx.txID.sessionID === processed.txID.sessionID &&
            tx.txID.txIndex > processed.txID.txIndex),
      );

      if (insertIndex === -1) {
        this.processedSorted.push(processed);
      } else {
        this.processedSorted.splice(insertIndex, 0, processed);
        this.nValidated = Math.min(this.nValidated ?? 0, insertIndex);
        this.nDecrypted = Math.min(this.nDecrypted ?? 0, insertIndex);
      }
    }
  }

  deferredUpdates = 0;
  nextDeferredNotify: Promise<void> | undefined;

  updateContentAndNotifyUpdate(notifyMode: "immediate" | "deferred") {
    if (
      this._cachedContent &&
      "processNewTransactions" in this._cachedContent &&
      typeof this._cachedContent.processNewTransactions === "function"
    ) {
      this._cachedContent.processNewTransactions();
    } else {
      this._cachedContent = undefined;
    }

    this._cachedDependentOn = undefined;

    this.notifyUpdate(notifyMode);
  }

  notifyUpdate(notifyMode: "immediate" | "deferred") {
    if (this.listeners.size === 0) {
      return;
    }

    if (notifyMode === "immediate") {
      for (const listener of this.listeners) {
        try {
          listener(this, () => {
            this.listeners.delete(listener);
          });
        } catch (e) {
          logger.error("Error in listener for coValue " + this.id, { err: e });
        }
      }
    } else {
      if (!this.nextDeferredNotify) {
        this.nextDeferredNotify = new Promise((resolve) => {
          setTimeout(() => {
            this.nextDeferredNotify = undefined;
            this.deferredUpdates = 0;
            for (const listener of this.listeners) {
              try {
                listener(this, () => {
                  this.listeners.delete(listener);
                });
              } catch (e) {
                logger.error("Error in listener for coValue " + this.id, {
                  err: e,
                });
              }
            }
            resolve();
          }, 0);
        });
      }
      this.deferredUpdates++;
    }
  }

  subscribe(
    listener: (core: CoValueCore, unsub: () => void) => void,
    immediateInvoke = true,
  ): () => void {
    this.listeners.add(listener);

    if (immediateInvoke) {
      listener(this, () => {
        this.listeners.delete(listener);
      });
    }

    return () => {
      this.listeners.delete(listener);
    };
  }

  makeTransaction(
    changes: JsonValue[],
    privacy: "private" | "trusting",
  ): boolean {
    if (!this.verified) {
      throw new Error(
        "CoValueCore: makeTransaction called on coValue without verified state",
      );
    }

    // This is an ugly hack to get a unique but stable session ID for editing the current account
    const sessionID =
      this.verified.header.meta?.type === "account"
        ? (this.node.currentSessionID.replace(
            this.node.getCurrentAgent().id,
            this.node.getCurrentAgent().currentAgentID(),
          ) as SessionID)
        : this.node.currentSessionID;

    const signerAgent = this.node.getCurrentAgent();

    let privacyMode:
      | { type: "private"; keyID: KeyID; keySecret: KeySecret }
      | { type: "trusting" };

    if (privacy === "private") {
      const { secret: keySecret, id: keyID } = this.getCurrentReadKey();

      if (!keySecret) {
        throw new Error("Can't make transaction without read key secret");
      }

      privacyMode = { type: "private", keyID, keySecret };
    } else {
      privacyMode = { type: "trusting" };
    }

    const nTxBefore =
      this.verified.sessions.get(sessionID)?.transactions.length || 0;

    const { transaction } = this.verified.makeNewTransaction(
      sessionID,
      signerAgent,
      changes,
      privacyMode,
    );

<<<<<<< HEAD
    this.createProcessedTransactions(sessionID, [transaction], nTxBefore, [
      changes,
    ]);
=======
    const success = this.tryAddTransactions(
      sessionID,
      [transaction],
      expectedNewHash,
      signature,
      "immediate",
      true,
      newStreamingHash,
    )._unsafeUnwrap({ withStackTrace: true });

    if (success) {
      const session = this.verified.sessions.get(sessionID);
      const txIdx = session ? session.transactions.length - 1 : 0;

      this.node.syncManager.recordTransactionsSize([transaction], "local");
      this.node.syncManager.syncLocalTransaction(
        this.verified,
        transaction,
        sessionID,
        signature,
        txIdx,
      );
    }
>>>>>>> 9c9a6898

    this.node.syncManager.recordTransactionsSize([transaction], "local");

    this.updateContentAndNotifyUpdate("immediate");
    void this.node.syncManager.requestCoValueSync(this);

    return true;
  }

  getCurrentContent(options?: { ignorePrivateTransactions: true }): RawCoValue {
    if (!this.verified) {
      throw new Error(
        "CoValueCore: getCurrentContent called on coValue without verified state",
      );
    }

    if (!options?.ignorePrivateTransactions && this._cachedContent) {
      return this._cachedContent;
    }

    this.subscribeToGroupInvalidation();

    const newContent = coreToCoValue(this as AvailableCoValueCore, options);

    if (!options?.ignorePrivateTransactions) {
      this._cachedContent = newContent;
    }

    return newContent;
  }

<<<<<<< HEAD
  validationPass() {
    validationPass(this);
    this.nValidated = this.processedSorted.length;
  }
=======
  getValidTransactions(options?: {
    ignorePrivateTransactions: boolean;
    knownTransactions?: CoValueKnownState["sessions"];
  }): DecryptedTransaction[] {
    const validTransactions = determineValidTransactions(
      this,
      options?.knownTransactions,
    );

    const allTransactions: DecryptedTransaction[] = [];

    for (const { txID, tx } of validTransactions) {
      if (options?.knownTransactions?.[txID.sessionID]! >= txID.txIndex) {
        continue;
      }

      if (tx.privacy === "trusting") {
        try {
          allTransactions.push({
            txID,
            madeAt: tx.madeAt,
            changes: parseJSON(tx.changes),
            trusting: true,
          });
        } catch (e) {
          logger.error("Failed to parse trusting transaction on " + this.id, {
            err: e,
            txID,
            changes: tx.changes.slice(0, 50),
          });
        }
        continue;
      }
>>>>>>> 9c9a6898

  decryptionPass(options?: {
    ignorePrivateTransactions: boolean;
  }) {
    let continouslyDescryptedUntil = this.nDecrypted;
    for (let i = this.nDecrypted; i < this.processedSorted.length; i++) {
      const processed = this.processedSorted[i]!;

      if (!processed.changes && processed.valid === true) {
        if (processed.tx.privacy === "trusting") {
          logger.error(
            "Trusting transaction should already have changes set " + this.id,
            {
              txID: processed.txID,
              changes: processed.tx.changes.slice(0, 50),
            },
          );
          processed.valid = false;
          processed.invalidReason =
            "Trusting transaction should already have changes set";
          continue;
        } else {
          if (options?.ignorePrivateTransactions) {
            continue;
          }

          const readKey = this.getReadKey(processed.tx.keyUsed);

          if (!readKey) {
            continue;
          }

          const decryptedString = this.crypto.decryptRawForTransaction(
            processed.tx.encryptedChanges,
            readKey,
            {
              in: this.id,
              tx: processed.txID,
            },
          );

          if (!decryptedString) {
            processed.valid = false;
            processed.invalidReason =
              "Failed to decrypt private transaction despite having key";
            continue;
          }

          try {
            processed.changes = decryptedString && parseJSON(decryptedString);
          } catch (e) {
            logger.error("Failed to parse private transaction on " + this.id, {
              err: e,
              txID: processed.txID,
              changes: decryptedString?.slice(0, 50),
            });
            processed.valid = false;
            processed.invalidReason = "Failed to parse private changes";
            continue;
          }
        }
      }
    }
    this.nDecrypted = continouslyDescryptedUntil;
  }

  getValidDecryptedTransactions(options?: {
    ignorePrivateTransactions: boolean;
    knownTransactions?: CoValueKnownState["sessions"];
  }): (ProcessedTransaction & {
    valid: true;
    changes: JsonValue[];
  })[] {
    this.validationPass();
    this.decryptionPass(options);

    return this.processedSorted.filter(
      (tx) =>
        tx.valid === true &&
        tx.changes !== null &&
        (options?.ignorePrivateTransactions
          ? tx.tx.privacy !== "private"
          : true) &&
        (options?.knownTransactions
          ? tx.txID.txIndex >
            (options.knownTransactions[tx.txID.sessionID] ?? -1)
          : true),
    ) as (ProcessedTransaction & {
      valid: true;
      changes: JsonValue[];
    })[];
  }

  compareTransactions(
    a: Pick<ProcessedTransaction, "madeAt" | "txID">,
    b: Pick<ProcessedTransaction, "madeAt" | "txID">,
  ) {
    if (a.madeAt !== b.madeAt) {
      return a.madeAt - b.madeAt;
    }

    if (a.txID.sessionID === b.txID.sessionID) {
      return a.txID.txIndex - b.txID.txIndex;
    }

    return 0;
  }

  getCurrentReadKey(): {
    secret: KeySecret | undefined;
    id: KeyID;
  } {
    if (!this.verified) {
      throw new Error(
        "CoValueCore: getCurrentReadKey called on coValue without verified state",
      );
    }

    if (this.verified.header.ruleset.type === "group") {
      return expectGroup(this.getCurrentContent()).getCurrentReadKey();
    } else if (this.verified.header.ruleset.type === "ownedByGroup") {
      return this.node
        .expectCoValueLoaded(this.verified.header.ruleset.group)
        .getCurrentReadKey();
    } else {
      throw new Error(
        "Only groups or values owned by groups have read secrets",
      );
    }
  }

  readKeyCache = new Map<KeyID, KeySecret>();
  getReadKey(keyID: KeyID): KeySecret | undefined {
    // We want to check the cache here, to skip re-computing the group content
    const cachedSecret = this.readKeyCache.get(keyID);

    if (cachedSecret) {
      return cachedSecret;
    }

    if (!this.verified) {
      throw new Error(
        "CoValueCore: getUncachedReadKey called on coValue without verified state",
      );
    }

    // Getting the readKey from accounts
    if (this.verified.header.ruleset.type === "group") {
      const content = expectGroup(
        // load the account without private transactions, because we are here
        // to be able to decrypt those
        this.getCurrentContent({ ignorePrivateTransactions: true }),
      );

      return content.getReadKey(keyID);
    } else if (this.verified.header.ruleset.type === "ownedByGroup") {
      return expectGroup(
        this.node
          .expectCoValueLoaded(this.verified.header.ruleset.group)
          .getCurrentContent(),
      ).getReadKey(keyID);
    } else {
      throw new Error(
        "Only groups or values owned by groups have read secrets",
      );
    }
  }

  getGroup(): RawGroup {
    if (!this.verified) {
      throw new Error(
        "CoValueCore: getGroup called on coValue without verified state",
      );
    }

    if (this.verified.header.ruleset.type !== "ownedByGroup") {
      throw new Error("Only values owned by groups have groups");
    }

    return expectGroup(
      this.node
        .expectCoValueLoaded(this.verified.header.ruleset.group)
        .getCurrentContent(),
    );
  }

  getTx(txID: TransactionID): Transaction | undefined {
    return this.verified?.sessions.get(txID.sessionID)?.transactions[
      txID.txIndex
    ];
  }

  getDependedOnCoValues(): Set<RawCoID> {
    if (this._cachedDependentOn) {
      return this._cachedDependentOn;
    } else {
      if (!this.verified) {
        return new Set();
      }

      const dependentOn = getDependedOnCoValuesFromRawData(
        this.id,
        this.verified.header,
        this.verified.sessions.keys(),
        Array.from(
          this.verified.sessions.values(),
          (session) => session.transactions,
        ),
      );
      this._cachedDependentOn = dependentOn;
      return dependentOn;
    }
  }

  waitForSync(options?: { timeout?: number }) {
    return this.node.syncManager.waitForSync(this.id, options?.timeout);
  }

  load(peers: PeerState[]) {
    this.loadFromStorage((found) => {
      // When found the load is triggered by handleNewContent
      if (!found) {
        this.loadFromPeers(peers);
      }
    });
  }

  loadFromStorage(done?: (found: boolean) => void) {
    const node = this.node;

    if (!node.storage) {
      done?.(false);
      return;
    }

    const currentState = this.peers.get("storage");

    if (currentState && currentState.type !== "unknown") {
      done?.(currentState.type === "available");
      return;
    }

    this.markPending("storage");
    node.storage.load(
      this.id,
      (data) => {
        node.syncManager.handleNewContent(data, "storage");
      },
      (found) => {
        if (!found) {
          this.markNotFoundInPeer("storage");
        }

        done?.(found);
      },
    );
  }

  loadFromPeers(peers: PeerState[]) {
    if (peers.length === 0) {
      return;
    }

    for (const peer of peers) {
      const currentState = this.peers.get(peer.id)?.type ?? "unknown";

      if (currentState === "unknown" || currentState === "unavailable") {
        this.markPending(peer.id);
        this.internalLoadFromPeer(peer);
      }
    }
  }

  internalLoadFromPeer(peer: PeerState) {
    if (peer.closed && !peer.persistent) {
      this.markNotFoundInPeer(peer.id);
      return;
    }

    /**
     * On reconnection persistent peers will automatically fire the load request
     * as part of the reconnection process.
     */
    if (!peer.closed) {
      peer.pushOutgoingMessage({
        action: "load",
        ...this.knownState(),
      });
      peer.trackLoadRequestSent(this.id);
    }

    return new Promise<void>((resolve) => {
      const markNotFound = () => {
        if (this.peers.get(peer.id)?.type === "pending") {
          logger.warn("Timeout waiting for peer to load coValue", {
            id: this.id,
            peerID: peer.id,
          });
          this.markNotFoundInPeer(peer.id);
        }
      };

      const timeout = setTimeout(markNotFound, CO_VALUE_LOADING_CONFIG.TIMEOUT);
      const removeCloseListener = peer.persistent
        ? undefined
        : peer.addCloseListener(markNotFound);

      const listener = (state: CoValueCore) => {
        const peerState = state.peers.get(peer.id);
        if (
          state.isAvailable() || // might have become available from another peer e.g. through handleNewContent
          peerState?.type === "available" ||
          peerState?.type === "errored" ||
          peerState?.type === "unavailable"
        ) {
          this.listeners.delete(listener);
          removeCloseListener?.();
          clearTimeout(timeout);
          resolve();
        }
      };

      this.listeners.add(listener);
      listener(this);
    });
  }
}

export type InvalidHashError = {
  type: "InvalidHash";
  id: RawCoID;
  expectedNewHash: Hash;
  givenExpectedNewHash: Hash;
};

export type InvalidSignatureError = {
  type: "InvalidSignature";
  id: RawCoID;
  newSignature: Signature;
  sessionID: SessionID;
  signerID: SignerID;
  error: Error;
};

export type TriedToAddTransactionsWithoutVerifiedStateErrpr = {
  type: "TriedToAddTransactionsWithoutVerifiedState";
  id: RawCoID;
};

export type TryAddTransactionsError =
  | TriedToAddTransactionsWithoutVerifiedStateErrpr
  | ResolveAccountAgentError
  | InvalidHashError
  | InvalidSignatureError;<|MERGE_RESOLUTION|>--- conflicted
+++ resolved
@@ -1,20 +1,14 @@
 import { UpDownCounter, ValueType, metrics } from "@opentelemetry/api";
 import { Result, err } from "neverthrow";
-<<<<<<< HEAD
-import { PeerState } from "../PeerState.js";
-import { RawCoValue } from "../coValue.js";
-import { ControlledAccountOrAgent } from "../coValues/account.js";
-import { RawGroup } from "../coValues/group.js";
-=======
 import type { PeerState } from "../PeerState.js";
 import type { RawCoValue } from "../coValue.js";
 import type { ControlledAccountOrAgent } from "../coValues/account.js";
 import type { RawGroup } from "../coValues/group.js";
->>>>>>> 9c9a6898
 import { CO_VALUE_LOADING_CONFIG } from "../config.js";
 import { coreToCoValue } from "../coreToCoValue.js";
 import {
   CryptoProvider,
+  Encrypted,
   Hash,
   KeyID,
   KeySecret,
@@ -22,29 +16,6 @@
   SignerID,
   StreamingHash,
 } from "../crypto/crypto.js";
-<<<<<<< HEAD
-import {
-  RawCoID,
-  SessionID,
-  TransactionID,
-  getParentGroupId,
-  isParentGroupReference,
-} from "../ids.js";
-import { parseJSON } from "../jsonStringify.js";
-import { JsonValue } from "../jsonValue.js";
-import { LocalNode, ResolveAccountAgentError } from "../localNode.js";
-import { logger } from "../logger.js";
-import {
-  MemberState,
-  isKeyForKeyField,
-  validationPass,
-} from "../permissions.js";
-import { CoValueKnownState, PeerID, emptyKnownState } from "../sync.js";
-import { accountOrAgentIDfromSessionID } from "../typeUtils/accountOrAgentIDfromSessionID.js";
-import { expectGroup } from "../typeUtils/expectGroup.js";
-import { isAccountID } from "../typeUtils/isAccountID.js";
-import { SessionMap } from "./SessionMap.js";
-=======
 import { RawCoID, SessionID, TransactionID } from "../ids.js";
 import { parseJSON, stableStringify } from "../jsonStringify.js";
 import { JsonValue } from "../jsonValue.js";
@@ -54,9 +25,9 @@
 import { CoValueKnownState, PeerID, emptyKnownState } from "../sync.js";
 import { accountOrAgentIDfromSessionID } from "../typeUtils/accountOrAgentIDfromSessionID.js";
 import { expectGroup } from "../typeUtils/expectGroup.js";
->>>>>>> 9c9a6898
 import { getDependedOnCoValuesFromRawData } from "./utils.js";
 import { CoValueHeader, Transaction, VerifiedState } from "./verifiedState.js";
+import { SessionMap } from "./SessionMap.js";
 
 export function idforHeader(
   header: CoValueHeader,
@@ -66,27 +37,14 @@
   return `co_z${hash.slice("shortHash_z".length)}`;
 }
 
-<<<<<<< HEAD
-const readKeyCache = new WeakMap<CoValueCore, { [id: KeyID]: KeySecret }>();
-=======
 export type DecryptedTransaction = {
   txID: TransactionID;
   changes: JsonValue[];
   madeAt: number;
   trusting?: boolean;
 };
->>>>>>> 9c9a6898
 
 export type AvailableCoValueCore = CoValueCore & { verified: VerifiedState };
-
-export type ProcessedTransaction = {
-  txID: TransactionID;
-  tx: Transaction;
-  valid: true | false | null;
-  invalidReason?: string;
-  changes: JsonValue[] | null;
-  madeAt: number;
-};
 
 export class CoValueCore {
   // context
@@ -110,13 +68,6 @@
   get verified() {
     return this._verified;
   }
-
-  processedSorted: ProcessedTransaction[] = [];
-  nValidated: number = 0;
-  nDecrypted: number = 0;
-  // in Groups: own member state, in OwnedByGroup: group member state
-  memberState: MemberState | undefined;
-
   private readonly peers = new Map<
     PeerID,
     | {
@@ -130,17 +81,11 @@
 
   // cached state and listeners
   private _cachedContent?: RawCoValue;
-<<<<<<< HEAD
-  private readonly listeners: Set<
-    (core: CoValueCore, unsub: () => void) => void
-  > = new Set();
-=======
   readonly listeners: Set<(core: CoValueCore, unsub: () => void) => void> =
     new Set();
   private readonly _decryptionCache: {
     [key: Encrypted<JsonValue[], JsonValue>]: JsonValue[] | undefined;
   } = {};
->>>>>>> 9c9a6898
   private _cachedDependentOn?: Set<RawCoID>;
   private counter: UpDownCounter;
 
@@ -395,16 +340,6 @@
     this._verified = state.clone();
     this._cachedContent = undefined;
     this._cachedDependentOn = undefined;
-    for (const [sessionID, session] of this._verified.sessions.entries()) {
-      this.createProcessedTransactions(
-        sessionID,
-        session.transactions,
-        0,
-        null,
-      );
-    }
-    this.nValidated = 0;
-    this.nDecrypted = 0;
   }
 
   internalShamefullyResetCachedContent() {
@@ -432,10 +367,6 @@
       if (entry.isAvailable()) {
         this.groupInvalidationSubscription = entry.subscribe((_groupUpdate) => {
           this._cachedContent = undefined;
-          for (const tx of this.processedSorted) {
-            tx.valid = null;
-          }
-          this.nValidated = 0;
           this.notifyUpdate("immediate");
         }, false);
       } else {
@@ -519,9 +450,6 @@
 
         const signerID = this.crypto.getAgentSignerID(agent);
 
-        const nTxBefore =
-          this.verified.sessions.get(sessionID)?.transactions.length || 0;
-
         const result = this.verified.tryAddTransactions(
           sessionID,
           signerID,
@@ -533,72 +461,11 @@
         );
 
         if (result.isOk()) {
-          this.createProcessedTransactions(
-            sessionID,
-            newTransactions,
-            nTxBefore,
-            null,
-          );
-
           this.updateContentAndNotifyUpdate(notifyMode);
         }
 
         return result;
       });
-  }
-
-  createProcessedTransactions(
-    sessionID: SessionID,
-    newTransactions: Transaction[],
-    startTxIndex: number,
-    initialDecryptedChanges: JsonValue[][] | null,
-  ) {
-    for (const [idx, tx] of newTransactions.entries()) {
-      const processed: ProcessedTransaction = {
-        txID: {
-          sessionID,
-          txIndex: startTxIndex + idx,
-        },
-        tx,
-        valid: null,
-        changes: initialDecryptedChanges?.[idx] ?? null,
-        madeAt: tx.madeAt,
-      };
-
-      if (tx.privacy === "trusting" && !processed.changes) {
-        const changesString = tx.changes;
-        try {
-          processed.changes = parseJSON(changesString);
-        } catch (e) {
-          logger.error("Failed to parse trusting transaction on " + this.id, {
-            err: e,
-            txID: processed.txID,
-            changes: changesString.slice(0, 50),
-          });
-          processed.valid = false;
-          processed.invalidReason = "Failed to parse trusting changes";
-        }
-      }
-
-      // insert into processedSorted by ascending madeAt, then sessionID, then txIndex
-      const insertIndex = this.processedSorted.findIndex(
-        (tx) =>
-          tx.madeAt > processed.madeAt ||
-          (tx.madeAt === processed.madeAt &&
-            tx.txID.sessionID > processed.txID.sessionID) ||
-          (tx.madeAt === processed.madeAt &&
-            tx.txID.sessionID === processed.txID.sessionID &&
-            tx.txID.txIndex > processed.txID.txIndex),
-      );
-
-      if (insertIndex === -1) {
-        this.processedSorted.push(processed);
-      } else {
-        this.processedSorted.splice(insertIndex, 0, processed);
-        this.nValidated = Math.min(this.nValidated ?? 0, insertIndex);
-        this.nDecrypted = Math.min(this.nDecrypted ?? 0, insertIndex);
-      }
-    }
   }
 
   deferredUpdates = 0;
@@ -714,50 +581,30 @@
       privacyMode = { type: "trusting" };
     }
 
-    const nTxBefore =
-      this.verified.sessions.get(sessionID)?.transactions.length || 0;
-
-    const { transaction } = this.verified.makeNewTransaction(
+    const { transaction, signature } = this.verified.makeNewTransaction(
       sessionID,
       signerAgent,
       changes,
       privacyMode,
     );
 
-<<<<<<< HEAD
-    this.createProcessedTransactions(sessionID, [transaction], nTxBefore, [
-      changes,
-    ]);
-=======
-    const success = this.tryAddTransactions(
+    if (transaction.privacy === "private") {
+      this._decryptionCache[transaction.encryptedChanges] = changes;
+    }
+
+    this.node.syncManager.recordTransactionsSize([transaction], "local");
+
+    const session = this.verified.sessions.get(sessionID);
+    const txIdx = session ? session.transactions.length - 1 : 0;
+
+    this.updateContentAndNotifyUpdate("immediate");
+    this.node.syncManager.syncLocalTransaction(
+      this.verified,
+      transaction,
       sessionID,
-      [transaction],
-      expectedNewHash,
       signature,
-      "immediate",
-      true,
-      newStreamingHash,
-    )._unsafeUnwrap({ withStackTrace: true });
-
-    if (success) {
-      const session = this.verified.sessions.get(sessionID);
-      const txIdx = session ? session.transactions.length - 1 : 0;
-
-      this.node.syncManager.recordTransactionsSize([transaction], "local");
-      this.node.syncManager.syncLocalTransaction(
-        this.verified,
-        transaction,
-        sessionID,
-        signature,
-        txIdx,
-      );
-    }
->>>>>>> 9c9a6898
-
-    this.node.syncManager.recordTransactionsSize([transaction], "local");
-
-    this.updateContentAndNotifyUpdate("immediate");
-    void this.node.syncManager.requestCoValueSync(this);
+      txIdx,
+    );
 
     return true;
   }
@@ -784,12 +631,6 @@
     return newContent;
   }
 
-<<<<<<< HEAD
-  validationPass() {
-    validationPass(this);
-    this.nValidated = this.processedSorted.length;
-  }
-=======
   getValidTransactions(options?: {
     ignorePrivateTransactions: boolean;
     knownTransactions?: CoValueKnownState["sessions"];
@@ -823,103 +664,73 @@
         }
         continue;
       }
->>>>>>> 9c9a6898
-
-  decryptionPass(options?: {
+
+      if (options?.ignorePrivateTransactions) {
+        continue;
+      }
+
+      const readKey = this.getReadKey(tx.keyUsed);
+
+      if (!readKey) {
+        continue;
+      }
+
+      let decryptedChanges = this._decryptionCache[tx.encryptedChanges];
+
+      if (!decryptedChanges) {
+        const decryptedString = this.crypto.decryptRawForTransaction(
+          tx.encryptedChanges,
+          readKey,
+          {
+            in: this.id,
+            tx: txID,
+          },
+        );
+
+        try {
+          decryptedChanges = decryptedString && parseJSON(decryptedString);
+        } catch (e) {
+          logger.error("Failed to parse private transaction on " + this.id, {
+            err: e,
+            txID,
+            changes: decryptedString?.slice(0, 50),
+          });
+          continue;
+        }
+        this._decryptionCache[tx.encryptedChanges] = decryptedChanges;
+      }
+
+      if (!decryptedChanges) {
+        logger.error("Failed to decrypt transaction despite having key", {
+          err: new Error("Failed to decrypt transaction despite having key"),
+        });
+        continue;
+      }
+
+      allTransactions.push({
+        txID,
+        madeAt: tx.madeAt,
+        changes: decryptedChanges,
+      });
+    }
+
+    return allTransactions;
+  }
+
+  getValidSortedTransactions(options?: {
     ignorePrivateTransactions: boolean;
-  }) {
-    let continouslyDescryptedUntil = this.nDecrypted;
-    for (let i = this.nDecrypted; i < this.processedSorted.length; i++) {
-      const processed = this.processedSorted[i]!;
-
-      if (!processed.changes && processed.valid === true) {
-        if (processed.tx.privacy === "trusting") {
-          logger.error(
-            "Trusting transaction should already have changes set " + this.id,
-            {
-              txID: processed.txID,
-              changes: processed.tx.changes.slice(0, 50),
-            },
-          );
-          processed.valid = false;
-          processed.invalidReason =
-            "Trusting transaction should already have changes set";
-          continue;
-        } else {
-          if (options?.ignorePrivateTransactions) {
-            continue;
-          }
-
-          const readKey = this.getReadKey(processed.tx.keyUsed);
-
-          if (!readKey) {
-            continue;
-          }
-
-          const decryptedString = this.crypto.decryptRawForTransaction(
-            processed.tx.encryptedChanges,
-            readKey,
-            {
-              in: this.id,
-              tx: processed.txID,
-            },
-          );
-
-          if (!decryptedString) {
-            processed.valid = false;
-            processed.invalidReason =
-              "Failed to decrypt private transaction despite having key";
-            continue;
-          }
-
-          try {
-            processed.changes = decryptedString && parseJSON(decryptedString);
-          } catch (e) {
-            logger.error("Failed to parse private transaction on " + this.id, {
-              err: e,
-              txID: processed.txID,
-              changes: decryptedString?.slice(0, 50),
-            });
-            processed.valid = false;
-            processed.invalidReason = "Failed to parse private changes";
-            continue;
-          }
-        }
-      }
-    }
-    this.nDecrypted = continouslyDescryptedUntil;
-  }
-
-  getValidDecryptedTransactions(options?: {
-    ignorePrivateTransactions: boolean;
-    knownTransactions?: CoValueKnownState["sessions"];
-  }): (ProcessedTransaction & {
-    valid: true;
-    changes: JsonValue[];
-  })[] {
-    this.validationPass();
-    this.decryptionPass(options);
-
-    return this.processedSorted.filter(
-      (tx) =>
-        tx.valid === true &&
-        tx.changes !== null &&
-        (options?.ignorePrivateTransactions
-          ? tx.tx.privacy !== "private"
-          : true) &&
-        (options?.knownTransactions
-          ? tx.txID.txIndex >
-            (options.knownTransactions[tx.txID.sessionID] ?? -1)
-          : true),
-    ) as (ProcessedTransaction & {
-      valid: true;
-      changes: JsonValue[];
-    })[];
+    knownTransactions: CoValueKnownState["sessions"];
+  }): DecryptedTransaction[] {
+    const allTransactions = this.getValidTransactions(options);
+
+    allTransactions.sort(this.compareTransactions);
+
+    return allTransactions;
   }
 
   compareTransactions(
-    a: Pick<ProcessedTransaction, "madeAt" | "txID">,
-    b: Pick<ProcessedTransaction, "madeAt" | "txID">,
+    a: Pick<DecryptedTransaction, "madeAt" | "txID">,
+    b: Pick<DecryptedTransaction, "madeAt" | "txID">,
   ) {
     if (a.madeAt !== b.madeAt) {
       return a.madeAt - b.madeAt;
@@ -1165,7 +976,6 @@
   newSignature: Signature;
   sessionID: SessionID;
   signerID: SignerID;
-  error: Error;
 };
 
 export type TriedToAddTransactionsWithoutVerifiedStateErrpr = {
