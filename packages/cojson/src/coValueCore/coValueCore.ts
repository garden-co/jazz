import { UpDownCounter, ValueType, metrics } from "@opentelemetry/api";
import { Result, err, ok } from "neverthrow";
import type { PeerState } from "../PeerState.js";
import type { RawCoValue } from "../coValue.js";
import type { ControlledAccountOrAgent } from "../coValues/account.js";
import type { RawGroup } from "../coValues/group.js";
import { CO_VALUE_LOADING_CONFIG } from "../config.js";
import { validateTxSizeLimitInBytes } from "../coValueContentMessage.js";
import { coreToCoValue } from "../coreToCoValue.js";
import {
  CryptoProvider,
  Hash,
  KeyID,
  KeySecret,
  Signature,
  SignerID,
} from "../crypto/crypto.js";
import { AgentID, RawCoID, SessionID, TransactionID } from "../ids.js";
import { JsonObject, JsonValue } from "../jsonValue.js";
import { LocalNode, ResolveAccountAgentError } from "../localNode.js";
import { logger } from "../logger.js";
import { determineValidTransactions } from "../permissions.js";
import {
  CoValueKnownState,
  NewContentMessage,
  PeerID,
  emptyKnownState,
} from "../sync.js";
import { accountOrAgentIDfromSessionID } from "../typeUtils/accountOrAgentIDfromSessionID.js";
import { expectGroup } from "../typeUtils/expectGroup.js";
import {
  getDependenciesFromContentMessage,
  getDependenciesFromGroupRawTransactions,
  getDependenciesFromHeader,
} from "./utils.js";
import { CoValueHeader, Transaction, VerifiedState } from "./verifiedState.js";
import { SessionMap } from "./SessionMap.js";
import {
  MergeCommit,
  BranchPointerCommit,
  MergedTransactionMetadata,
  createBranch,
  getBranchId,
  getBranchOwnerId,
  getBranchSource,
  mergeBranch,
  BranchStartCommit,
} from "./branching.js";
import { type RawAccountID } from "../coValues/account.js";
import { decryptTransactionChangesAndMeta } from "./decryptTransactionChangesAndMeta.js";
import { combineKnownStateSessions } from "../knownState.js";
import { safeParseJSON } from "../jsonStringify.js";

export function idforHeader(
  header: CoValueHeader,
  crypto: CryptoProvider,
): RawCoID {
  const hash = crypto.shortHash(header);
  return `co_z${hash.slice("shortHash_z".length)}`;
}

export class VerifiedTransaction {
  // The account or agent that made the transaction
  author: RawAccountID | AgentID;
  // An object containing the session ID and the transaction index
  currentTxID: TransactionID;
  // If this is a merged transaction, the TxID of the transaction inside the original branch
  sourceTxID: TransactionID | undefined;
  tx: Transaction;
  // The Unix time when the transaction was made
<<<<<<< HEAD
  originalMadeAt: number;
  // If this is a merged transaction, the madeAt of the merged transaction
  mergedTransactionMadeAt: number | undefined;
=======
  currentMadeAt: number;
  // If this is a merged transaction, the madeAt of the transaction inside the original branch
  sourceTxMadeAt: number | undefined;
  // Whether the transaction has been validated, used to track if determinedValidTransactions needs to check this
  isValidated: boolean;
>>>>>>> 10c5ff8b
  // The decoded changes of the transaction
  changes: JsonValue[] | undefined;
  // The decoded meta information of the transaction
  meta: JsonObject | undefined;
  // Whether the transaction is valid, as per membership rules
  isValid: boolean = false;
  // Whether the transaction has been validated, used to track if determinedValidTransactions needs to check this
  isValidated: boolean = false;
  // True if the transaction has been decrypted
  isDecrypted: boolean = false;
  // True if the meta information has been parsed and loaded in the CoValueCore
  hasMetaBeenParsed: boolean = false;
  // The previous verified transaction for the same session
  previous: VerifiedTransaction | undefined;

  constructor(
    sessionID: SessionID,
    txIndex: number,
    tx: Transaction,
    branchId: RawCoID | undefined,
    parsingCache:
      | { changes: JsonValue[]; meta: JsonObject | undefined }
      | undefined,
    previous: VerifiedTransaction | undefined,
  ) {
    this.author = accountOrAgentIDfromSessionID(sessionID);

    const txID = branchId
      ? {
          sessionID,
          txIndex,
          branch: branchId,
        }
      : {
          sessionID,
          txIndex,
        };

<<<<<<< HEAD
    this.originalTxID = txID;
    this.tx = tx;
    this.originalMadeAt = tx.madeAt;
=======
    this.currentTxID = txID;
    this.sourceTxID = undefined;
    this.tx = tx;
    this.currentMadeAt = tx.madeAt;
    this.sourceTxMadeAt = undefined;
    this.isValidated = false;

    this.changes = parsingCache?.changes;
    this.meta = parsingCache?.meta;
>>>>>>> 10c5ff8b

    this.previous = previous;

    if (parsingCache) {
      this.changes = parsingCache.changes;
      this.meta = parsingCache.meta;
    } else {
      // Decoding the trusting transactions here because they might be useful in the permissions checks
      if (this.tx.privacy === "trusting") {
        this.changes = safeParseJSON(this.tx.changes);

        if (this.tx.meta) {
          this.meta = safeParseJSON(this.tx.meta);
        }
      }
    }
  }

  // The TxID that refers to the current position in the session map
  // If this is a merged transaction, the txID is the TxID of the merged transaction
  get txID() {
    return this.sourceTxID ?? this.currentTxID;
  }

  // The madeAt that refers to the time when the transaction was made
  // If this is a merged transaction, the madeAt is the time when the transaction has been made in the branch
  get madeAt() {
    return this.sourceTxMadeAt ?? this.currentMadeAt;
  }

  isValidTransactionWithChanges(): this is {
    changes: JsonValue[];
    isValid: true;
  } {
    return Boolean(this.isValid && this.changes);
  }
}

export type DecryptedTransaction = Omit<VerifiedTransaction, "changes"> & {
  changes: JsonValue[];
};

export type AvailableCoValueCore = CoValueCore & { verified: VerifiedState };

export class CoValueCore {
  // context
  readonly node: LocalNode;
  private readonly crypto: CryptoProvider;

  // state
  id: RawCoID;
  private _verified: VerifiedState | null;
  /** Holds the fundamental syncable content of a CoValue,
   * consisting of the header (verified by hash -> RawCoID)
   * and the sessions (verified by signature).
   *
   * It does not do any *validation* or *decryption* and as such doesn't
   * depend on other CoValues or the LocalNode.
   *
   * `CoValueCore.verified` may be null when a CoValue is requested to be
   * loaded but no content has been received from storage or peers yet.
   * In this case, it acts as a centralised entry to keep track of peer loading
   * state and to subscribe to its content when it does become available. */
  get verified() {
    return this._verified;
  }
  private readonly peers = new Map<
    PeerID,
    | {
        type: "unknown" | "pending" | "available" | "unavailable";
      }
    | {
        type: "errored";
        error: TryAddTransactionsError;
      }
  >();

  // cached state and listeners
  private _cachedContent?: RawCoValue;
  readonly listeners: Set<(core: CoValueCore, unsub: () => void) => void> =
    new Set();
  private counter: UpDownCounter;

  private constructor(
    init: { header: CoValueHeader } | { id: RawCoID },
    node: LocalNode,
  ) {
    this.crypto = node.crypto;
    if ("header" in init) {
      this.id = idforHeader(init.header, node.crypto);
      this._verified = new VerifiedState(this.id, node.crypto, init.header);
    } else {
      this.id = init.id;
      this._verified = null;
    }
    this.node = node;

    this.counter = metrics
      .getMeter("cojson")
      .createUpDownCounter("jazz.covalues.loaded", {
        description: "The number of covalues in the system",
        unit: "covalue",
        valueType: ValueType.INT,
      });

    this.updateCounter(null);
  }

  static fromID(id: RawCoID, node: LocalNode): CoValueCore {
    return new CoValueCore({ id }, node);
  }

  static fromHeader(
    header: CoValueHeader,
    node: LocalNode,
  ): AvailableCoValueCore {
    return new CoValueCore({ header }, node) as AvailableCoValueCore;
  }

  get loadingState() {
    if (this.verified) {
      return "available";
    } else if (this.peers.size === 0) {
      return "unknown";
    }

    for (const peer of this.peers.values()) {
      if (peer.type === "pending") {
        return "loading";
      } else if (peer.type === "unknown") {
        return "unknown";
      }
    }

    return "unavailable";
  }

  hasMissingDependencies() {
    return this.missingDependencies.size > 0;
  }

  isAvailable(): this is AvailableCoValueCore {
    return this.hasVerifiedContent();
  }

  hasVerifiedContent(): this is AvailableCoValueCore {
    return !!this.verified;
  }

  isErroredInPeer(peerId: PeerID) {
    return this.peers.get(peerId)?.type === "errored";
  }

  waitForAvailableOrUnavailable(): Promise<CoValueCore> {
    return new Promise<CoValueCore>((resolve) => {
      const listener = (core: CoValueCore) => {
        if (core.isAvailable() || core.loadingState === "unavailable") {
          resolve(core);
          this.listeners.delete(listener);
        }
      };

      this.listeners.add(listener);
      listener(this);
    });
  }

  waitForAvailable(): Promise<CoValueCore> {
    return new Promise<CoValueCore>((resolve) => {
      const listener = (core: CoValueCore) => {
        if (core.isAvailable()) {
          resolve(core);
          this.listeners.delete(listener);
        }
      };

      this.listeners.add(listener);
      listener(this);
    });
  }

  waitForFullStreaming(): Promise<CoValueCore> {
    return new Promise<CoValueCore>((resolve) => {
      const listener = (core: CoValueCore) => {
        if (core.isAvailable() && !core.verified.isStreaming()) {
          resolve(core);
          this.listeners.delete(listener);
        }
      };

      this.listeners.add(listener);
      listener(this);
    });
  }

  getStateForPeer(peerId: PeerID) {
    return this.peers.get(peerId);
  }

  private updateCounter(previousState: string | null) {
    const newState = this.loadingState;

    if (previousState !== newState) {
      if (previousState) {
        this.counter.add(-1, { state: previousState });
      }
      this.counter.add(1, { state: newState });
    }
  }

  unmount(garbageCollectGroups = false) {
    if (
      !garbageCollectGroups &&
      this.verified?.header.ruleset.type === "group"
    ) {
      return false;
    }

    if (this.listeners.size > 0) {
      return false; // The coValue is still in use
    }

    this.counter.add(-1, { state: this.loadingState });

    if (this.groupInvalidationSubscription) {
      this.groupInvalidationSubscription();
      this.groupInvalidationSubscription = undefined;
    }

    this.node.internalDeleteCoValue(this.id);

    return true;
  }

  markNotFoundInPeer(peerId: PeerID) {
    const previousState = this.loadingState;
    this.peers.set(peerId, { type: "unavailable" });
    this.updateCounter(previousState);
    this.scheduleNotifyUpdate();
  }

  markFoundInPeer(peerId: PeerID, previousState: string) {
    this.peers.set(peerId, { type: "available" });
    this.updateCounter(previousState);
    this.scheduleNotifyUpdate();
  }

  missingDependencies = new Set<RawCoID>();

  isCircularMissingDependency(dependency: CoValueCore) {
    const visited = new Set<RawCoID>();
    const stack = [dependency];

    while (stack.length > 0) {
      const current = stack.pop();

      if (!current) {
        return false;
      }

      visited.add(current.id);

      for (const dependency of current.missingDependencies) {
        if (dependency === this.id) {
          return true;
        }

        if (!visited.has(dependency)) {
          stack.push(this.node.getCoValue(dependency));
        }
      }
    }

    return false;
  }

  markDependencyAvailable(dependency: RawCoID) {
    this.missingDependencies.delete(dependency);

    if (this.missingDependencies.size === 0) {
      this.scheduleNotifyUpdate();
    }
  }

  newContentQueue: {
    msg: NewContentMessage;
    from: PeerState | "storage" | "import";
  }[] = [];
  /**
   * Add a new content to the queue and handle it when the dependencies are available
   */
  addNewContentToQueue(
    msg: NewContentMessage,
    from: PeerState | "storage" | "import",
  ) {
    const alreadyEnqueued = this.newContentQueue.length > 0;

    this.newContentQueue.push({ msg, from });

    if (alreadyEnqueued) {
      return;
    }

    this.subscribe((core, unsubscribe) => {
      if (!core.hasMissingDependencies()) {
        unsubscribe();

        const enqueuedNewContent = this.newContentQueue;
        this.newContentQueue = [];

        for (const { msg, from } of enqueuedNewContent) {
          this.node.syncManager.handleNewContent(msg, from);
        }
      }
    });
  }

  addDependencyFromHeader(header: CoValueHeader) {
    for (const dep of getDependenciesFromHeader(header)) {
      this.addDependency(dep);
    }
  }

  provideHeader(
    header: CoValueHeader,
    streamingKnownState?: CoValueKnownState["sessions"],
    skipVerify?: boolean,
  ) {
    if (!skipVerify) {
      const expectedId = idforHeader(header, this.node.crypto);

      if (this.id !== expectedId) {
        return false;
      }
    }

    this.addDependencyFromHeader(header);

    if (this._verified?.sessions.size) {
      throw new Error(
        "CoValueCore: provideHeader called on coValue with verified sessions present!",
      );
    }
    this._verified = new VerifiedState(
      this.id,
      this.node.crypto,
      header,
      new SessionMap(this.id, this.node.crypto),
      streamingKnownState,
    );

    return true;
  }

  markErrored(peerId: PeerID, error: TryAddTransactionsError) {
    const previousState = this.loadingState;
    this.peers.set(peerId, { type: "errored", error });
    this.updateCounter(previousState);
    this.scheduleNotifyUpdate();
  }

  markPending(peerId: PeerID) {
    const previousState = this.loadingState;
    this.peers.set(peerId, { type: "pending" });
    this.updateCounter(previousState);
    this.scheduleNotifyUpdate();
  }

  groupInvalidationSubscription?: () => void;

  subscribeToGroupInvalidation() {
    if (!this.verified) {
      return;
    }

    if (this.groupInvalidationSubscription) {
      return;
    }

    const header = this.verified.header;

    if (header.ruleset.type == "ownedByGroup") {
      const groupId = header.ruleset.group;
      const entry = this.node.getCoValue(groupId);

      if (entry.isAvailable()) {
        this.groupInvalidationSubscription = entry.subscribe((_groupUpdate) => {
          // When the group is updated, we need to reset the cached content because the transactions validity might have changed
          this.resetParsedTransactions();
          this.scheduleNotifyUpdate();
        }, false);
      } else {
        logger.error("CoValueCore: Owner group not available", {
          id: this.id,
          groupId,
        });
      }
    }
  }

  contentInClonedNodeWithDifferentAccount(account: ControlledAccountOrAgent) {
    return this.node
      .loadCoValueAsDifferentAgent(this.id, account.agentSecret, account.id)
      .then((core) => core.getCurrentContent());
  }

  knownStateWithStreaming(): CoValueKnownState {
    if (this.verified) {
      return this.verified.knownStateWithStreaming();
    } else {
      return emptyKnownState(this.id);
    }
  }

  knownState(): CoValueKnownState {
    if (this.verified) {
      return this.verified.knownState();
    } else {
      return emptyKnownState(this.id);
    }
  }

  get meta(): JsonValue {
    return this.verified?.header.meta ?? null;
  }

  nextTransactionID(): TransactionID {
    if (!this.verified) {
      throw new Error(
        "CoValueCore: nextTransactionID called on coValue without verified state",
      );
    }

    // This is an ugly hack to get a unique but stable session ID for editing the current account
    const sessionID =
      this.verified.header.meta?.type === "account"
        ? (this.node.currentSessionID.replace(
            this.node.getCurrentAgent().id,
            this.node.getCurrentAgent().currentAgentID(),
          ) as SessionID)
        : this.node.currentSessionID;

    return {
      sessionID,
      txIndex: this.verified.sessions.get(sessionID)?.transactions.length || 0,
    };
  }

  addDependenciesFromContentMessage(newContent: NewContentMessage) {
    const dependencies = getDependenciesFromContentMessage(this, newContent);

    for (const dependency of dependencies) {
      this.addDependency(dependency);
    }
  }

  tryAddTransactions(
    sessionID: SessionID,
    newTransactions: Transaction[],
    newSignature: Signature,
    skipVerify: boolean = false,
  ): Result<true, TryAddTransactionsError> {
    let result: Result<SignerID | undefined, TryAddTransactionsError>;

    if (skipVerify) {
      result = ok(undefined);
    } else {
      result = this.node
        .resolveAccountAgent(
          accountOrAgentIDfromSessionID(sessionID),
          "Expected to know signer of transaction",
        )
        .andThen((agent) => {
          return ok(this.crypto.getAgentSignerID(agent));
        });
    }

    return result.andThen((signerID) => {
      if (!this.verified) {
        return err({
          type: "TriedToAddTransactionsWithoutVerifiedState",
          id: this.id,
        } satisfies TriedToAddTransactionsWithoutVerifiedStateErrpr);
      }

      const result = this.verified.tryAddTransactions(
        sessionID,
        signerID,
        newTransactions,
        newSignature,
        skipVerify,
      );

      if (result.isOk()) {
        this.processNewTransactions();
        this.scheduleNotifyUpdate();
      }

      return result;
    });
  }

  private processNewTransactions() {
    if (this._cachedContent) {
      // Does the cached content support incremental processing?
      if (
        "processNewTransactions" in this._cachedContent &&
        typeof this._cachedContent.processNewTransactions === "function"
      ) {
        this._cachedContent.processNewTransactions();
      } else {
        this._cachedContent = undefined;
      }
    }
  }

  #isNotificationScheduled = false;
  #batchedUpdates = false;

  private scheduleNotifyUpdate() {
    if (this.listeners.size === 0) {
      return;
    }

    this.#batchedUpdates = true;

    if (!this.#isNotificationScheduled) {
      this.#isNotificationScheduled = true;

      queueMicrotask(() => {
        this.#isNotificationScheduled = false;

        // Check if an immediate update has been notified
        if (this.#batchedUpdates) {
          this.notifyUpdate();
        }
      });
    }
  }

  #isNotifyUpdatePaused = false;
  pauseNotifyUpdate() {
    this.#isNotifyUpdatePaused = true;
  }

  resumeNotifyUpdate() {
    this.#isNotifyUpdatePaused = false;
    this.notifyUpdate();
  }

  private notifyUpdate() {
    if (this.listeners.size === 0 || this.#isNotifyUpdatePaused) {
      return;
    }

    this.#batchedUpdates = false;

    for (const listener of this.listeners) {
      try {
        listener(this, () => {
          this.listeners.delete(listener);
        });
      } catch (e) {
        logger.error("Error in listener for coValue " + this.id, { err: e });
      }
    }
  }

  subscribe(
    listener: (core: CoValueCore, unsub: () => void) => void,
    immediateInvoke = true,
  ): () => void {
    this.listeners.add(listener);

    if (immediateInvoke) {
      listener(this, () => {
        this.listeners.delete(listener);
      });
    }

    return () => {
      this.listeners.delete(listener);
    };
  }

  makeTransaction(
    changes: JsonValue[],
    privacy: "private" | "trusting",
    meta?: JsonObject,
    madeAt?: number,
  ): boolean {
    if (!this.verified) {
      throw new Error(
        "CoValueCore: makeTransaction called on coValue without verified state",
      );
    }

    validateTxSizeLimitInBytes(changes);

    // This is an ugly hack to get a unique but stable session ID for editing the current account
    const sessionID =
      this.verified.header.meta?.type === "account"
        ? (this.node.currentSessionID.replace(
            this.node.getCurrentAgent().id,
            this.node.getCurrentAgent().currentAgentID(),
          ) as SessionID)
        : this.node.currentSessionID;

    const signerAgent = this.node.getCurrentAgent();

    let result: { signature: Signature; transaction: Transaction };

    if (privacy === "private") {
      const { secret: keySecret, id: keyID } = this.getCurrentReadKey();

      if (!keySecret) {
        throw new Error("Can't make transaction without read key secret");
      }

      result = this.verified.makeNewPrivateTransaction(
        sessionID,
        signerAgent,
        changes,
        keyID,
        keySecret,
        meta,
        madeAt ?? Date.now(),
      );
    } else {
      result = this.verified.makeNewTrustingTransaction(
        sessionID,
        signerAgent,
        changes,
        meta,
        madeAt ?? Date.now(),
      );
    }

    const { transaction, signature } = result;

    // Assign pre-parsed meta and changes to skip the parse/decrypt operation when loading
    // this transaction in the current content
    this.parsingCache.set(transaction, { changes, meta });

    this.node.syncManager.recordTransactionsSize([transaction], "local");

    const session = this.verified.sessions.get(sessionID);
    const txIdx = session ? session.transactions.length - 1 : 0;

    this.processNewTransactions();
    this.addDependenciesFromNewTransaction(transaction);

    // force immediate notification because local updates may come from the UI
    // where we need synchronous updates
    this.notifyUpdate();
    this.node.syncManager.syncLocalTransaction(
      this.verified,
      transaction,
      sessionID,
      signature,
      txIdx,
    );

    return true;
  }

  addDependenciesFromNewTransaction(transaction: Transaction) {
    if (this.verified?.header.ruleset.type === "group") {
      for (const dependency of getDependenciesFromGroupRawTransactions([
        transaction,
      ])) {
        this.addDependency(dependency);
      }
    }
  }

  getCurrentContent(options?: { ignorePrivateTransactions: true }): RawCoValue {
    if (!this.verified) {
      throw new Error(
        "CoValueCore: getCurrentContent called on coValue without verified state",
      );
    }

    if (!options?.ignorePrivateTransactions && this._cachedContent) {
      return this._cachedContent;
    }

    this.subscribeToGroupInvalidation();

    const newContent = coreToCoValue(this as AvailableCoValueCore, options);

    if (!options?.ignorePrivateTransactions) {
      this._cachedContent = newContent;
    }

    return newContent;
  }

  // The starting point of the branch, in case this CoValue is a branch
  branchStart: BranchStartCommit["from"] | undefined;

  // The list of merge commits that have been made
  mergeCommits: MergeCommit[] = [];
  branches: BranchPointerCommit[] = [];
  earliestTxMadeAt: number = Number.MAX_SAFE_INTEGER;
  latestTxMadeAt: number = 0;

  // Reset the parsed transactions and branches, to validate them again from scratch when the group is updated
  resetParsedTransactions() {
    this._cachedContent = undefined;

    this.branchStart = undefined;
    this.mergeCommits = [];

    for (const transaction of this.verifiedTransactions) {
      transaction.isValidated = false;
      transaction.hasMetaBeenParsed = false;
    }
  }

  verifiedTransactions: VerifiedTransaction[] = [];
  private verifiedTransactionsKnownSessions: CoValueKnownState["sessions"] = {};

  private lastVerifiedTransactionBySessionID: Record<
    SessionID,
    VerifiedTransaction
  > = {};

  private parsingCache = new Map<
    Transaction,
    { changes: JsonValue[]; meta: JsonObject | undefined }
  >();

  /**
   * Loads the new transaction from the SessionMap into verifiedTransactions as a VerifiedTransaction.
   *
   * If the transaction is already loaded from the SessionMap in the past, it will not be loaded again.
   *
   * Used to have a fast way to iterate over the CoValue transactions, and track their validation/decoding state.

  * @internal
   * */
  loadVerifiedTransactionsFromLogs() {
    if (!this.verified) {
      return;
    }

    const isBranched = this.isBranched();

    for (const [sessionID, sessionLog] of this.verified.sessions.entries()) {
      const count = this.verifiedTransactionsKnownSessions[sessionID] ?? 0;

      for (
        let txIndex = count;
        txIndex < sessionLog.transactions.length;
        txIndex++
      ) {
        const tx = sessionLog.transactions[txIndex];
        if (!tx) {
          continue;
        }

        const cache = this.parsingCache.get(tx);
        if (cache) {
          this.parsingCache.delete(tx);
        }

        const verifiedTransaction = new VerifiedTransaction(
          sessionID,
          txIndex,
          tx,
          isBranched ? this.id : undefined,
          cache,
          this.lastVerifiedTransactionBySessionID[sessionID],
        );

        if (verifiedTransaction.madeAt > this.latestTxMadeAt) {
          this.latestTxMadeAt = verifiedTransaction.madeAt;
        }

        if (verifiedTransaction.madeAt < this.earliestTxMadeAt) {
          this.earliestTxMadeAt = verifiedTransaction.madeAt;
        }

        this.verifiedTransactions.push(verifiedTransaction);
        this.lastVerifiedTransactionBySessionID[sessionID] =
          verifiedTransaction;
      }

      this.verifiedTransactionsKnownSessions[sessionID] =
        sessionLog.transactions.length;
    }
  }

  /**
   * Iterates over the verifiedTransactions and marks them as valid or invalid, based on the group membership of the authors of the transactions  .
   */
  private determineValidTransactions() {
    determineValidTransactions(this);
  }

  /**
   * Parses the meta information of a transaction, and set the branchStart and mergeCommits.
   */
  private parseMetaInformation(transaction: VerifiedTransaction) {
    if (
      !transaction.meta ||
      !transaction.isValid ||
      transaction.hasMetaBeenParsed
    ) {
      return;
    }

    transaction.hasMetaBeenParsed = true;

    // Branch related meta information
    if (this.isBranched()) {
      // Check if the transaction is a branch start
      if ("from" in transaction.meta) {
        const meta = transaction.meta as BranchStartCommit;

        if (this.branchStart) {
          this.branchStart = combineKnownStateSessions(
            this.branchStart,
            meta.from,
          );
        } else {
          this.branchStart = meta.from;
        }
      }
    }

    // Check if the transaction is a branch pointer
    if ("branch" in transaction.meta) {
      const branch = transaction.meta as BranchPointerCommit;

      this.branches.push(branch);
    }

    // Check if the transaction is a merged checkpoint for a branch
    if ("merged" in transaction.meta) {
      const mergeCommit = transaction.meta as MergeCommit;
      this.mergeCommits.push(mergeCommit);
    }

    // Check if the transaction has been merged from a branch
    if ("mi" in transaction.meta) {
      const meta = transaction.meta as MergedTransactionMetadata;

      // Check if the transaction is a merge commit
      const previousTransaction = transaction.previous;
      const sessionID = meta.s ?? previousTransaction?.txID.sessionID;

      if (meta.t) {
        transaction.sourceTxMadeAt = transaction.currentMadeAt - meta.t;
      } else if (previousTransaction) {
        transaction.sourceTxMadeAt = previousTransaction.madeAt;
      }

      // Check against tampering of the meta.t value to write transaction after the access revocation
      if (
        transaction.sourceTxMadeAt &&
        transaction.sourceTxMadeAt > transaction.currentMadeAt
      ) {
        transaction.isValid = false;
      }

      if (sessionID) {
        transaction.sourceTxID = {
          sessionID,
          txIndex: meta.mi,
          branch: meta.b ?? previousTransaction?.txID.branch,
        };
      } else {
        logger.error("Merge commit without session ID", {
          txID: transaction.txID,
          prevTxID: previousTransaction?.txID ?? null,
        });
      }
    }
  }

  /**
   * Loads the new transactions from SessionMap and:
   * - Validates each transaction based on the group membership of the authors
   * - Decodes the changes & meta for each transaction
   * - Parses the meta information of the transaction
   */
  private parseNewTransactions(ignorePrivateTransactions: boolean) {
    if (!this.isAvailable()) {
      return;
    }

    this.loadVerifiedTransactionsFromLogs();
    this.determineValidTransactions();

    for (const transaction of this.verifiedTransactions) {
      if (!ignorePrivateTransactions) {
        decryptTransactionChangesAndMeta(this, transaction);
      }

      this.parseMetaInformation(transaction);
    }
  }

  /**
   * Returns the valid transactions matching the criteria specified in the options
   */
  getValidTransactions(options?: {
    ignorePrivateTransactions: boolean;
    // The range, described as knownState sessions, to filter the transactions returned
    from?: CoValueKnownState["sessions"];
    to?: CoValueKnownState["sessions"];

    // The transactions that have already been processed, used for the incremental builds of the content views
    knownTransactions?: Set<Transaction>;

    // If true, the branch source transactions will be skipped. Used to gather the transactions for the merge operation.
    skipBranchSource?: boolean;
  }): DecryptedTransaction[] {
    if (!this.verified) {
      return [];
    }

    this.parseNewTransactions(options?.ignorePrivateTransactions ?? false);

    const matchingTransactions: DecryptedTransaction[] = [];

    const source = getBranchSource(this);

    for (const transaction of this.verifiedTransactions) {
      if (!transaction.isValidTransactionWithChanges()) {
        continue;
      }

      if (options?.knownTransactions?.has(transaction.tx)) {
        continue;
      }

      options?.knownTransactions?.add(transaction.tx);

      // Using the currentTxID to filter the transactions, because the TxID is modified by the merge meta
      const txID = transaction.currentTxID;

      const from = options?.from?.[txID.sessionID] ?? -1;

      // Load the to filter index. Sessions that are not in the to filter will be skipped
      const to = options?.to ? (options.to[txID.sessionID] ?? -1) : Infinity;

      // The txIndex starts at 0 and from/to are referring to the count of transactions
      if (from > txID.txIndex || to < txID.txIndex) {
        continue;
      }

      matchingTransactions.push(transaction);
    }

    // If this is a branch, we load the valid transactions from the source
    if (source && this.branchStart && !options?.skipBranchSource) {
      const sourceTransactions = source.getValidTransactions({
        to: this.branchStart,
        ignorePrivateTransactions: options?.ignorePrivateTransactions ?? false,
        knownTransactions: options?.knownTransactions,
      });

      for (const transaction of sourceTransactions) {
        matchingTransactions.push(transaction);
      }
    }

    return matchingTransactions;
  }

  dependencies: Set<RawCoID> = new Set();
  private addDependency(dependency: RawCoID) {
    if (this.dependencies.has(dependency)) {
      return true;
    }

    this.dependencies.add(dependency);

    const dependencyCoValue = this.node.getCoValue(dependency);

    if (
      !dependencyCoValue.isAvailable() &&
      !this.isCircularMissingDependency(dependencyCoValue)
    ) {
      this.missingDependencies.add(dependency);

      dependencyCoValue.subscribe((dependencyCoValue, unsubscribe) => {
        if (dependencyCoValue.isAvailable()) {
          unsubscribe();
          this.markDependencyAvailable(dependency);
        }
      });
      return false;
    }
  }

  createBranch(name: string, ownerId?: RawCoID) {
    return createBranch(this, name, ownerId);
  }

  mergeBranch() {
    return mergeBranch(this);
  }

  getBranch(name: string, ownerId?: RawCoID) {
    return this.node.getCoValue(getBranchId(this, name, ownerId));
  }

  getCurrentBranchName() {
    return this.verified?.branchName;
  }

  getCurrentBranchSourceId() {
    return this.verified?.branchSourceId;
  }

  isBranched() {
    return Boolean(this.verified?.branchSourceId);
  }

  hasBranch(name: string, ownerId?: RawCoID) {
    // This function requires the meta information to be parsed, which might not be the case
    // if the value content hasn't been loaded yet
    this.parseNewTransactions(false);

    const currentOwnerId = getBranchOwnerId(this);
    return this.branches.some((item) => {
      if (item.branch !== name) {
        return false;
      }

      if (item.ownerId === ownerId) {
        return true;
      }

      if (!ownerId) {
        return item.ownerId === currentOwnerId;
      }

      if (!item.ownerId) {
        return ownerId === currentOwnerId;
      }
    });
  }

  getMergeCommits() {
    return this.mergeCommits;
  }

  getValidSortedTransactions(options?: {
    ignorePrivateTransactions: boolean;

    // The transactions that have already been processed, used for the incremental builds of the content views
    knownTransactions?: Set<Transaction>;
  }): DecryptedTransaction[] {
    const allTransactions = this.getValidTransactions(options);

    allTransactions.sort(this.compareTransactions);

    return allTransactions;
  }

  compareTransactions(
    a: Pick<VerifiedTransaction, "madeAt" | "txID">,
    b: Pick<VerifiedTransaction, "madeAt" | "txID">,
  ) {
    if (a.madeAt !== b.madeAt) {
      return a.madeAt - b.madeAt;
    }

    if (a.txID.sessionID === b.txID.sessionID) {
      return a.txID.txIndex - b.txID.txIndex;
    }

    return 0;
  }

  getCurrentReadKey(): {
    secret: KeySecret | undefined;
    id: KeyID;
  } {
    if (!this.verified) {
      throw new Error(
        "CoValueCore: getCurrentReadKey called on coValue without verified state",
      );
    }

    if (this.verified.header.ruleset.type === "group") {
      return expectGroup(this.getCurrentContent()).getCurrentReadKey();
    } else if (this.verified.header.ruleset.type === "ownedByGroup") {
      return this.node
        .expectCoValueLoaded(this.verified.header.ruleset.group)
        .getCurrentReadKey();
    } else {
      throw new Error(
        "Only groups or values owned by groups have read secrets",
      );
    }
  }

  readKeyCache = new Map<KeyID, KeySecret>();
  getReadKey(keyID: KeyID): KeySecret | undefined {
    // We want to check the cache here, to skip re-computing the group content
    const cachedSecret = this.readKeyCache.get(keyID);

    if (cachedSecret) {
      return cachedSecret;
    }

    if (!this.verified) {
      throw new Error(
        "CoValueCore: getUncachedReadKey called on coValue without verified state",
      );
    }

    // Getting the readKey from accounts
    if (this.verified.header.ruleset.type === "group") {
      const content = expectGroup(
        // load the account without private transactions, because we are here
        // to be able to decrypt those
        this.getCurrentContent({ ignorePrivateTransactions: true }),
      );

      return content.getReadKey(keyID);
    } else if (this.verified.header.ruleset.type === "ownedByGroup") {
      return expectGroup(
        this.node
          .expectCoValueLoaded(this.verified.header.ruleset.group)
          .getCurrentContent(),
      ).getReadKey(keyID);
    } else {
      throw new Error(
        "Only groups or values owned by groups have read secrets",
      );
    }
  }

  safeGetGroup(): RawGroup | undefined {
    if (!this.verified) {
      throw new Error(
        "CoValueCore: getGroup called on coValue without verified state",
      );
    }

    if (this.verified.header.ruleset.type !== "ownedByGroup") {
      return undefined;
    }

    return expectGroup(
      this.node
        .expectCoValueLoaded(this.verified.header.ruleset.group)
        .getCurrentContent(),
    );
  }

  getGroup(): RawGroup {
    const group = this.safeGetGroup();

    if (!group) {
      throw new Error("Only values owned by groups have groups");
    }

    return group;
  }

  getTx(txID: TransactionID): Transaction | undefined {
    return this.verified?.sessions.get(txID.sessionID)?.transactions[
      txID.txIndex
    ];
  }

  getDependedOnCoValues(): Set<RawCoID> {
    return this.dependencies;
  }

  waitForSync(options?: { timeout?: number }) {
    return this.node.syncManager.waitForSync(this.id, options?.timeout);
  }

  load(peers: PeerState[]) {
    this.loadFromStorage((found) => {
      // When found the load is triggered by handleNewContent
      if (!found) {
        this.loadFromPeers(peers);
      }
    });
  }

  loadFromStorage(done?: (found: boolean) => void) {
    const node = this.node;

    if (!node.storage) {
      done?.(false);
      return;
    }

    const currentState = this.peers.get("storage");

    if (currentState && currentState.type !== "unknown") {
      done?.(currentState.type === "available");
      return;
    }

    this.markPending("storage");
    node.storage.load(
      this.id,
      (data) => {
        node.syncManager.handleNewContent(data, "storage");
      },
      (found) => {
        done?.(found);

        if (!found) {
          this.markNotFoundInPeer("storage");
        }
      },
    );
  }

  loadFromPeers(peers: PeerState[]) {
    if (peers.length === 0) {
      return;
    }

    for (const peer of peers) {
      const currentState = this.peers.get(peer.id)?.type ?? "unknown";

      if (currentState === "unknown" || currentState === "unavailable") {
        this.markPending(peer.id);
        this.internalLoadFromPeer(peer);
      }
    }
  }

  internalLoadFromPeer(peer: PeerState) {
    if (peer.closed && !peer.persistent) {
      this.markNotFoundInPeer(peer.id);
      return;
    }

    /**
     * On reconnection persistent peers will automatically fire the load request
     * as part of the reconnection process.
     */
    if (!peer.closed) {
      peer.pushOutgoingMessage({
        action: "load",
        ...this.knownState(),
      });
      peer.trackLoadRequestSent(this.id);
    }

    return new Promise<void>((resolve) => {
      const markNotFound = () => {
        if (this.peers.get(peer.id)?.type === "pending") {
          logger.warn("Timeout waiting for peer to load coValue", {
            id: this.id,
            peerID: peer.id,
          });
          this.markNotFoundInPeer(peer.id);
        }
      };

      const timeout = setTimeout(markNotFound, CO_VALUE_LOADING_CONFIG.TIMEOUT);
      const removeCloseListener = peer.persistent
        ? undefined
        : peer.addCloseListener(markNotFound);

      const listener = (state: CoValueCore) => {
        const peerState = state.peers.get(peer.id);
        if (
          state.isAvailable() || // might have become available from another peer e.g. through handleNewContent
          peerState?.type === "available" ||
          peerState?.type === "errored" ||
          peerState?.type === "unavailable"
        ) {
          this.listeners.delete(listener);
          removeCloseListener?.();
          clearTimeout(timeout);
          resolve();
        }
      };

      this.listeners.add(listener);
      listener(this);
    });
  }
}

export type InvalidHashError = {
  type: "InvalidHash";
  id: RawCoID;
  expectedNewHash: Hash;
  givenExpectedNewHash: Hash;
};

export type InvalidSignatureError = {
  type: "InvalidSignature";
  id: RawCoID;
  newSignature: Signature;
  sessionID: SessionID;
  signerID: SignerID | undefined;
};

export type TriedToAddTransactionsWithoutVerifiedStateErrpr = {
  type: "TriedToAddTransactionsWithoutVerifiedState";
  id: RawCoID;
};

export type TriedToAddTransactionsWithoutSignerIDError = {
  type: "TriedToAddTransactionsWithoutSignerID";
  id: RawCoID;
  sessionID: SessionID;
};

export type TryAddTransactionsError =
  | TriedToAddTransactionsWithoutVerifiedStateErrpr
  | TriedToAddTransactionsWithoutSignerIDError
  | ResolveAccountAgentError
  | InvalidHashError
  | InvalidSignatureError;<|MERGE_RESOLUTION|>--- conflicted
+++ resolved
@@ -68,17 +68,9 @@
   sourceTxID: TransactionID | undefined;
   tx: Transaction;
   // The Unix time when the transaction was made
-<<<<<<< HEAD
-  originalMadeAt: number;
-  // If this is a merged transaction, the madeAt of the merged transaction
-  mergedTransactionMadeAt: number | undefined;
-=======
   currentMadeAt: number;
   // If this is a merged transaction, the madeAt of the transaction inside the original branch
   sourceTxMadeAt: number | undefined;
-  // Whether the transaction has been validated, used to track if determinedValidTransactions needs to check this
-  isValidated: boolean;
->>>>>>> 10c5ff8b
   // The decoded changes of the transaction
   changes: JsonValue[] | undefined;
   // The decoded meta information of the transaction
@@ -117,21 +109,12 @@
           txIndex,
         };
 
-<<<<<<< HEAD
-    this.originalTxID = txID;
-    this.tx = tx;
-    this.originalMadeAt = tx.madeAt;
-=======
     this.currentTxID = txID;
     this.sourceTxID = undefined;
     this.tx = tx;
     this.currentMadeAt = tx.madeAt;
     this.sourceTxMadeAt = undefined;
     this.isValidated = false;
-
-    this.changes = parsingCache?.changes;
-    this.meta = parsingCache?.meta;
->>>>>>> 10c5ff8b
 
     this.previous = previous;
 
