import { CoID } from "./coValue.js";
import { CoValueCore, CoValueHeader, Transaction } from "./coValueCore.js";
import { RawAccount, RawAccountID, RawProfile } from "./coValues/account.js";
import { MapOpPayload } from "./coValues/coMap.js";
import {
  EVERYONE,
  Everyone,
  ParentGroupReferenceRole,
  RawGroup,
  isInheritableRole,
} from "./coValues/group.js";
import { KeyID } from "./crypto/crypto.js";
import {
  AgentID,
  ParentGroupReference,
  RawCoID,
  SessionID,
  TransactionID,
  getParentGroupId,
} from "./ids.js";
import { parseJSON } from "./jsonStringify.js";
import { JsonValue } from "./jsonValue.js";
import { logger } from "./logger.js";
import { CoValueKnownState } from "./sync.js";
import { accountOrAgentIDfromSessionID } from "./typeUtils/accountOrAgentIDfromSessionID.js";
import { expectGroup } from "./typeUtils/expectGroup.js";

export type PermissionsDef =
  | { type: "group"; initialAdmin: RawAccountID | AgentID }
  | { type: "ownedByGroup"; group: RawCoID }
  | { type: "unsafeAllowAll" };

export type AccountRole = "reader" | "writer" | "admin" | "writeOnly";

export type Role =
  | AccountRole
  | "revoked"
  | "adminInvite"
  | "writerInvite"
  | "readerInvite"
  | "writeOnlyInvite";

type ValidTransactionsResult = { txID: TransactionID; tx: Transaction };
type MemberState = { [agent: RawAccountID | AgentID]: Role; [EVERYONE]?: Role };

let logPermissionErrors = true;

export function disablePermissionErrors() {
  logPermissionErrors = false;
}

function logPermissionError(
  message: string,
  attributes?: Record<string, JsonValue>,
) {
  if (logPermissionErrors === false) {
    return;
  }

  logger.debug("Permission error: " + message, attributes);
}

export function determineValidTransactions(
<<<<<<< HEAD
  coValue: CoValueCore & { header: CoValueHeader },
=======
  coValue: CoValueCore,
  knownTransactions?: CoValueKnownState["sessions"],
>>>>>>> 051e6c49
): { txID: TransactionID; tx: Transaction }[] {
  if (coValue.header.ruleset.type === "group") {
    const initialAdmin = coValue.header.ruleset.initialAdmin;
    if (!initialAdmin) {
      throw new Error("Group must have initialAdmin");
    }

    return determineValidTransactionsForGroup(coValue, initialAdmin)
      .validTransactions;
  } else if (coValue.header.ruleset.type === "ownedByGroup") {
    const groupContent = expectGroup(
      coValue.node
        .expectCoValueLoaded(
          coValue.header.ruleset.group,
          "Determining valid transaction in owned object but its group wasn't loaded",
        )
        .getCurrentContent(),
    );

    if (groupContent.type !== "comap") {
      throw new Error("Group must be a map");
    }

    const validTransactions: ValidTransactionsResult[] = [];

    for (const [sessionID, sessionLog] of coValue.sessionLogs.entries()) {
      const transactor = accountOrAgentIDfromSessionID(sessionID);
      const knownTransactionsForSession = knownTransactions?.[sessionID] ?? -1;

      sessionLog.transactions.forEach((tx, txIndex) => {
        if (knownTransactionsForSession >= txIndex) {
          return;
        }

        const groupAtTime = groupContent.atTime(tx.madeAt);
        const effectiveTransactor = agentInAccountOrMemberInGroup(
          transactor,
          groupAtTime,
        );

        if (!effectiveTransactor) {
          return;
        }

        const transactorRoleAtTxTime =
          groupAtTime.roleOfInternal(effectiveTransactor);

        if (
          transactorRoleAtTxTime !== "admin" &&
          transactorRoleAtTxTime !== "writer" &&
          transactorRoleAtTxTime !== "writeOnly"
        ) {
          return;
        }

        validTransactions.push({ txID: { sessionID, txIndex }, tx });
      });
    }

    return validTransactions;
  } else if (coValue.header.ruleset.type === "unsafeAllowAll") {
    const validTransactions: ValidTransactionsResult[] = [];

    for (const [sessionID, sessionLog] of coValue.sessionLogs.entries()) {
      const knownTransactionsForSession = knownTransactions?.[sessionID] ?? -1;

      sessionLog.transactions.forEach((tx, txIndex) => {
        if (knownTransactionsForSession >= txIndex) {
          return;
        }

        validTransactions.push({ txID: { sessionID, txIndex }, tx });
      });
    }
    return validTransactions;
  } else {
    throw new Error(
      "Unknown ruleset type " +
        (coValue.header.ruleset as { type: string }).type,
    );
  }
}

function isHigherRole(a: Role, b: Role | undefined) {
  if (a === undefined || a === "revoked") return false;
  if (b === undefined || b === "revoked") return true;
  if (b === "admin") return false;
  if (a === "admin") return true;

  return a === "writer" && b === "reader";
}

function resolveMemberStateFromParentReference(
  coValue: CoValueCore,
  memberState: MemberState,
  parentReference: ParentGroupReference,
  roleMapping: ParentGroupReferenceRole,
  extendChain: Set<CoValueCore["id"]>,
) {
  const parentGroup = coValue.node.expectCoValueLoaded(
    getParentGroupId(parentReference),
    "Expected parent group to be loaded",
  );

  if (parentGroup.header.ruleset.type !== "group") {
    return;
  }

  // Skip circular references
  if (extendChain.has(parentGroup.id)) {
    return;
  }

  const initialAdmin = parentGroup.header.ruleset.initialAdmin;

  if (!initialAdmin) {
    throw new Error("Group must have initialAdmin");
  }

  extendChain.add(parentGroup.id);

  const { memberState: parentGroupMemberState } =
    determineValidTransactionsForGroup(parentGroup, initialAdmin, extendChain);

  for (const agent of Object.keys(parentGroupMemberState) as Array<
    keyof MemberState
  >) {
    const parentRole = parentGroupMemberState[agent];
    const currentRole = memberState[agent];

    if (isInheritableRole(parentRole)) {
      if (roleMapping !== "extend" && isHigherRole(roleMapping, currentRole)) {
        memberState[agent] = roleMapping;
      } else if (isHigherRole(parentRole, currentRole)) {
        memberState[agent] = parentRole;
      }
    }
  }
}

function determineValidTransactionsForGroup(
  coValue: CoValueCore,
  initialAdmin: RawAccountID | AgentID,
  extendChain?: Set<CoValueCore["id"]>,
): { validTransactions: ValidTransactionsResult[]; memberState: MemberState } {
  const allTransactionsSorted: {
    sessionID: SessionID;
    txIndex: number;
    tx: Transaction;
  }[] = [];

  for (const [sessionID, sessionLog] of coValue.sessionLogs.entries()) {
    sessionLog.transactions.forEach((tx, txIndex) => {
      allTransactionsSorted.push({ sessionID, txIndex, tx });
    });
  }

  allTransactionsSorted.sort((a, b) => {
    return a.tx.madeAt - b.tx.madeAt;
  });

  const memberState: MemberState = {};
  const validTransactions: ValidTransactionsResult[] = [];

  const keyRevelations = new Set<string>();
  const writeKeys = new Set<string>();

  for (const { sessionID, txIndex, tx } of allTransactionsSorted) {
    const transactor = accountOrAgentIDfromSessionID(sessionID);

    if (tx.privacy === "private") {
      if (memberState[transactor] === "admin") {
        validTransactions.push({
          txID: { sessionID, txIndex },
          tx,
        });
        continue;
      } else {
        logPermissionError(
          "Only admins can make private transactions in groups",
        );
        continue;
      }
    }

    let changes;

    try {
      changes = parseJSON(tx.changes);
    } catch (e) {
      logPermissionError("Invalid JSON in transaction", {
        id: coValue.id,
        tx,
      });
      continue;
    }

    const change = changes[0] as
      | MapOpPayload<RawAccountID | AgentID | Everyone, Role>
      | MapOpPayload<"readKey", JsonValue>
      | MapOpPayload<"profile", CoID<RawProfile>>
      | MapOpPayload<`parent_${CoID<RawGroup>}`, CoID<RawGroup>>
      | MapOpPayload<`child_${CoID<RawGroup>}`, CoID<RawGroup>>;

    if (changes.length !== 1) {
      logPermissionError("Group transaction must have exactly one change");
      continue;
    }

    if (change.op !== "set") {
      logPermissionError("Group transaction must set a role or readKey");
      continue;
    }

    if (change.key === "readKey") {
      if (memberState[transactor] !== "admin") {
        logPermissionError("Only admins can set readKeys");
        continue;
      }

      validTransactions.push({ txID: { sessionID, txIndex }, tx });
      continue;
    } else if (change.key === "profile") {
      if (memberState[transactor] !== "admin") {
        logPermissionError("Only admins can set profile");
        continue;
      }

      validTransactions.push({ txID: { sessionID, txIndex }, tx });
      continue;
    } else if (
      isKeyForKeyField(change.key) ||
      isKeyForAccountField(change.key)
    ) {
      if (
        memberState[transactor] !== "admin" &&
        memberState[transactor] !== "adminInvite" &&
        memberState[transactor] !== "writerInvite" &&
        memberState[transactor] !== "readerInvite" &&
        memberState[transactor] !== "writeOnlyInvite"
      ) {
        logPermissionError("Only admins can reveal keys");
        continue;
      }

      /**
       * We don't want to give the ability to invite members to override
       * key revelations, otherwise they could hide a key revelation to any user
       * blocking them from accessing the group.
       */
      if (
        keyRevelations.has(change.key) &&
        memberState[transactor] !== "admin"
      ) {
        logPermissionError(
          "Key revelation already exists and can't be overridden by invite",
        );
        continue;
      }

      keyRevelations.add(change.key);

      // TODO: check validity of agents who the key is revealed to?
      validTransactions.push({ txID: { sessionID, txIndex }, tx });
      continue;
    } else if (isParentExtension(change.key)) {
      if (memberState[transactor] !== "admin") {
        logPermissionError("Only admins can set parent extensions");
        continue;
      }

      extendChain = extendChain ?? new Set([]);

      resolveMemberStateFromParentReference(
        coValue,
        memberState,
        change.key,
        change.value as ParentGroupReferenceRole,
        extendChain,
      );

      // Circular reference detected, drop all the transactions involved
      if (extendChain.has(coValue.id)) {
        logPermissionError(
          "Circular extend detected, dropping the transaction",
        );
        continue;
      }

      validTransactions.push({ txID: { sessionID, txIndex }, tx });
      continue;
    } else if (isChildExtension(change.key)) {
      if (
        memberState[transactor] !== "admin" &&
        memberState[transactor] !== "writer" &&
        memberState[transactor] !== "reader" &&
        memberState[transactor] !== "writeOnly"
      ) {
        logPermissionError(
          "Only admins, writers, readers and writeOnly can set child extensions",
        );
        continue;
      }

      validTransactions.push({ txID: { sessionID, txIndex }, tx });
      continue;
    } else if (isWriteKeyForMember(change.key)) {
      if (
        memberState[transactor] !== "admin" &&
        memberState[transactor] !== "writeOnlyInvite"
      ) {
        logPermissionError("Only admins can set writeKeys");
        continue;
      }

      /**
       * writeOnlyInvite need to be able to set writeKeys because every new writeOnly
       * member comes with their own write key.
       *
       * We don't want to give the ability to invite members to override
       * write keys, otherwise they could hide a write key to other writeOnly users
       * blocking them from accessing the group.ß
       */
      if (writeKeys.has(change.key) && memberState[transactor] !== "admin") {
        logPermissionError(
          "Write key already exists and can't be overridden by invite",
        );
        continue;
      }

      writeKeys.add(change.key);

      validTransactions.push({ txID: { sessionID, txIndex }, tx });
      continue;
    }

    const affectedMember = change.key;
    const assignedRole = change.value;

    if (
      change.value !== "admin" &&
      change.value !== "writer" &&
      change.value !== "reader" &&
      change.value !== "writeOnly" &&
      change.value !== "revoked" &&
      change.value !== "adminInvite" &&
      change.value !== "writerInvite" &&
      change.value !== "readerInvite" &&
      change.value !== "writeOnlyInvite"
    ) {
      logPermissionError("Group transaction must set a valid role");
      continue;
    }

    if (
      affectedMember === EVERYONE &&
      !(
        change.value === "reader" ||
        change.value === "writer" ||
        change.value === "revoked"
      )
    ) {
      logPermissionError(
        "Everyone can only be set to reader, writer or revoked",
      );
      continue;
    }

    const isFirstSelfAppointment =
      !memberState[transactor] &&
      transactor === initialAdmin &&
      change.op === "set" &&
      change.key === transactor &&
      change.value === "admin";

    if (!isFirstSelfAppointment) {
      if (memberState[transactor] === "admin") {
        if (
          memberState[affectedMember] === "admin" &&
          affectedMember !== transactor &&
          assignedRole !== "admin"
        ) {
          logPermissionError("Admins can only demote themselves.");
          continue;
        }
      } else if (memberState[transactor] === "adminInvite") {
        if (change.value !== "admin") {
          logPermissionError("AdminInvites can only create admins.");
          continue;
        }
      } else if (memberState[transactor] === "writerInvite") {
        if (change.value !== "writer") {
          logPermissionError("WriterInvites can only create writers.");
          continue;
        }
      } else if (memberState[transactor] === "readerInvite") {
        if (change.value !== "reader") {
          logPermissionError("ReaderInvites can only create reader.");
          continue;
        }
      } else if (memberState[transactor] === "writeOnlyInvite") {
        if (change.value !== "writeOnly") {
          logPermissionError("WriteOnlyInvites can only create writeOnly.");
          continue;
        }
      } else {
        logPermissionError(
          "Group transaction must be made by current admin or invite",
        );
        continue;
      }
    }

    memberState[affectedMember] = change.value;
    validTransactions.push({ txID: { sessionID, txIndex }, tx });
  }

  return { validTransactions, memberState };
}

function agentInAccountOrMemberInGroup(
  transactor: RawAccountID | AgentID,
  groupAtTime: RawGroup,
): RawAccountID | AgentID | undefined {
  if (transactor === groupAtTime.id && groupAtTime instanceof RawAccount) {
    return groupAtTime.currentAgentID();
  }
  return transactor;
}

export function isWriteKeyForMember(
  co: string,
): co is `writeKeyFor_${RawAccountID | AgentID}` {
  return co.startsWith("writeKeyFor_");
}

export function isKeyForKeyField(co: string): co is `${KeyID}_for_${KeyID}` {
  return co.startsWith("key_") && co.includes("_for_key");
}

export function isKeyForAccountField(
  co: string,
): co is `${KeyID}_for_${RawAccountID | AgentID}` {
  return (
    (co.startsWith("key_") &&
      (co.includes("_for_sealer") || co.includes("_for_co"))) ||
    co.includes("_for_everyone")
  );
}

function isParentExtension(key: string): key is `parent_${CoID<RawGroup>}` {
  return key.startsWith("parent_");
}

function isChildExtension(key: string): key is `child_${CoID<RawGroup>}` {
  return key.startsWith("child_");
}<|MERGE_RESOLUTION|>--- conflicted
+++ resolved
@@ -61,12 +61,8 @@
 }
 
 export function determineValidTransactions(
-<<<<<<< HEAD
-  coValue: CoValueCore & { header: CoValueHeader },
-=======
   coValue: CoValueCore,
   knownTransactions?: CoValueKnownState["sessions"],
->>>>>>> 051e6c49
 ): { txID: TransactionID; tx: Transaction }[] {
   if (coValue.header.ruleset.type === "group") {
     const initialAdmin = coValue.header.ruleset.initialAdmin;
