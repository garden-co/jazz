--- conflicted
+++ resolved
@@ -1,12 +1,6 @@
-<<<<<<< HEAD
-import { CoValuePriority } from "./priority.js";
-
-import { SyncMessage } from "./sync/types.js";
-=======
 import { ValueType, metrics } from "@opentelemetry/api";
 import type { CoValuePriority } from "./priority.js";
 import type { SyncMessage } from "./sync.js";
->>>>>>> 51515f62
 
 function promiseWithResolvers<R>() {
   let resolve = (_: R) => {};
