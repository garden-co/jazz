import { RawCoID, SessionID } from "./ids.js";
import {
  CoValueKnownState,
  combinedKnownStates,
  emptyKnownState,
} from "./sync.js";

type PeerKnownStateActions =
  | {
      type: "SET_AS_EMPTY";
      id: RawCoID;
    }
  | {
      type: "UPDATE_HEADER";
      id: RawCoID;
      header: boolean;
    }
  | {
      type: "UPDATE_SESSION_COUNTER";
      id: RawCoID;
      sessionId: SessionID;
      value: number;
    }
  | {
      type: "SET";
      id: RawCoID;
      value: CoValueKnownState;
    }
  | {
      type: "COMBINE_WITH";
      id: RawCoID;
      value: CoValueKnownState;
    };

export class PeerKnownStates {
  private coValues = new Map<RawCoID, CoValueKnownState>();

  private updateHeader(id: RawCoID, header: boolean) {
    const knownState = this.coValues.get(id) ?? emptyKnownState(id);
    knownState.header = header;
    this.coValues.set(id, knownState);
  }

  private combineWith(id: RawCoID, value: CoValueKnownState) {
    const knownState = this.coValues.get(id) ?? emptyKnownState(id);
    this.coValues.set(id, combinedKnownStates(knownState, value));
  }

  private updateSessionCounter(
    id: RawCoID,
    sessionId: SessionID,
    value: number,
  ) {
    const knownState = this.coValues.get(id) ?? emptyKnownState(id);
    const currentValue = knownState.sessions[sessionId] || 0;
    knownState.sessions[sessionId] = Math.max(currentValue, value);

    this.coValues.set(id, knownState);
  }

  get(id: RawCoID) {
    return this.coValues.get(id);
  }

  has(id: RawCoID) {
    return this.coValues.has(id);
  }

  clone() {
    const clone = new PeerKnownStates();
    clone.coValues = new Map(this.coValues);
    return clone;
  }

<<<<<<< HEAD
    clone() {
        const clone = new PeerKnownStates();
        clone.coValues = new Map(this.coValues);
        return clone;
    }

    dispatch(action: PeerKnownStateActions) {
        switch (action.type) {
            case "UPDATE_HEADER":
                this.updateHeader(action.id, action.header);
                break;
            case "UPDATE_SESSION_COUNTER":
                this.updateSessionCounter(
                    action.id,
                    action.sessionId,
                    action.value
                );
                break;
            case "SET":
                this.coValues.set(action.id, action.value);
                break;
            case "COMBINE_WITH":
                this.combineWith(action.id, action.value);
                break;
            case "SET_AS_EMPTY":
                this.coValues.set(action.id, emptyKnownState(action.id));
                break;
        }

        this.triggerUpdate(action.id);
=======
  dispatch(action: PeerKnownStateActions) {
    switch (action.type) {
      case "UPDATE_HEADER":
        this.updateHeader(action.id, action.header);
        break;
      case "UPDATE_SESSION_COUNTER":
        this.updateSessionCounter(action.id, action.sessionId, action.value);
        break;
      case "SET":
        this.coValues.set(action.id, action.value);
        break;
      case "COMBINE_WITH":
        this.combineWith(action.id, action.value);
        break;
      case "SET_AS_EMPTY":
        this.coValues.set(action.id, emptyKnownState(action.id));
        break;
>>>>>>> c0395dd0
    }

    this.triggerUpdate(action.id);
  }

  listeners = new Set<(id: RawCoID, knownState: CoValueKnownState) => void>();

  triggerUpdate(id: RawCoID) {
    this.trigger(id, this.coValues.get(id) ?? emptyKnownState(id));
  }

  private trigger(id: RawCoID, knownState: CoValueKnownState) {
    for (const listener of this.listeners) {
      listener(id, knownState);
    }
  }

  subscribe(listener: (id: RawCoID, knownState: CoValueKnownState) => void) {
    this.listeners.add(listener);

    return () => {
      this.listeners.delete(listener);
    };
  }
}<|MERGE_RESOLUTION|>--- conflicted
+++ resolved
@@ -72,38 +72,6 @@
     return clone;
   }
 
-<<<<<<< HEAD
-    clone() {
-        const clone = new PeerKnownStates();
-        clone.coValues = new Map(this.coValues);
-        return clone;
-    }
-
-    dispatch(action: PeerKnownStateActions) {
-        switch (action.type) {
-            case "UPDATE_HEADER":
-                this.updateHeader(action.id, action.header);
-                break;
-            case "UPDATE_SESSION_COUNTER":
-                this.updateSessionCounter(
-                    action.id,
-                    action.sessionId,
-                    action.value
-                );
-                break;
-            case "SET":
-                this.coValues.set(action.id, action.value);
-                break;
-            case "COMBINE_WITH":
-                this.combineWith(action.id, action.value);
-                break;
-            case "SET_AS_EMPTY":
-                this.coValues.set(action.id, emptyKnownState(action.id));
-                break;
-        }
-
-        this.triggerUpdate(action.id);
-=======
   dispatch(action: PeerKnownStateActions) {
     switch (action.type) {
       case "UPDATE_HEADER":
@@ -121,7 +89,6 @@
       case "SET_AS_EMPTY":
         this.coValues.set(action.id, emptyKnownState(action.id));
         break;
->>>>>>> c0395dd0
     }
 
     this.triggerUpdate(action.id);
