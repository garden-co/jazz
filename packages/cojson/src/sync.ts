import { Histogram, ValueType, metrics } from "@opentelemetry/api";
import { PeerState } from "./PeerState.js";
import { SyncStateManager } from "./SyncStateManager.js";
import {
  getContenDebugInfo,
  getTransactionSize,
  knownStateFromContent,
} from "./coValueContentMessage.js";
import { CoValueCore } from "./coValueCore/coValueCore.js";
import { getDependedOnCoValuesFromRawData } from "./coValueCore/utils.js";
import {
  CoValueHeader,
  Transaction,
  VerifiedState,
} from "./coValueCore/verifiedState.js";
import { Signature } from "./crypto/crypto.js";
<<<<<<< HEAD
import { RawCoID, SessionID } from "./ids.js";
import { stableStringify } from "./jsonStringify.js";
=======
import { RawCoID, SessionID, isRawCoID } from "./ids.js";
>>>>>>> 9c9a6898
import { LocalNode } from "./localNode.js";
import { logger } from "./logger.js";
import { CoValuePriority } from "./priority.js";
import { IncomingMessagesQueue } from "./queue/IncomingMessagesQueue.js";
import { LocalTransactionsSyncQueue } from "./queue/LocalTransactionsSyncQueue.js";
import { accountOrAgentIDfromSessionID } from "./typeUtils/accountOrAgentIDfromSessionID.js";
import { isAccountID } from "./typeUtils/isAccountID.js";

export type CoValueKnownState = {
  id: RawCoID;
  header: boolean;
  sessions: { [sessionID: SessionID]: number };
};

export function emptyKnownState(id: RawCoID): CoValueKnownState {
  return {
    id,
    header: false,
    sessions: {},
  };
}

export type SyncMessage =
  | LoadMessage
  | KnownStateMessage
  | NewContentMessage
  | DoneMessage;

export type LoadMessage = {
  action: "load";
} & CoValueKnownState;

export type KnownStateMessage = {
  action: "known";
  isCorrection?: boolean;
  asDependencyOf?: RawCoID;
} & CoValueKnownState;

export type NewContentMessage = {
  action: "content";
  id: RawCoID;
  header?: CoValueHeader;
  priority: CoValuePriority;
  new: {
    [sessionID: SessionID]: SessionNewContent;
  };
  expectContentUntil?: {
    [sessionID: SessionID]: number;
  };
};

export type SessionNewContent = {
  // The index where to start appending the new transactions. The index counting starts from 1.
  after: number;
  newTransactions: Transaction[];
  lastSignature: Signature;
};

export type DoneMessage = {
  action: "done";
  id: RawCoID;
};

export type PeerID = string;

export type DisconnectedError = "Disconnected";

export interface IncomingPeerChannel {
  close: () => void;
  onMessage: (callback: (msg: SyncMessage | DisconnectedError) => void) => void;
  onClose: (callback: () => void) => void;
}

export interface OutgoingPeerChannel {
  push: (msg: SyncMessage | DisconnectedError) => void;
  close: () => void;
  onClose: (callback: () => void) => void;
}

export interface Peer {
  id: PeerID;
  incoming: IncomingPeerChannel;
  outgoing: OutgoingPeerChannel;
  role: "server" | "client";
  priority?: number;
  persistent?: boolean;
}

export function combinedKnownStates(
  stateA: CoValueKnownState,
  stateB: CoValueKnownState,
): CoValueKnownState {
  const sessionStates: CoValueKnownState["sessions"] = {};

  const allSessions = new Set([
    ...Object.keys(stateA.sessions),
    ...Object.keys(stateB.sessions),
  ] as SessionID[]);

  for (const sessionID of allSessions) {
    const stateAValue = stateA.sessions[sessionID];
    const stateBValue = stateB.sessions[sessionID];

    sessionStates[sessionID] = Math.max(stateAValue || 0, stateBValue || 0);
  }

  return {
    id: stateA.id,
    header: stateA.header || stateB.header,
    sessions: sessionStates,
  };
}

export class SyncManager {
  peers: { [key: PeerID]: PeerState } = {};
  local: LocalNode;

  peersCounter = metrics.getMeter("cojson").createUpDownCounter("jazz.peers", {
    description: "Amount of connected peers",
    valueType: ValueType.INT,
    unit: "peer",
  });
  private transactionsSizeHistogram: Histogram;

  constructor(local: LocalNode) {
    this.local = local;
    this.syncState = new SyncStateManager(this);

    this.transactionsSizeHistogram = metrics
      .getMeter("cojson")
      .createHistogram("jazz.transactions.size", {
        description: "The size of transactions in a covalue",
        unit: "bytes",
        valueType: ValueType.INT,
      });
  }

  syncState: SyncStateManager;

  peersInPriorityOrder(): PeerState[] {
    return Object.values(this.peers).sort((a, b) => {
      const aPriority = a.priority || 0;
      const bPriority = b.priority || 0;

      return bPriority - aPriority;
    });
  }

  getPeers(): PeerState[] {
    return Object.values(this.peers);
  }

  getServerPeers(excludePeerId?: PeerID): PeerState[] {
    return this.getPeers().filter(
      (peer) => peer.role === "server" && peer.id !== excludePeerId,
    );
  }

  handleSyncMessage(msg: SyncMessage, peer: PeerState) {
    if (!isRawCoID(msg.id)) {
      const errorType = msg.id ? "invalid" : "undefined";
      logger.warn(`Received sync message with ${errorType} id`, {
        msg,
      });
      return;
    } else if (this.local.getCoValue(msg.id).isErroredInPeer(peer.id)) {
      logger.warn(
        `Skipping message ${msg.action} on errored coValue ${msg.id} from peer ${peer.id}`,
      );
      return;
    }

    // TODO: validate
    switch (msg.action) {
      case "load":
        return this.handleLoad(msg, peer);
      case "known":
        if (msg.isCorrection) {
          return this.handleCorrection(msg, peer);
        } else {
          return this.handleKnownState(msg, peer);
        }
      case "content":
        return this.handleNewContent(msg, peer);
      case "done":
        return;
      default:
        throw new Error(
          `Unknown message type ${(msg as { action: "string" }).action}`,
        );
    }
  }

  sendNewContentIncludingDependencies(
    id: RawCoID,
    peer: PeerState,
    seen: Set<RawCoID> = new Set(),
  ) {
    if (seen.has(id)) {
      return;
    }

    seen.add(id);

    const coValue = this.local.getCoValue(id);

    if (!coValue.isAvailable()) {
      return;
    }

    for (const dependency of coValue.getDependedOnCoValues()) {
      this.sendNewContentIncludingDependencies(dependency, peer, seen);
    }

    const newContentPieces = coValue.verified.newContentSince(
      peer.optimisticKnownStates.get(id),
    );

    if (newContentPieces) {
      for (const piece of newContentPieces) {
        this.trySendToPeer(peer, piece);
      }

      peer.combineOptimisticWith(id, coValue.knownState());
    } else if (!peer.toldKnownState.has(id)) {
      this.trySendToPeer(peer, {
        action: "known",
        ...coValue.knownStateWithStreaming(),
      });
    }

    peer.trackToldKnownState(id);
  }

  startPeerReconciliation(peer: PeerState) {
    const coValuesOrderedByDependency: CoValueCore[] = [];

    const gathered = new Set<string>();

    const buildOrderedCoValueList = (coValue: CoValueCore) => {
      if (gathered.has(coValue.id)) {
        return;
      }

      gathered.add(coValue.id);

      for (const id of coValue.getDependedOnCoValues()) {
        const coValue = this.local.getCoValue(id);

        if (coValue.isAvailable()) {
          buildOrderedCoValueList(coValue);
        }
      }

      coValuesOrderedByDependency.push(coValue);
    };

    for (const coValue of this.local.allCoValues()) {
      if (!coValue.isAvailable()) {
        // If the coValue is unavailable and we never tried this peer
        // we try to load it from the peer
        if (!peer.loadRequestSent.has(coValue.id)) {
          peer.trackLoadRequestSent(coValue.id);
          this.trySendToPeer(peer, {
            action: "load",
            header: false,
            id: coValue.id,
            sessions: {},
          });
        }
      } else {
        // Build the list of coValues ordered by dependency
        // so we can send the load message in the correct order
        buildOrderedCoValueList(coValue);
      }

      // Fill the missing known states with empty known states
      if (!peer.optimisticKnownStates.has(coValue.id)) {
        peer.setOptimisticKnownState(coValue.id, "empty");
      }
    }

    for (const coValue of coValuesOrderedByDependency) {
      /**
       * We send the load messages to:
       * - Subscribe to the coValue updates
       * - Start the sync process in case we or the other peer
       *   lacks some transactions
       */
      peer.trackLoadRequestSent(coValue.id);
      this.trySendToPeer(peer, {
        action: "load",
        ...coValue.knownState(),
      });
    }
  }

  messagesQueue = new IncomingMessagesQueue();
  pushMessage(incoming: SyncMessage, peer: PeerState) {
    this.messagesQueue.push(incoming, peer);

    if (this.messagesQueue.processing) {
      return;
    }

    this.messagesQueue.processQueue((msg, peer) => {
      this.handleSyncMessage(msg, peer);
    });
  }

  addPeer(peer: Peer) {
    const prevPeer = this.peers[peer.id];

    if (prevPeer && !prevPeer.closed) {
      prevPeer.gracefulShutdown();
    }

    const peerState = new PeerState(peer, prevPeer?.knownStates);
    this.peers[peer.id] = peerState;

    this.peersCounter.add(1, { role: peer.role });

    const unsubscribeFromKnownStatesUpdates = peerState.knownStates.subscribe(
      (id) => {
        this.syncState.triggerUpdate(peer.id, id);
      },
    );

    if (peerState.role === "server") {
      void this.startPeerReconciliation(peerState);
    }

    peerState.incoming.onMessage((msg) => {
      if (msg === "Disconnected") {
        peerState.gracefulShutdown();
        return;
      }

      this.pushMessage(msg, peerState);
    });

    peerState.addCloseListener(() => {
      unsubscribeFromKnownStatesUpdates();
      this.peersCounter.add(-1, { role: peer.role });

      if (!peer.persistent && this.peers[peer.id] === peerState) {
        delete this.peers[peer.id];
      }
    });
  }

  trySendToPeer(peer: PeerState, msg: SyncMessage) {
    return peer.pushOutgoingMessage(msg);
  }

  /**
   * Handles the load message from a peer.
   *
   * Differences with the known state message:
   * - The load message triggers the CoValue loading process on the other peer
   * - The peer known state is stored as-is instead of being merged
   * - The load message always replies with a known state message
   */
  handleLoad(msg: LoadMessage, peer: PeerState) {
    /**
     * We use the msg sessions as source of truth for the known states
     *
     * This way we can track part of the data loss that may occur when the other peer is restarted
     *
     */
    peer.setKnownState(msg.id, knownStateIn(msg));
    const coValue = this.local.getCoValue(msg.id);

    if (coValue.isAvailable()) {
      this.sendNewContentIncludingDependencies(msg.id, peer);
      return;
    }

    const peers = this.getServerPeers(peer.id);

    coValue.load(peers);

    const handleLoadResult = () => {
      if (coValue.isAvailable()) {
        this.sendNewContentIncludingDependencies(msg.id, peer);
        return;
      }

      peer.trackToldKnownState(msg.id);
      this.trySendToPeer(peer, {
        action: "known",
        id: msg.id,
        header: false,
        sessions: {},
      });
    };

    if (peers.length > 0 || this.local.storage) {
      coValue.waitForAvailableOrUnavailable().then(handleLoadResult);
    } else {
      handleLoadResult();
    }
  }

  handleKnownState(msg: KnownStateMessage, peer: PeerState) {
    const coValue = this.local.getCoValue(msg.id);

    peer.combineWith(msg.id, knownStateIn(msg));

    // The header is a boolean value that tells us if the other peer do have information about the header.
    // If it's false in this point it means that the coValue is unavailable on the other peer.
    const availableOnPeer = peer.optimisticKnownStates.get(msg.id)?.header;

    if (!availableOnPeer) {
      coValue.markNotFoundInPeer(peer.id);
    }

    if (coValue.isAvailable()) {
      this.sendNewContentIncludingDependencies(msg.id, peer);
    }
  }

  recordTransactionsSize(newTransactions: Transaction[], source: string) {
    for (const tx of newTransactions) {
      const size = getTransactionSize(tx);

      this.transactionsSizeHistogram.record(size, {
        source,
      });
    }
  }

  handleNewContent(
    msg: NewContentMessage,
    from: PeerState | "storage" | "import",
  ) {
    const coValue = this.local.getCoValue(msg.id);
    const peer = from === "storage" || from === "import" ? undefined : from;
    const sourceRole =
      from === "storage"
        ? "storage"
        : from === "import"
          ? "import"
          : peer?.role;

    if (!coValue.hasVerifiedContent()) {
      if (!msg.header) {
        const storageKnownState = this.local.storage?.getKnownState(msg.id);

        if (storageKnownState?.header) {
          // If the CoValue has been garbage collected, we load it from the storage before handling the new content
          coValue.loadFromStorage((found) => {
            if (found) {
              this.handleNewContent(msg, from);
            } else {
              logger.error("Known CoValue not found in storage", {
                id: msg.id,
              });
            }
          });
          return;
        }

        if (peer) {
          this.trySendToPeer(peer, {
            action: "known",
            isCorrection: true,
            id: msg.id,
            header: false,
            sessions: {},
          });
        } else {
          logger.error(
            "Received new content with no header on a missing CoValue",
            {
              id: msg.id,
            },
          );
        }
        return;
      }

      const sessionIDs = Object.keys(msg.new) as SessionID[];
      const transactions = Object.values(msg.new).map(
        (content) => content.newTransactions,
      );

      for (const dependency of getDependedOnCoValuesFromRawData(
        msg.id,
        msg.header,
        sessionIDs,
        transactions,
      )) {
        const dependencyCoValue = this.local.getCoValue(dependency);

        if (!dependencyCoValue.hasVerifiedContent()) {
          coValue.markMissingDependency(dependency);

          const peers = this.getServerPeers();

          // if the peer that sent the content is a client, we add it to the list of peers
          // to also ask them for the dependency
          if (peer?.role === "client") {
            peers.push(peer);
          }

          dependencyCoValue.load(peers);
        } else if (!dependencyCoValue.isAvailable()) {
          coValue.markMissingDependency(dependency);
        }
      }

      peer?.updateHeader(msg.id, true);
      coValue.provideHeader(
        msg.header,
        peer?.id ?? "storage",
        msg.expectContentUntil,
      );

      if (msg.expectContentUntil) {
        peer?.combineWith(msg.id, {
          id: msg.id,
          header: true,
          sessions: msg.expectContentUntil,
        });
      }
    }

    if (!coValue.hasVerifiedContent()) {
      throw new Error(
        "Unreachable: CoValue should always have a verified state at this point",
      );
    }

    let invalidStateAssumed = false;

    for (const [sessionID, newContentForSession] of Object.entries(msg.new) as [
      SessionID,
      SessionNewContent,
    ][]) {
      const ourKnownTxIdx =
        coValue.verified.sessions.get(sessionID)?.transactions.length;
      const theirFirstNewTxIdx = newContentForSession.after;

      if ((ourKnownTxIdx || 0) < theirFirstNewTxIdx) {
        invalidStateAssumed = true;
        continue;
      }

      const alreadyKnownOffset = ourKnownTxIdx
        ? ourKnownTxIdx - theirFirstNewTxIdx
        : 0;

      const newTransactions =
        newContentForSession.newTransactions.slice(alreadyKnownOffset);

      if (newTransactions.length === 0) {
        continue;
      }

      const accountId = accountOrAgentIDfromSessionID(sessionID);

      if (isAccountID(accountId)) {
        const account = this.local.getCoValue(accountId);

        // We can't verify the transaction without the account, so we delay the session content handling until the account is available
        if (!account.isAvailable()) {
          // This covers the case where we are getting a new session on an already loaded coValue
          // where we need to load the account to get their public key
          if (!coValue.missingDependencies.has(accountId)) {
            const peers = this.getServerPeers();

            if (peer?.role === "client") {
              // if the peer that sent the content is a client, we add it to the list of peers
              // to also ask them for the dependency
              peers.push(peer);
            }

            account.load(peers);
          }

          // We need to wait for the account to be available before we can verify the transaction
          // Currently doing this by delaying the handleNewContent for the session to when we have the account
          //
          // This is not the best solution, because the knownState is not updated and the ACK response will be given
          // by excluding the session.
          // This is good enough implementation for now because the only case for the account to be missing are out-of-order
          // dependencies push, so the gap should be short lived.
          //
          // When we are going to have sharded-peers we should revisit this, and store unverified sessions that are considered as part of the
          // knwonState, but not actively used until they can be verified.
          void account.waitForAvailable().then(() => {
            this.handleNewContent(
              {
                action: "content",
                id: coValue.id,
                new: {
                  [sessionID]: newContentForSession,
                },
                priority: msg.priority,
              },
              from,
            );
          });
          continue;
        }
      }

      const result = coValue.tryAddTransactions(
        sessionID,
        newTransactions,
        undefined,
        newContentForSession.lastSignature,
        "immediate",
      );

      if (result.isErr()) {
        if (peer) {
          logger.error("Failed to add transactions", {
            peerId: peer.id,
            peerRole: peer.role,
            id: msg.id,
            err: result.error,
          });
          coValue.markErrored(peer.id, result.error);
        } else {
          logger.error("Failed to add transactions from storage", {
            id: msg.id,
            err: result.error,
          });
        }
        continue;
      }

      if (sourceRole && sourceRole !== "import") {
        this.recordTransactionsSize(newTransactions, sourceRole);
      }

      peer?.updateSessionCounter(
        msg.id,
        sessionID,
        newContentForSession.after +
          newContentForSession.newTransactions.length,
      );
    }

    if (invalidStateAssumed) {
      if (peer) {
        this.trySendToPeer(peer, {
          action: "known",
          isCorrection: true,
          ...coValue.knownState(),
        });
        peer.trackToldKnownState(msg.id);
      } else {
        logger.error(
          "Invalid state assumed when handling new content from storage",
          {
            id: msg.id,
            content: getContenDebugInfo(msg),
            knownState: coValue.knownState(),
          },
        );
      }
    } else if (peer) {
      /**
       * We are sending a known state message to the peer to acknowledge the
       * receipt of the new content.
       *
       * This way the sender knows that the content has been received and applied
       * and can update their peer's knownState accordingly.
       */
      this.trySendToPeer(peer, {
        action: "known",
        ...coValue.knownState(),
      });
      peer.trackToldKnownState(msg.id);
    }

    const syncedPeers = [];

    if (from !== "storage") {
      this.storeContent(msg);
    }

    for (const peer of this.peersInPriorityOrder()) {
      /**
       * We sync the content against the source peer if it is a client or server peers
       * to upload any content that is available on the current node and not on the source peer.
       */
      if (peer.closed) continue;
      if (coValue.isErroredInPeer(peer.id)) continue;

      // We directly forward the new content to peers that have an active subscription
      if (peer.optimisticKnownStates.has(coValue.id)) {
        this.sendNewContentIncludingDependencies(coValue.id, peer);
        syncedPeers.push(peer);
      } else if (
        peer.role === "server" &&
        !peer.loadRequestSent.has(coValue.id)
      ) {
        const state = coValue.getStateForPeer(peer.id)?.type;

        // Check if there is a inflight load operation and we
        // are waiting for other peers to send the load request
        if (state === "unknown" || state === undefined) {
          // Sending a load message to the peer to get to know how much content is missing
          // before sending the new content
          this.trySendToPeer(peer, {
            action: "load",
            ...coValue.knownStateWithStreaming(),
          });
          peer.trackLoadRequestSent(coValue.id);
          syncedPeers.push(peer);
        }
      }
    }

    for (const peer of syncedPeers) {
      this.syncState.triggerUpdate(peer.id, coValue.id);
    }
  }

  handleCorrection(msg: KnownStateMessage, peer: PeerState) {
    peer.setKnownState(msg.id, knownStateIn(msg));

    return this.sendNewContentIncludingDependencies(msg.id, peer);
  }

  dirtyCoValuesTrackingSets: Set<Set<RawCoID>> = new Set();
  trackDirtyCoValues() {
    const trackingSet = new Set<RawCoID>();

    this.dirtyCoValuesTrackingSets.add(trackingSet);

    return {
      done: () => {
        this.dirtyCoValuesTrackingSets.delete(trackingSet);

        return trackingSet;
      },
    };
  }

  private syncQueue = new LocalTransactionsSyncQueue((content) =>
    this.syncContent(content),
  );
  syncHeader = this.syncQueue.syncHeader;
  syncLocalTransaction = this.syncQueue.syncTransaction;

  syncContent(content: NewContentMessage) {
    const coValue = this.local.getCoValue(content.id);

    this.storeContent(content);

    const contentKnownState = knownStateFromContent(content);

    for (const peer of this.peersInPriorityOrder()) {
      if (peer.closed) continue;
      if (coValue.isErroredInPeer(peer.id)) continue;

      // Only subscribed CoValues are synced to clients
      if (
        peer.role === "client" &&
        !peer.optimisticKnownStates.has(coValue.id)
      ) {
        continue;
      }

      // We assume that the peer already knows anything before this content
      // Any eventual reconciliation will be handled through the known state messages exchange
      this.trySendToPeer(peer, content);
      peer.combineOptimisticWith(coValue.id, contentKnownState);
      peer.trackToldKnownState(coValue.id);
    }

    for (const peer of this.getPeers()) {
      this.syncState.triggerUpdate(peer.id, coValue.id);
    }
  }

  private storeContent(content: NewContentMessage) {
    const storage = this.local.storage;

    if (!storage) return;

    const value = this.local.getCoValue(content.id);

    // Try to store the content as-is for performance
    // In case that some transactions are missing, a correction will be requested, but it's an edge case
    storage.store(content, (correction) => {
      if (!value.verified) {
        logger.error(
          "Correction requested for a CoValue with no verified content",
          {
            id: content.id,
            content: getContenDebugInfo(content),
            correction,
            state: value.loadingState,
          },
        );
        return undefined;
      }

      return value.verified.newContentSince(correction);
    });
  }

  waitForSyncWithPeer(peerId: PeerID, id: RawCoID, timeout: number) {
    const { syncState } = this;
    const currentSyncState = syncState.getCurrentSyncState(peerId, id);

    const isTheConditionAlreadyMet = currentSyncState.uploaded;

    if (isTheConditionAlreadyMet) {
      return;
    }

    const peerState = this.peers[peerId];

    // The peer has been closed and is not persistent, so it isn't possible to sync
    if (!peerState) {
      return;
    }

    // The client isn't subscribed to the coValue, so we won't sync it
    if (
      peerState.role === "client" &&
      !peerState.optimisticKnownStates.has(id)
    ) {
      return;
    }

    return new Promise((resolve, reject) => {
      const unsubscribe = this.syncState.subscribeToPeerUpdates(
        peerId,
        (knownState, syncState) => {
          if (syncState.uploaded && knownState.id === id) {
            resolve(true);
            unsubscribe?.();
            clearTimeout(timeoutId);
          }
        },
      );

      const timeoutId = setTimeout(() => {
        reject(new Error(`Timeout waiting for sync on ${peerId}/${id}`));
        unsubscribe?.();
      }, timeout);
    });
  }

  waitForStorageSync(id: RawCoID) {
    return this.local.storage?.waitForSync(id, this.local.getCoValue(id));
  }

  waitForSync(id: RawCoID, timeout = 60_000) {
    const peers = this.getPeers();

    return Promise.all(
      peers
        .map((peer) => this.waitForSyncWithPeer(peer.id, id, timeout))
        .concat(this.waitForStorageSync(id)),
    );
  }

  waitForAllCoValuesSync(timeout = 60_000) {
    const coValues = this.local.allCoValues();
    const validCoValues = Array.from(coValues).filter(
      (coValue) =>
        coValue.loadingState === "available" ||
        coValue.loadingState === "loading",
    );

    return Promise.all(
      validCoValues.map((coValue) => this.waitForSync(coValue.id, timeout)),
    );
  }

  gracefulShutdown() {
    for (const peer of Object.values(this.peers)) {
      peer.gracefulShutdown();
    }
  }
}

function knownStateIn(msg: LoadMessage | KnownStateMessage) {
  return {
    id: msg.id,
    header: msg.header,
    sessions: msg.sessions,
  };
}<|MERGE_RESOLUTION|>--- conflicted
+++ resolved
@@ -14,12 +14,7 @@
   VerifiedState,
 } from "./coValueCore/verifiedState.js";
 import { Signature } from "./crypto/crypto.js";
-<<<<<<< HEAD
-import { RawCoID, SessionID } from "./ids.js";
-import { stableStringify } from "./jsonStringify.js";
-=======
 import { RawCoID, SessionID, isRawCoID } from "./ids.js";
->>>>>>> 9c9a6898
 import { LocalNode } from "./localNode.js";
 import { logger } from "./logger.js";
 import { CoValuePriority } from "./priority.js";
