--- conflicted
+++ resolved
@@ -9,53 +9,53 @@
 import { SyncStateSubscriptionManager } from "./SyncStateSubscriptionManager.js";
 
 export type CoValueKnownState = {
-  id: RawCoID;
-  header: boolean;
-  sessions: { [sessionID: SessionID]: number };
+    id: RawCoID;
+    header: boolean;
+    sessions: { [sessionID: SessionID]: number };
 };
 
 export function emptyKnownState(id: RawCoID): CoValueKnownState {
-  return {
-    id,
-    header: false,
-    sessions: {},
-  };
+    return {
+        id,
+        header: false,
+        sessions: {},
+    };
 }
 
 export type SyncMessage =
-  | LoadMessage
-  | KnownStateMessage
-  | NewContentMessage
-  | DoneMessage;
+    | LoadMessage
+    | KnownStateMessage
+    | NewContentMessage
+    | DoneMessage;
 
 export type LoadMessage = {
-  action: "load";
+    action: "load";
 } & CoValueKnownState;
 
 export type KnownStateMessage = {
-  action: "known";
-  asDependencyOf?: RawCoID;
-  isCorrection?: boolean;
+    action: "known";
+    asDependencyOf?: RawCoID;
+    isCorrection?: boolean;
 } & CoValueKnownState;
 
 export type NewContentMessage = {
-  action: "content";
-  id: RawCoID;
-  header?: CoValueHeader;
-  priority: CoValuePriority;
-  new: {
-    [sessionID: SessionID]: SessionNewContent;
-  };
+    action: "content";
+    id: RawCoID;
+    header?: CoValueHeader;
+    priority: CoValuePriority;
+    new: {
+        [sessionID: SessionID]: SessionNewContent;
+    };
 };
 
 export type SessionNewContent = {
-  after: number;
-  newTransactions: Transaction[];
-  lastSignature: Signature;
+    after: number;
+    newTransactions: Transaction[];
+    lastSignature: Signature;
 };
 export type DoneMessage = {
-  action: "done";
-  id: RawCoID;
+    action: "done";
+    id: RawCoID;
 };
 
 export type PeerID = string;
@@ -65,49 +65,48 @@
 export type PingTimeoutError = "PingTimeout";
 
 export type IncomingSyncStream = AsyncIterable<
-  SyncMessage | DisconnectedError | PingTimeoutError
+    SyncMessage | DisconnectedError | PingTimeoutError
 >;
 export type OutgoingSyncQueue = {
-  push: (msg: SyncMessage) => Promise<unknown>;
-  close: () => void;
+    push: (msg: SyncMessage) => Promise<unknown>;
+    close: () => void;
 };
 
 export interface Peer {
-  id: PeerID;
-  incoming: IncomingSyncStream;
-  outgoing: OutgoingSyncQueue;
-  role: "peer" | "server" | "client" | "storage";
-  priority?: number;
-  crashOnClose: boolean;
+    id: PeerID;
+    incoming: IncomingSyncStream;
+    outgoing: OutgoingSyncQueue;
+    role: "peer" | "server" | "client" | "storage";
+    priority?: number;
+    crashOnClose: boolean;
 }
 
 export function combinedKnownStates(
-  stateA: CoValueKnownState,
-  stateB: CoValueKnownState,
+    stateA: CoValueKnownState,
+    stateB: CoValueKnownState,
 ): CoValueKnownState {
-  const sessionStates: CoValueKnownState["sessions"] = {};
-
-  const allSessions = new Set([
-    ...Object.keys(stateA.sessions),
-    ...Object.keys(stateB.sessions),
-  ] as SessionID[]);
-
-  for (const sessionID of allSessions) {
-    const stateAValue = stateA.sessions[sessionID];
-    const stateBValue = stateB.sessions[sessionID];
-
-    sessionStates[sessionID] = Math.max(stateAValue || 0, stateBValue || 0);
-  }
-
-  return {
-    id: stateA.id,
-    header: stateA.header || stateB.header,
-    sessions: sessionStates,
-  };
+    const sessionStates: CoValueKnownState["sessions"] = {};
+
+    const allSessions = new Set([
+        ...Object.keys(stateA.sessions),
+        ...Object.keys(stateB.sessions),
+    ] as SessionID[]);
+
+    for (const sessionID of allSessions) {
+        const stateAValue = stateA.sessions[sessionID];
+        const stateBValue = stateB.sessions[sessionID];
+
+        sessionStates[sessionID] = Math.max(stateAValue || 0, stateBValue || 0);
+    }
+
+    return {
+        id: stateA.id,
+        header: stateA.header || stateB.header,
+        sessions: sessionStates,
+    };
 }
 
 export class SyncManager {
-<<<<<<< HEAD
     peers: { [key: PeerID]: PeerState } = {};
     local: LocalNode;
     requestedSyncs: {
@@ -129,49 +128,10 @@
         return Object.values(this.peers).sort((a, b) => {
             const aPriority = a.priority || 0;
             const bPriority = b.priority || 0;
-=======
-  peers: { [key: PeerID]: PeerState } = {};
-  local: LocalNode;
-  requestedSyncs: {
-    [id: RawCoID]:
-      | { done: Promise<void>; nRequestsThisTick: number }
-      | undefined;
-  } = {};
-
-  constructor(local: LocalNode) {
-    this.local = local;
-  }
-
-  peersInPriorityOrder(): PeerState[] {
-    return Object.values(this.peers).sort((a, b) => {
-      const aPriority = a.priority || 0;
-      const bPriority = b.priority || 0;
-
-      return bPriority - aPriority;
-    });
-  }
-
-  async loadFromPeers(id: RawCoID, forPeer?: PeerID) {
-    const eligiblePeers = this.peersInPriorityOrder().filter(
-      (peer) => peer.id !== forPeer && peer.isServerOrStoragePeer(),
-    );
-
-    const coValueEntry = this.local.coValues[id];
-
-    for (const peer of eligiblePeers) {
-      await peer.pushOutgoingMessage({
-        action: "load",
-        id: id,
-        header: false,
-        sessions: {},
-      });
->>>>>>> 9f0deeb3
-
-      if (coValueEntry?.state.type === "unknown") {
-        await coValueEntry.state.waitForPeer(peer.id);
-      }
-    }
-<<<<<<< HEAD
+
+            return bPriority - aPriority;
+        });
+    }
 
     getPeers(): PeerState[] {
         return Object.values(this.peers);
@@ -180,184 +140,171 @@
     async loadFromPeers(id: RawCoID, forPeer?: PeerID) {
         const eligiblePeers = this.peersInPriorityOrder().filter(
             (peer) => peer.id !== forPeer && peer.isServerOrStoragePeer(),
-=======
-  }
-
-  async handleSyncMessage(msg: SyncMessage, peer: PeerState) {
-    // TODO: validate
-    switch (msg.action) {
-      case "load":
-        return await this.handleLoad(msg, peer);
-      case "known":
-        if (msg.isCorrection) {
-          return await this.handleCorrection(msg, peer);
-        } else {
-          return await this.handleKnownState(msg, peer);
-        }
-      case "content":
-        // await new Promise<void>((resolve) => setTimeout(resolve, 0));
-        return await this.handleNewContent(msg, peer);
-      case "done":
-        return await this.handleUnsubscribe(msg);
-      default:
-        throw new Error(
+        );
+
+        const coValueEntry = this.local.coValues[id];
+
+        for (const peer of eligiblePeers) {
+            await peer.pushOutgoingMessage({
+                action: "load",
+                id: id,
+                header: false,
+                sessions: {},
+            });
+
+            if (coValueEntry?.state.type === "unknown") {
+                await coValueEntry.state.waitForPeer(peer.id);
+            }
+        }
+    }
+
+    async handleSyncMessage(msg: SyncMessage, peer: PeerState) {
+        // TODO: validate
+        switch (msg.action) {
+            case "load":
+                return await this.handleLoad(msg, peer);
+            case "known":
+                if (msg.isCorrection) {
+                    return await this.handleCorrection(msg, peer);
+                } else {
+                    return await this.handleKnownState(msg, peer);
+                }
+            case "content":
+                // await new Promise<void>((resolve) => setTimeout(resolve, 0));
+                return await this.handleNewContent(msg, peer);
+            case "done":
+                return await this.handleUnsubscribe(msg);
+            default:
+                throw new Error(
           `Unknown message type ${(msg as { action: "string" }).action}`,
->>>>>>> 9f0deeb3
+                );
+        }
+    }
+
+    async subscribeToIncludingDependencies(id: RawCoID, peer: PeerState) {
+        const entry = this.local.coValues[id];
+
+        if (!entry) {
+            throw new Error("Expected coValue entry on subscribe");
+        }
+
+        if (entry.state.type === "unknown") {
+            this.trySendToPeer(peer, {
+                action: "load",
+                id,
+                header: false,
+                sessions: {},
+            }).catch((e: unknown) => {
+                console.error("Error sending load", e);
+            });
+            return;
+        }
+
+        const coValue = entry.state.coValue;
+
+        for (const id of coValue.getDependedOnCoValues()) {
+            await this.subscribeToIncludingDependencies(id, peer);
+        }
+
+        if (!peer.toldKnownState.has(id)) {
+            peer.toldKnownState.add(id);
+            this.trySendToPeer(peer, {
+                action: "load",
+                ...coValue.knownState(),
+            }).catch((e: unknown) => {
+                console.error("Error sending load", e);
+            });
+        }
+    }
+
+    async tellUntoldKnownStateIncludingDependencies(
+        id: RawCoID,
+        peer: PeerState,
+        asDependencyOf?: RawCoID,
+    ) {
+        const coValue = this.local.expectCoValueLoaded(id);
+
+        await Promise.all(
+            coValue
+                .getDependedOnCoValues()
+                .map((dependentCoID) =>
+                    this.tellUntoldKnownStateIncludingDependencies(
+                        dependentCoID,
+                        peer,
+                        asDependencyOf || id,
+                    ),
+                ),
         );
-    }
-  }
-
-  async subscribeToIncludingDependencies(id: RawCoID, peer: PeerState) {
-    const entry = this.local.coValues[id];
-
-    if (!entry) {
-      throw new Error("Expected coValue entry on subscribe");
-    }
-
-    if (entry.state.type === "unknown") {
-      this.trySendToPeer(peer, {
-        action: "load",
-        id,
-        header: false,
-        sessions: {},
-      }).catch((e: unknown) => {
-        console.error("Error sending load", e);
-      });
-      return;
-    }
-
-    const coValue = entry.state.coValue;
-
-    for (const id of coValue.getDependedOnCoValues()) {
-      await this.subscribeToIncludingDependencies(id, peer);
-    }
-
-    if (!peer.toldKnownState.has(id)) {
-      peer.toldKnownState.add(id);
-      this.trySendToPeer(peer, {
-        action: "load",
-        ...coValue.knownState(),
-      }).catch((e: unknown) => {
-        console.error("Error sending load", e);
-      });
-    }
-  }
-
-  async tellUntoldKnownStateIncludingDependencies(
-    id: RawCoID,
-    peer: PeerState,
-    asDependencyOf?: RawCoID,
-  ) {
-    const coValue = this.local.expectCoValueLoaded(id);
-
-    await Promise.all(
-      coValue
-        .getDependedOnCoValues()
-        .map((dependentCoID) =>
-          this.tellUntoldKnownStateIncludingDependencies(
-            dependentCoID,
-            peer,
-            asDependencyOf || id,
-          ),
-        ),
-    );
-
-    if (!peer.toldKnownState.has(id)) {
-      this.trySendToPeer(peer, {
-        action: "known",
-        asDependencyOf,
-        ...coValue.knownState(),
-      }).catch((e: unknown) => {
-        console.error("Error sending known state", e);
-      });
-
-      peer.toldKnownState.add(id);
-    }
-  }
-
-  async sendNewContentIncludingDependencies(id: RawCoID, peer: PeerState) {
-    const coValue = this.local.expectCoValueLoaded(id);
-
-    await Promise.all(
-      coValue
-        .getDependedOnCoValues()
+
+        if (!peer.toldKnownState.has(id)) {
+            this.trySendToPeer(peer, {
+                action: "known",
+                asDependencyOf,
+                ...coValue.knownState(),
+            }).catch((e: unknown) => {
+                console.error("Error sending known state", e);
+            });
+
+            peer.toldKnownState.add(id);
+        }
+    }
+
+    async sendNewContentIncludingDependencies(id: RawCoID, peer: PeerState) {
+        const coValue = this.local.expectCoValueLoaded(id);
+
+        await Promise.all(
+            coValue
+                .getDependedOnCoValues()
         .map((id) => this.sendNewContentIncludingDependencies(id, peer)),
-    );
-
-    const newContentPieces = coValue.newContentSince(
-      peer.optimisticKnownStates.get(id),
-    );
-
-    if (newContentPieces) {
-      const optimisticKnownStateBefore =
-        peer.optimisticKnownStates.get(id) || emptyKnownState(id);
-
-      const sendPieces = async () => {
-        let lastYield = performance.now();
-        for (const [_i, piece] of newContentPieces.entries()) {
-          // console.log(
-          //     `${id} -> ${peer.id}: Sending content piece ${i + 1}/${
-          //         newContentPieces.length
-          //     } header: ${!!piece.header}`,
-          //     // Object.values(piece.new).map((s) => s.newTransactions)
-          // );
-
-          this.trySendToPeer(peer, piece).catch((e: unknown) => {
-            console.error("Error sending content piece", e);
-          });
-
-          if (performance.now() - lastYield > 10) {
-            await new Promise<void>((resolve) => {
-              setTimeout(resolve, 0);
-            });
-            lastYield = performance.now();
-          }
-        }
-      };
-
-      sendPieces().catch((e) => {
-        console.error("Error sending new content piece, retrying", e);
-        peer.optimisticKnownStates.dispatch({
-          type: "SET",
-          id,
-          value: optimisticKnownStateBefore ?? emptyKnownState(id),
-        });
-        return this.sendNewContentIncludingDependencies(id, peer);
-      });
-
-      peer.optimisticKnownStates.dispatch({
-        type: "COMBINE_WITH",
-        id,
-        value: coValue.knownState(),
-      });
-    }
-  }
-
-  addPeer(peer: Peer) {
-    const peerState = new PeerState(peer);
-    this.peers[peer.id] = peerState;
-
-    if (peerState.isServerOrStoragePeer()) {
-      const initialSync = async () => {
-        for (const id of Object.keys(this.local.coValues) as RawCoID[]) {
-          // console.log("subscribing to after peer added", id, peer.id)
-          await this.subscribeToIncludingDependencies(id, peerState);
-
-          peerState.optimisticKnownStates.dispatch({
-            type: "SET_AS_EMPTY",
-            id,
-          });
-        }
-      };
-      void initialSync();
-    }
-
-    const processMessages = async () => {
-      for await (const msg of peerState.incoming) {
-        if (msg === "Disconnected") {
-          return;
-        }
-<<<<<<< HEAD
+        );
+
+        const newContentPieces = coValue.newContentSince(
+            peer.optimisticKnownStates.get(id),
+        );
+
+        if (newContentPieces) {
+            const optimisticKnownStateBefore =
+                peer.optimisticKnownStates.get(id) || emptyKnownState(id);
+
+            const sendPieces = async () => {
+                let lastYield = performance.now();
+                for (const [_i, piece] of newContentPieces.entries()) {
+                    // console.log(
+                    //     `${id} -> ${peer.id}: Sending content piece ${i + 1}/${
+                    //         newContentPieces.length
+                    //     } header: ${!!piece.header}`,
+                    //     // Object.values(piece.new).map((s) => s.newTransactions)
+                    // );
+
+                    this.trySendToPeer(peer, piece).catch((e: unknown) => {
+                        console.error("Error sending content piece", e);
+                    });
+
+                    if (performance.now() - lastYield > 10) {
+                        await new Promise<void>((resolve) => {
+                            setTimeout(resolve, 0);
+                        });
+                        lastYield = performance.now();
+                    }
+                }
+            };
+
+            sendPieces().catch((e) => {
+                console.error("Error sending new content piece, retrying", e);
+                peer.optimisticKnownStates.dispatch({
+                    type: "SET",
+                    id,
+                    value: optimisticKnownStateBefore ?? emptyKnownState(id),
+                });
+                return this.sendNewContentIncludingDependencies(id, peer);
+            });
+
+            peer.optimisticKnownStates.dispatch({
+                type: "COMBINE_WITH",
+                id,
+                value: coValue.knownState(),
+            });
+        }
     }
 
     addPeer(peer: Peer) {
@@ -380,9 +327,7 @@
 
         if (peerState.isServerOrStoragePeer()) {
             const initialSync = async () => {
-                for (const id of Object.keys(
-                    this.local.coValues,
-                ) as RawCoID[]) {
+        for (const id of Object.keys(this.local.coValues) as RawCoID[]) {
                     // console.log("subscribing to after peer added", id, peer.id)
                     await this.subscribeToIncludingDependencies(id, peerState);
 
@@ -425,18 +370,12 @@
             .then(() => {
                 if (peer.crashOnClose) {
                     console.error("Unexepcted close from peer", peer.id);
-                    this.local.crashed = new Error(
-                        "Unexpected close from peer",
-                    );
+          this.local.crashed = new Error("Unexpected close from peer");
                     throw new Error("Unexpected close from peer");
                 }
             })
             .catch((e) => {
-                console.error(
-                    "Error processing messages from peer",
-                    peer.id,
-                    e,
-                );
+        console.error("Error processing messages from peer", peer.id, e);
                 if (peer.crashOnClose) {
                     this.local.crashed = e;
                     throw new Error(e);
@@ -497,126 +436,51 @@
             }
 
             entry = this.local.coValues[msg.id]!;
-=======
-        if (msg === "PingTimeout") {
-          console.error("Ping timeout from peer", peer.id);
-          return;
-        }
-        try {
-          await this.handleSyncMessage(msg, peerState);
-        } catch (e) {
-          throw new Error(
-            `Error reading from peer ${
-              peer.id
-            }, handling msg\n\n${JSON.stringify(msg, (k, v) =>
-              k === "changes" || k === "encryptedChanges"
-                ? v.slice(0, 20) + "..."
-                : v,
-            )}`,
-            { cause: e },
-          );
->>>>>>> 9f0deeb3
-        }
-      }
-    };
-
-    processMessages()
-      .then(() => {
-        if (peer.crashOnClose) {
-          console.error("Unexepcted close from peer", peer.id);
-          this.local.crashed = new Error("Unexpected close from peer");
-          throw new Error("Unexpected close from peer");
-        }
-      })
-      .catch((e) => {
-        console.error("Error processing messages from peer", peer.id, e);
-        if (peer.crashOnClose) {
-          this.local.crashed = e;
-          throw new Error(e);
-        }
-      })
-      .finally(() => {
-        peer.outgoing.close();
-        delete this.peers[peer.id];
-      });
-  }
-
-  trySendToPeer(peer: PeerState, msg: SyncMessage) {
-    return peer.pushOutgoingMessage(msg);
-  }
-
-  async handleLoad(msg: LoadMessage, peer: PeerState) {
-    peer.optimisticKnownStates.dispatch({
-      type: "SET",
-      id: msg.id,
-      value: knownStateIn(msg),
-    });
-    let entry = this.local.coValues[msg.id];
-
-    if (!entry) {
-      // console.log(`Loading ${msg.id} from all peers except ${peer.id}`);
-
-      // special case: we should be able to solve this much more neatly
-      // with an explicit state machine in the future
-      const eligiblePeers = this.peersInPriorityOrder().filter(
-        (other) => other.id !== peer.id && other.isServerOrStoragePeer(),
-      );
-      if (eligiblePeers.length === 0) {
-        if (msg.header || Object.keys(msg.sessions).length > 0) {
-          this.local.coValues[msg.id] = CoValueState.Unknown(
-            new Set([peer.id]),
-          );
-          this.trySendToPeer(peer, {
-            action: "known",
+        }
+
+        if (entry.state.type === "unknown") {
+            // console.debug(
+            //     "Waiting for loaded",
+            //     msg.id,
+            //     "after message from",
+            //     peer.id,
+            // );
+            const loaded = await entry.state.ready;
+
+            if (loaded === "unavailable") {
+                peer.optimisticKnownStates.dispatch({
+                    type: "SET",
+                    id: msg.id,
+                    value: knownStateIn(msg),
+                });
+                peer.toldKnownState.add(msg.id);
+
+                this.trySendToPeer(peer, {
+                    action: "known",
+                    id: msg.id,
+                    header: false,
+                    sessions: {},
+                }).catch((e) => {
+                    console.error("Error sending known state back", e);
+                });
+
+                return;
+            }
+        }
+
+        await this.tellUntoldKnownStateIncludingDependencies(msg.id, peer);
+        await this.sendNewContentIncludingDependencies(msg.id, peer);
+    }
+
+    async handleKnownState(msg: KnownStateMessage, peer: PeerState) {
+        let entry = this.local.coValues[msg.id];
+
+        peer.optimisticKnownStates.dispatch({
+            type: "COMBINE_WITH",
             id: msg.id,
-            header: false,
-            sessions: {},
-          }).catch((e) => {
-            console.error("Error sending known state", e);
-          });
-        }
-        return;
-      } else {
-        this.local
-          .loadCoValueCore(msg.id, {
-            dontLoadFrom: peer.id,
-            dontWaitFor: peer.id,
-          })
-          .catch((e) => {
-            console.error("Error loading coValue in handleLoad", e);
-          });
-      }
-
-      entry = this.local.coValues[msg.id]!;
-    }
-
-    if (entry.state.type === "unknown") {
-      // console.debug(
-      //     "Waiting for loaded",
-      //     msg.id,
-      //     "after message from",
-      //     peer.id,
-      // );
-      const loaded = await entry.state.ready;
-
-      if (loaded === "unavailable") {
-        peer.optimisticKnownStates.dispatch({
-          type: "SET",
-          id: msg.id,
-          value: knownStateIn(msg),
+            value: knownStateIn(msg),
         });
-        peer.toldKnownState.add(msg.id);
-
-        this.trySendToPeer(peer, {
-          action: "known",
-          id: msg.id,
-          header: false,
-          sessions: {},
-        }).catch((e) => {
-          console.error("Error sending known state back", e);
-        });
-
-<<<<<<< HEAD
+
         peer.knownStates.dispatch({
             type: "COMBINE_WITH",
             id: msg.id,
@@ -650,85 +514,143 @@
         if (entry.state.type === "unknown") {
             const availableOnPeer = peer.optimisticKnownStates.get(msg.id)
                 ?.header;
-=======
-        return;
-      }
-    }
-
-    await this.tellUntoldKnownStateIncludingDependencies(msg.id, peer);
-    await this.sendNewContentIncludingDependencies(msg.id, peer);
-  }
->>>>>>> 9f0deeb3
-
-  async handleKnownState(msg: KnownStateMessage, peer: PeerState) {
-    let entry = this.local.coValues[msg.id];
-
-    peer.optimisticKnownStates.dispatch({
-      type: "COMBINE_WITH",
-      id: msg.id,
-      value: knownStateIn(msg),
-    });
-
-    if (!entry) {
-      if (msg.asDependencyOf) {
-        if (this.local.coValues[msg.asDependencyOf]) {
-          this.local
-            .loadCoValueCore(msg.id, { dontLoadFrom: peer.id })
-            .catch((e) => {
-              console.error(
-                `Error loading coValue ${msg.id} to create loading state, as dependency of ${msg.asDependencyOf}`,
-                e,
-              );
-            });
-          entry = this.local.coValues[msg.id]!; // must exist after loadCoValueCore
+
+            if (!availableOnPeer) {
+                entry.dispatch({
+                    type: "not-found",
+                    peerId: peer.id,
+                });
+            }
+
+            return;
+        }
+
+        await this.tellUntoldKnownStateIncludingDependencies(msg.id, peer);
+        await this.sendNewContentIncludingDependencies(msg.id, peer);
+    }
+
+    async handleNewContent(msg: NewContentMessage, peer: PeerState) {
+        const entry = this.local.coValues[msg.id];
+
+        if (!entry) {
+            console.error(
+                `Expected coValue entry for ${msg.id} to be created on new content, missing subscribe?`,
+            );
+            return;
+        }
+
+        let coValue: CoValueCore;
+
+        if (entry.state.type === "unknown") {
+            if (!msg.header) {
+                console.error("Expected header to be sent in first message");
+                return;
+            }
+
+            peer.optimisticKnownStates.dispatch({
+                type: "UPDATE_HEADER",
+                id: msg.id,
+                header: true,
+            });
+
+            coValue = new CoValueCore(msg.header, this.local);
+
+            entry.dispatch({
+                type: "found",
+                coValue,
+                peerId: peer.id,
+            });
         } else {
-          throw new Error(
-            "Expected coValue dependency entry to be created, missing subscribe?",
-          );
-        }
-      } else {
-        throw new Error(
-          `Expected coValue entry for ${msg.id} to be created on known state, missing subscribe?`,
-        );
-      }
-    }
-
-    if (entry.state.type === "unknown") {
-      const availableOnPeer = peer.optimisticKnownStates.get(msg.id)?.header;
-
-      if (!availableOnPeer) {
-        entry.dispatch({
-          type: "not-found",
-          peerId: peer.id,
-        });
-      }
-
-      return;
-    }
-
-    await this.tellUntoldKnownStateIncludingDependencies(msg.id, peer);
-    await this.sendNewContentIncludingDependencies(msg.id, peer);
-  }
-
-  async handleNewContent(msg: NewContentMessage, peer: PeerState) {
-    const entry = this.local.coValues[msg.id];
-
-    if (!entry) {
-      console.error(
-        `Expected coValue entry for ${msg.id} to be created on new content, missing subscribe?`,
-      );
-      return;
-    }
-
-    let coValue: CoValueCore;
-
-    if (entry.state.type === "unknown") {
-      if (!msg.header) {
-        console.error("Expected header to be sent in first message");
-        return;
-      }
-
-<<<<<<< HEAD
+            coValue = entry.state.coValue;
+        }
+
+        let invalidStateAssumed = false;
+
+    for (const [sessionID, newContentForSession] of Object.entries(msg.new) as [
+      SessionID,
+      SessionNewContent,
+    ][]) {
+            const ourKnownTxIdx =
+                coValue.sessionLogs.get(sessionID)?.transactions.length;
+            const theirFirstNewTxIdx = newContentForSession.after;
+
+            if ((ourKnownTxIdx || 0) < theirFirstNewTxIdx) {
+                invalidStateAssumed = true;
+                continue;
+            }
+
+            const alreadyKnownOffset = ourKnownTxIdx
+                ? ourKnownTxIdx - theirFirstNewTxIdx
+                : 0;
+
+            const newTransactions =
+                newContentForSession.newTransactions.slice(alreadyKnownOffset);
+
+            if (newTransactions.length === 0) {
+                continue;
+            }
+
+            const before = performance.now();
+            // eslint-disable-next-line neverthrow/must-use-result
+            const result = coValue.tryAddTransactions(
+                sessionID,
+                newTransactions,
+                undefined,
+                newContentForSession.lastSignature,
+            );
+            const after = performance.now();
+            if (after - before > 80) {
+                const totalTxLength = newTransactions
+                    .map((t) =>
+                        t.privacy === "private"
+                            ? t.encryptedChanges.length
+                            : t.changes.length,
+                    )
+                    .reduce((a, b) => a + b, 0);
+                console.log(
+          `Adding incoming transactions took ${(after - before).toFixed(
+            2,
+          )}ms for ${totalTxLength} bytes = bandwidth: ${(
+            (1000 * totalTxLength) / (after - before) / (1024 * 1024)
+                    ).toFixed(2)} MB/s`,
+                );
+            }
+
+            // const theirTotalnTxs = Object.values(
+            //     peer.optimisticKnownStates[msg.id]?.sessions || {},
+            // ).reduce((sum, nTxs) => sum + nTxs, 0);
+            // const ourTotalnTxs = [...coValue.sessionLogs.values()].reduce(
+            //     (sum, session) => sum + session.transactions.length,
+            //     0,
+            // );
+
+            if (result.isErr()) {
+                console.error(
+                    "Failed to add transactions from",
+                    peer.id,
+                    result.error,
+                    msg.id,
+                    newTransactions.length + " new transactions",
+                    "after: " + newContentForSession.after,
+                    "our last known tx idx initially: " + ourKnownTxIdx,
+                    "our last known tx idx now: " +
+                        coValue.sessionLogs.get(sessionID)?.transactions.length,
+                );
+                continue;
+            }
+
+            peer.optimisticKnownStates.dispatch({
+                type: "UPDATE_SESSION_COUNTER",
+                id: msg.id,
+                sessionId: sessionID,
+                value:
+                    newContentForSession.after +
+                    newContentForSession.newTransactions.length,
+            });
+        }
+
+        await this.syncCoValue(coValue);
+
         if (invalidStateAssumed) {
             this.trySendToPeer(peer, {
                 action: "known",
@@ -746,122 +668,45 @@
                 console.error("Error sending known state", e);
             });
         }
-=======
-      peer.optimisticKnownStates.dispatch({
-        type: "UPDATE_HEADER",
-        id: msg.id,
-        header: true,
-      });
-
-      coValue = new CoValueCore(msg.header, this.local);
-
-      entry.dispatch({
-        type: "found",
-        coValue,
-        peerId: peer.id,
-      });
-    } else {
-      coValue = entry.state.coValue;
->>>>>>> 9f0deeb3
-    }
-
-    let invalidStateAssumed = false;
-
-    for (const [sessionID, newContentForSession] of Object.entries(msg.new) as [
-      SessionID,
-      SessionNewContent,
-    ][]) {
-      const ourKnownTxIdx =
-        coValue.sessionLogs.get(sessionID)?.transactions.length;
-      const theirFirstNewTxIdx = newContentForSession.after;
-
-      if ((ourKnownTxIdx || 0) < theirFirstNewTxIdx) {
-        invalidStateAssumed = true;
-        continue;
-      }
-
-      const alreadyKnownOffset = ourKnownTxIdx
-        ? ourKnownTxIdx - theirFirstNewTxIdx
-        : 0;
-
-      const newTransactions =
-        newContentForSession.newTransactions.slice(alreadyKnownOffset);
-
-      if (newTransactions.length === 0) {
-        continue;
-      }
-
-      const before = performance.now();
-      // eslint-disable-next-line neverthrow/must-use-result
-      const result = coValue.tryAddTransactions(
-        sessionID,
-        newTransactions,
-        undefined,
-        newContentForSession.lastSignature,
-      );
-      const after = performance.now();
-      if (after - before > 80) {
-        const totalTxLength = newTransactions
-          .map((t) =>
-            t.privacy === "private"
-              ? t.encryptedChanges.length
-              : t.changes.length,
-          )
-          .reduce((a, b) => a + b, 0);
-        console.log(
-          `Adding incoming transactions took ${(after - before).toFixed(
-            2,
-          )}ms for ${totalTxLength} bytes = bandwidth: ${(
-            (1000 * totalTxLength) / (after - before) / (1024 * 1024)
-          ).toFixed(2)} MB/s`,
-        );
-      }
-
-      // const theirTotalnTxs = Object.values(
-      //     peer.optimisticKnownStates[msg.id]?.sessions || {},
-      // ).reduce((sum, nTxs) => sum + nTxs, 0);
-      // const ourTotalnTxs = [...coValue.sessionLogs.values()].reduce(
-      //     (sum, session) => sum + session.transactions.length,
-      //     0,
-      // );
-
-      if (result.isErr()) {
-        console.error(
-          "Failed to add transactions from",
-          peer.id,
-          result.error,
-          msg.id,
-          newTransactions.length + " new transactions",
-          "after: " + newContentForSession.after,
-          "our last known tx idx initially: " + ourKnownTxIdx,
-          "our last known tx idx now: " +
-            coValue.sessionLogs.get(sessionID)?.transactions.length,
-        );
-        continue;
-      }
-
-      peer.optimisticKnownStates.dispatch({
-        type: "UPDATE_SESSION_COUNTER",
-        id: msg.id,
-        sessionId: sessionID,
-        value:
-          newContentForSession.after +
-          newContentForSession.newTransactions.length,
-      });
-    }
-
-    await this.syncCoValue(coValue);
-
-    if (invalidStateAssumed) {
-      this.trySendToPeer(peer, {
-        action: "known",
-        isCorrection: true,
-        ...coValue.knownState(),
-      }).catch((e) => {
-        console.error("Error sending known state correction", e);
-      });
-    }
-<<<<<<< HEAD
+    }
+
+    async handleCorrection(msg: KnownStateMessage, peer: PeerState) {
+        peer.optimisticKnownStates.dispatch({
+            type: "SET",
+            id: msg.id,
+            value: knownStateIn(msg),
+        });
+
+        return this.sendNewContentIncludingDependencies(msg.id, peer);
+    }
+
+    handleUnsubscribe(_msg: DoneMessage) {
+        throw new Error("Method not implemented.");
+    }
+
+    async syncCoValue(coValue: CoValueCore) {
+        if (this.requestedSyncs[coValue.id]) {
+            this.requestedSyncs[coValue.id]!.nRequestsThisTick++;
+            return this.requestedSyncs[coValue.id]!.done;
+        } else {
+            const done = new Promise<void>((resolve) => {
+                queueMicrotask(async () => {
+                    delete this.requestedSyncs[coValue.id];
+                    // if (entry.nRequestsThisTick >= 2) {
+                    //     console.log("Syncing", coValue.id, "for", entry.nRequestsThisTick, "requests");
+                    // }
+                    await this.actuallySyncCoValue(coValue);
+                    resolve();
+                });
+            });
+            const entry = {
+                done,
+                nRequestsThisTick: 1,
+            };
+            this.requestedSyncs[coValue.id] = entry;
+            return done;
+        }
+    }
 
     async actuallySyncCoValue(coValue: CoValueCore) {
         // let blockingSince = performance.now();
@@ -874,20 +719,11 @@
             //     blockingSince = performance.now();
             // }
             if (peer.optimisticKnownStates.has(coValue.id)) {
-                await this.tellUntoldKnownStateIncludingDependencies(
-                    coValue.id,
-                    peer,
-                );
-                await this.sendNewContentIncludingDependencies(
-                    coValue.id,
-                    peer,
-                );
+        await this.tellUntoldKnownStateIncludingDependencies(coValue.id, peer);
+        await this.sendNewContentIncludingDependencies(coValue.id, peer);
             } else if (peer.isServerOrStoragePeer()) {
                 await this.subscribeToIncludingDependencies(coValue.id, peer);
-                await this.sendNewContentIncludingDependencies(
-                    coValue.id,
-                    peer,
-                );
+        await this.sendNewContentIncludingDependencies(coValue.id, peer);
             }
         }
 
@@ -922,78 +758,19 @@
                     },
                 );
         });
-=======
-  }
-
-  async handleCorrection(msg: KnownStateMessage, peer: PeerState) {
-    peer.optimisticKnownStates.dispatch({
-      type: "SET",
-      id: msg.id,
-      value: knownStateIn(msg),
-    });
-
-    return this.sendNewContentIncludingDependencies(msg.id, peer);
-  }
-
-  handleUnsubscribe(_msg: DoneMessage) {
-    throw new Error("Method not implemented.");
-  }
-
-  async syncCoValue(coValue: CoValueCore) {
-    if (this.requestedSyncs[coValue.id]) {
-      this.requestedSyncs[coValue.id]!.nRequestsThisTick++;
-      return this.requestedSyncs[coValue.id]!.done;
-    } else {
-      const done = new Promise<void>((resolve) => {
-        queueMicrotask(async () => {
-          delete this.requestedSyncs[coValue.id];
-          // if (entry.nRequestsThisTick >= 2) {
-          //     console.log("Syncing", coValue.id, "for", entry.nRequestsThisTick, "requests");
-          // }
-          await this.actuallySyncCoValue(coValue);
-          resolve();
-        });
-      });
-      const entry = {
-        done,
-        nRequestsThisTick: 1,
-      };
-      this.requestedSyncs[coValue.id] = entry;
-      return done;
-    }
-  }
-
-  async actuallySyncCoValue(coValue: CoValueCore) {
-    // let blockingSince = performance.now();
-    for (const peer of this.peersInPriorityOrder()) {
-      // if (performance.now() - blockingSince > 5) {
-      //     await new Promise<void>((resolve) => {
-      //         setTimeout(resolve, 0);
-      //     });
-      //     blockingSince = performance.now();
-      // }
-      if (peer.optimisticKnownStates.has(coValue.id)) {
-        await this.tellUntoldKnownStateIncludingDependencies(coValue.id, peer);
-        await this.sendNewContentIncludingDependencies(coValue.id, peer);
-      } else if (peer.isServerOrStoragePeer()) {
-        await this.subscribeToIncludingDependencies(coValue.id, peer);
-        await this.sendNewContentIncludingDependencies(coValue.id, peer);
-      }
->>>>>>> 9f0deeb3
-    }
-  }
-
-  gracefulShutdown() {
-    for (const peer of Object.values(this.peers)) {
-      peer.gracefulShutdown();
-    }
-  }
+    }
+
+    gracefulShutdown() {
+        for (const peer of Object.values(this.peers)) {
+            peer.gracefulShutdown();
+        }
+    }
 }
 
 function knownStateIn(msg: LoadMessage | KnownStateMessage) {
-  return {
-    id: msg.id,
-    header: msg.header,
-    sessions: msg.sessions,
-  };
+    return {
+        id: msg.id,
+        header: msg.header,
+        sessions: msg.sessions,
+    };
 }