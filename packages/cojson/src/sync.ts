import { ValueType, metrics } from "@opentelemetry/api";
import { PeerState } from "./PeerState.js";
import { SyncStateManager } from "./SyncStateManager.js";
import { CoValueHeader, Transaction } from "./coValueCore.js";
import { CoValueCore } from "./coValueCore.js";
import { CoValueState } from "./coValueState.js";
import { Signature } from "./crypto/crypto.js";
import { RawCoID, SessionID } from "./ids.js";
import { LocalNode } from "./localNode.js";
import { logger } from "./logger.js";
import { CoValuePriority } from "./priority.js";

export type CoValueKnownState = {
  id: RawCoID;
  header: boolean;
  sessions: { [sessionID: SessionID]: number };
};

export function emptyKnownState(id: RawCoID): CoValueKnownState {
  return {
    id,
    header: false,
    sessions: {},
  };
}

export type SyncMessage =
  | LoadMessage
  | KnownStateMessage
  | NewContentMessage
  | DoneMessage;

export type LoadMessage = {
  action: "load";
} & CoValueKnownState;

export type KnownStateMessage = {
  action: "known";
  asDependencyOf?: RawCoID;
  isCorrection?: boolean;
} & CoValueKnownState;

export type NewContentMessage = {
  action: "content";
  id: RawCoID;
  header?: CoValueHeader;
  priority: CoValuePriority;
  new: {
    [sessionID: SessionID]: SessionNewContent;
  };
};

export type SessionNewContent = {
  after: number;
  newTransactions: Transaction[];
  lastSignature: Signature;
};
export type DoneMessage = {
  action: "done";
  id: RawCoID;
};

export type PeerID = string;

export type DisconnectedError = "Disconnected";

export type PingTimeoutError = "PingTimeout";

export type IncomingSyncStream = AsyncIterable<
  SyncMessage | DisconnectedError | PingTimeoutError
>;
export type OutgoingSyncQueue = {
  push: (msg: SyncMessage) => Promise<unknown>;
  close: () => void;
};

export interface Peer {
  id: PeerID;
  incoming: IncomingSyncStream;
  outgoing: OutgoingSyncQueue;
  role: "peer" | "server" | "client" | "storage";
  priority?: number;
  crashOnClose: boolean;
  deletePeerStateOnClose?: boolean;
}

export function combinedKnownStates(
  stateA: CoValueKnownState,
  stateB: CoValueKnownState,
): CoValueKnownState {
  const sessionStates: CoValueKnownState["sessions"] = {};

  const allSessions = new Set([
    ...Object.keys(stateA.sessions),
    ...Object.keys(stateB.sessions),
  ] as SessionID[]);

  for (const sessionID of allSessions) {
    const stateAValue = stateA.sessions[sessionID];
    const stateBValue = stateB.sessions[sessionID];

    sessionStates[sessionID] = Math.max(stateAValue || 0, stateBValue || 0);
  }

  return {
    id: stateA.id,
    header: stateA.header || stateB.header,
    sessions: sessionStates,
  };
}

export class SyncManager {
  peers: { [key: PeerID]: PeerState } = {};
  local: LocalNode;
  requestedSyncs: {
    [id: RawCoID]:
      | { done: Promise<void>; nRequestsThisTick: number }
      | undefined;
  } = {};

  peersCounter = metrics.getMeter("cojson").createUpDownCounter("jazz.peers", {
    description: "Amount of connected peers",
    valueType: ValueType.INT,
    unit: "peer",
  });

  constructor(local: LocalNode) {
    this.local = local;
    this.syncState = new SyncStateManager(this);
  }

  syncState: SyncStateManager;

  peersInPriorityOrder(): PeerState[] {
    return Object.values(this.peers).sort((a, b) => {
      const aPriority = a.priority || 0;
      const bPriority = b.priority || 0;

      return bPriority - aPriority;
    });
  }

  getPeers(): PeerState[] {
    return Object.values(this.peers);
  }

  getServerAndStoragePeers(excludePeerId?: PeerID): PeerState[] {
    return this.peersInPriorityOrder().filter(
      (peer) => peer.isServerOrStoragePeer() && peer.id !== excludePeerId,
    );
  }

  async handleSyncMessage(msg: SyncMessage, peer: PeerState) {
    if (peer.erroredCoValues.has(msg.id)) {
      logger.warn(
        `Skipping message ${msg.action} on errored coValue ${msg.id} from peer ${peer.id}`,
      );
      return;
    } else if (msg.id === undefined) {
      logger.info("Received sync message with undefined id", {
        msg,
      });
      return;
    } else if (!msg.id.startsWith("co_z")) {
      logger.info("Received sync message with invalid id", {
        msg,
      });
      return;
    }

    // TODO: validate
    switch (msg.action) {
      case "load":
        return await this.handleLoad(msg, peer);
      case "known":
        if (msg.isCorrection) {
          return await this.handleCorrection(msg, peer);
        } else {
          return await this.handleKnownState(msg, peer);
        }
      case "content":
        // await new Promise<void>((resolve) => setTimeout(resolve, 0));
        return await this.handleNewContent(msg, peer);
      case "done":
        return await this.handleUnsubscribe(msg);
      default:
        throw new Error(
          `Unknown message type ${(msg as { action: "string" }).action}`,
        );
    }
  }

  async sendNewContentIncludingDependencies(id: RawCoID, peer: PeerState) {
    const coValue = this.local.expectCoValueLoaded(id);

    await Promise.all(
      coValue
        .getDependedOnCoValues()
        .map((id) => this.sendNewContentIncludingDependencies(id, peer)),
    );

    const newContentPieces = coValue.newContentSince(
      peer.optimisticKnownStates.get(id),
    );

    if (newContentPieces) {
      for (const piece of newContentPieces) {
        this.trySendToPeer(peer, piece).catch((e: unknown) => {
          logger.error("Error sending content piece", { err: e });
        });
      }

      peer.toldKnownState.add(id);
      peer.optimisticKnownStates.dispatch({
        type: "COMBINE_WITH",
        id: id,
        value: coValue.knownState(),
      });
    } else if (!peer.toldKnownState.has(id)) {
      this.trySendToPeer(peer, {
        action: "known",
        ...coValue.knownState(),
      }).catch((e: unknown) => {
        logger.error("Error sending known state", { err: e });
      });

      peer.toldKnownState.add(id);
    }
  }

  async startPeerReconciliation(peer: PeerState) {
    const coValuesOrderedByDependency: CoValueCore[] = [];

    const requested = new Set<string>();

    const buildOrderedCoValueList = (coValue: CoValueCore) => {
      if (requested.has(coValue.id)) {
        return;
      }

      requested.add(coValue.id);

      for (const id of coValue.getDependedOnCoValues()) {
        const entry = this.local.coValuesStore.get(id);

        if (entry.state.type === "available") {
          buildOrderedCoValueList(entry.state.coValue);
        }
      }

      coValuesOrderedByDependency.push(coValue);
    };

    for (const entry of this.local.coValuesStore.getValues()) {
      switch (entry.state.type) {
        case "unavailable":
          // If the coValue is unavailable and we never tried this peer
          // we try to load it from the peer
          if (!peer.toldKnownState.has(entry.id)) {
            await entry.loadFromPeers([peer]).catch((e: unknown) => {
              logger.error("Error sending load", { err: e });
            });
          }
          break;
        case "available":
          const coValue = entry.state.coValue;

          // Build the list of coValues ordered by dependency
          // so we can send the load message in the correct order
          buildOrderedCoValueList(coValue);
          break;
      }

<<<<<<< HEAD
      sendPieces().catch((e) => {
        logger.error("Error sending new content piece, retrying", { err: e });
        peer.setOptimisticKnownState(
          id,
          optimisticKnownStateBefore ?? emptyKnownState(id),
        );
        return this.sendNewContentIncludingDependencies(id, peer);
      });

      peer.combineOptimisticWith(id, coValue.knownState());
=======
      // Fill the missing known states with empty known states
      if (!peer.optimisticKnownStates.has(entry.id)) {
        peer.optimisticKnownStates.dispatch({
          type: "SET_AS_EMPTY",
          id: entry.id,
        });
      }
    }

    for (const coValue of coValuesOrderedByDependency) {
      /**
       * We send the load messages to:
       * - Subscribe to the coValue updates
       * - Start the sync process in case we or the other peer
       *   lacks some transactions
       */
      peer.toldKnownState.add(coValue.id);
      await this.trySendToPeer(peer, {
        action: "load",
        ...coValue.knownState(),
      }).catch((e: unknown) => {
        logger.error("Error sending load", { err: e });
      });
>>>>>>> 66419abc
    }
  }

  nextPeer: Map<PeerID, Peer> = new Map();

  async addPeer(peer: Peer) {
    const prevPeer = this.peers[peer.id];

    if (prevPeer) {
      // Assign to nextPeer to check against race conditions
      prevPeer.nextPeer = peer;

      if (!prevPeer.closed) {
        prevPeer.gracefulShutdown();
      }

      // Wait for the previous peer to finish processing the incoming messages
      await prevPeer.incomingMessagesProcessingPromise?.catch((e) => {});

      // If another peer was added in the meantime, we close this peer
      if (prevPeer.nextPeer !== peer) {
        peer.outgoing.close();
        return;
      }
    }

    const peerState = new PeerState(peer, prevPeer?.knownStates);
    this.peers[peer.id] = peerState;

    this.peersCounter.add(1, { role: peer.role });

    const unsubscribeFromKnownStatesUpdates = peerState.knownStates.subscribe(
      (id) => {
        this.syncState.triggerUpdate(peer.id, id);
      },
    );

    if (peerState.isServerOrStoragePeer()) {
<<<<<<< HEAD
      const initialSync = async () => {
        for (const entry of this.local.coValuesStore.getValues()) {
          await this.subscribeToIncludingDependencies(entry.id, peerState);

          if (entry.state.type === "available") {
            await this.sendNewContentIncludingDependencies(entry.id, peerState);
          }

          if (!peerState.optimisticKnownStates.has(entry.id)) {
            peerState.setOptimisticKnownState(entry.id, "empty");
          }
        }
      };
      void initialSync();
=======
      void this.startPeerReconciliation(peerState);
>>>>>>> 66419abc
    }

    peerState
      .processIncomingMessages(async (msg) => {
        await this.handleSyncMessage(msg, peerState);
      })
      .then(() => {
        if (peer.crashOnClose) {
          logger.error("Unexepcted close from peer", {
            peerId: peer.id,
            peerRole: peer.role,
          });
          this.local.crashed = new Error("Unexpected close from peer");
          throw new Error("Unexpected close from peer");
        }
      })
      .catch((e) => {
        logger.error("Error processing messages from peer", {
          err: e,
          peerId: peer.id,
          peerRole: peer.role,
        });

        if (peer.crashOnClose) {
          this.local.crashed = e;
          throw new Error(e);
        }
      })
      .finally(() => {
        peerState.gracefulShutdown();
        unsubscribeFromKnownStatesUpdates();
        this.peersCounter.add(-1, { role: peer.role });

        if (peer.deletePeerStateOnClose && this.peers[peer.id] === peerState) {
          delete this.peers[peer.id];
        }
      });
  }

  trySendToPeer(peer: PeerState, msg: SyncMessage) {
    return peer.pushOutgoingMessage(msg);
  }

  /**
   * Handles the load message from a peer.
   *
   * Differences with the known state message:
   * - The load message triggers the CoValue loading process on the other peer
   * - The peer known state is stored as-is instead of being merged
   * - The load message always replies with a known state message
   */
  async handleLoad(msg: LoadMessage, peer: PeerState) {
<<<<<<< HEAD
    peer.setKnownState(msg.id, knownStateIn(msg));
=======
    /**
     * We use the msg sessions as source of truth for the known states
     *
     * This way we can track part of the data loss that may occur when the other peer is restarted
     *
     */
    peer.dispatchToKnownStates({
      type: "SET",
      id: msg.id,
      value: knownStateIn(msg),
    });
>>>>>>> 66419abc
    const entry = this.local.coValuesStore.get(msg.id);

    if (entry.state.type === "unknown" || entry.state.type === "unavailable") {
      const eligiblePeers = this.getServerAndStoragePeers(peer.id);

      if (eligiblePeers.length === 0) {
        // We don't have any eligible peers to load the coValue from
        // so we send a known state back to the sender to let it know
        // that the coValue is unavailable
        peer.toldKnownState.add(msg.id);

        this.trySendToPeer(peer, {
          action: "known",
          id: msg.id,
          header: false,
          sessions: {},
        }).catch((e) => {
          logger.error("Error sending known state back", { err: e });
        });

        return;
      } else {
        // Should move the state to loading
        this.local.loadCoValueCore(msg.id, peer.id).catch((e) => {
          logger.error("Error loading coValue in handleLoad", { err: e });
        });
      }
    }

    if (entry.state.type === "loading") {
      // We need to return from handleLoad immediately and wait for the CoValue to be loaded
      // in a new task, otherwise we might block further incoming content messages that would
      // resolve the CoValue as available. This can happen when we receive fresh
      // content from a client, but we are a server with our own upstream server(s)
      entry
        .getCoValue()
        .then(async (value) => {
          if (value === "unavailable") {
<<<<<<< HEAD
            peer.setKnownState(msg.id, knownStateIn(msg));
=======
>>>>>>> 66419abc
            peer.toldKnownState.add(msg.id);

            this.trySendToPeer(peer, {
              action: "known",
              id: msg.id,
              header: false,
              sessions: {},
            }).catch((e) => {
              logger.error("Error sending known state back", { err: e });
            });

            return;
          }

          await this.sendNewContentIncludingDependencies(msg.id, peer);
        })
        .catch((e) => {
          logger.error("Error loading coValue in handleLoad loading state", {
            err: e,
          });
        });
    } else if (entry.state.type === "available") {
      await this.sendNewContentIncludingDependencies(msg.id, peer);
    } else {
      this.trySendToPeer(peer, {
        action: "known",
        id: msg.id,
        header: false,
        sessions: {},
      });
    }
  }

  async handleKnownState(msg: KnownStateMessage, peer: PeerState) {
    const entry = this.local.coValuesStore.get(msg.id);

    peer.combineWith(msg.id, knownStateIn(msg));

    // The header is a boolean value that tells us if the other peer do have information about the header.
    // If it's false in this point it means that the coValue is unavailable on the other peer.
    if (entry.state.type !== "available") {
      const availableOnPeer = peer.optimisticKnownStates.get(msg.id)?.header;

      if (!availableOnPeer) {
        entry.dispatch({
          type: "not-found-in-peer",
          peerId: peer.id,
        });
      }

      return;
    }

    if (entry.state.type === "available") {
      await this.sendNewContentIncludingDependencies(msg.id, peer);
    }
  }

  async handleNewContent(msg: NewContentMessage, peer: PeerState) {
    const entry = this.local.coValuesStore.get(msg.id);

    let coValue: CoValueCore;

    /**
     * The new content might come while the coValue is loading or is not loaded yet.
     *
     * This might happen when we restart the server because:
     * - The client known state assumes that the coValue is available on the server
     * - The server might not have loaded the coValue yet because it was not requested
     *
     * In this case we need to load the coValue from the storage or other peers.
     *
     * If this load fails we send a correction request, because the client has the wrong assumption that
     * we have the coValue while we don't.
     */
    if (entry.state.type !== "available" && !msg.header) {
      await this.local.loadCoValueCore(msg.id, peer.id);
    }

    if (entry.state.type !== "available") {
      if (!msg.header) {
        this.trySendToPeer(peer, {
          action: "known",
          isCorrection: true,
          id: msg.id,
          header: false,
          sessions: {},
        }).catch((e) => {
          logger.error("Error sending known state correction", {
            peerId: peer.id,
            peerRole: peer.role,
            err: e,
          });
        });
        return;
      }

      peer.updateHeader(msg.id, true);

      coValue = new CoValueCore(msg.header, this.local);

      entry.dispatch({
        type: "available",
        coValue,
      });
    } else {
      coValue = entry.state.coValue;
    }

    let invalidStateAssumed = false;

    for (const [sessionID, newContentForSession] of Object.entries(msg.new) as [
      SessionID,
      SessionNewContent,
    ][]) {
      const ourKnownTxIdx =
        coValue.sessionLogs.get(sessionID)?.transactions.length;
      const theirFirstNewTxIdx = newContentForSession.after;

      if ((ourKnownTxIdx || 0) < theirFirstNewTxIdx) {
        invalidStateAssumed = true;
        continue;
      }

      const alreadyKnownOffset = ourKnownTxIdx
        ? ourKnownTxIdx - theirFirstNewTxIdx
        : 0;

      const newTransactions =
        newContentForSession.newTransactions.slice(alreadyKnownOffset);

      if (newTransactions.length === 0) {
        continue;
      }

      const result = coValue.tryAddTransactions(
        sessionID,
        newTransactions,
        undefined,
        newContentForSession.lastSignature,
      );

      if (result.isErr()) {
        logger.error("Failed to add transactions", {
          peerId: peer.id,
          peerRole: peer.role,
          id: msg.id,
          err: result.error,
        });
        peer.erroredCoValues.set(msg.id, result.error);
        continue;
      }

      peer.updateSessionCounter(
        msg.id,
        sessionID,
        newContentForSession.after +
          newContentForSession.newTransactions.length,
      );
    }

    if (invalidStateAssumed) {
      this.trySendToPeer(peer, {
        action: "known",
        isCorrection: true,
        ...coValue.knownState(),
      }).catch((e) => {
        logger.error("Error sending known state correction", {
          peerId: peer.id,
          peerRole: peer.role,
          err: e,
        });
      });
    } else {
      /**
       * We are sending a known state message to the peer to acknowledge the
       * receipt of the new content.
       *
       * This way the sender knows that the content has been received and applied
       * and can update their peer's knownState accordingly.
       */
      this.trySendToPeer(peer, {
        action: "known",
        ...coValue.knownState(),
      }).catch((e: unknown) => {
        logger.error("Error sending known state", {
          peerId: peer.id,
          peerRole: peer.role,
          err: e,
        });
      });
    }

    /**
     * We do send a correction/ack message before syncing to give an immediate
     * response to the peers that are waiting for confirmation that a coValue is
     * fully synced
     */
    await this.syncCoValue(coValue);
  }

  async handleCorrection(msg: KnownStateMessage, peer: PeerState) {
    peer.setKnownState(msg.id, knownStateIn(msg));

    return this.sendNewContentIncludingDependencies(msg.id, peer);
  }

  handleUnsubscribe(_msg: DoneMessage) {
    throw new Error("Method not implemented.");
  }

  async syncCoValue(coValue: CoValueCore) {
    if (this.requestedSyncs[coValue.id]) {
      this.requestedSyncs[coValue.id]!.nRequestsThisTick++;
      return this.requestedSyncs[coValue.id]!.done;
    } else {
      const done = new Promise<void>((resolve) => {
        queueMicrotask(async () => {
          delete this.requestedSyncs[coValue.id];
          await this.actuallySyncCoValue(coValue);
          resolve();
        });
      });
      const entry = {
        done,
        nRequestsThisTick: 1,
      };
      this.requestedSyncs[coValue.id] = entry;
      return done;
    }
  }

  async actuallySyncCoValue(coValue: CoValueCore) {
    for (const peer of this.peersInPriorityOrder()) {
      if (peer.closed) continue;
      if (peer.erroredCoValues.has(coValue.id)) continue;

      if (peer.optimisticKnownStates.has(coValue.id)) {
        await this.sendNewContentIncludingDependencies(coValue.id, peer);
      } else if (peer.isServerOrStoragePeer()) {
        await this.sendNewContentIncludingDependencies(coValue.id, peer);
      }
    }

    for (const peer of this.getPeers()) {
      this.syncState.triggerUpdate(peer.id, coValue.id);
    }
  }

  async waitForSyncWithPeer(peerId: PeerID, id: RawCoID, timeout: number) {
    const { syncState } = this;
    const currentSyncState = syncState.getCurrentSyncState(peerId, id);

    const isTheConditionAlreadyMet = currentSyncState.uploaded;

    if (isTheConditionAlreadyMet) {
      return true;
    }

    return new Promise((resolve, reject) => {
      const unsubscribe = this.syncState.subscribeToPeerUpdates(
        peerId,
        (knownState, syncState) => {
          if (syncState.uploaded && knownState.id === id) {
            resolve(true);
            unsubscribe?.();
            clearTimeout(timeoutId);
          }
        },
      );

      const timeoutId = setTimeout(() => {
        reject(new Error(`Timeout waiting for sync on ${peerId}/${id}`));
        unsubscribe?.();
      }, timeout);
    });
  }

  async waitForSync(id: RawCoID, timeout = 30_000) {
    const peers = this.getPeers();

    return Promise.all(
      peers.map((peer) => this.waitForSyncWithPeer(peer.id, id, timeout)),
    );
  }

  async waitForAllCoValuesSync(timeout = 60_000) {
    const coValues = this.local.coValuesStore.getValues();
    const validCoValues = Array.from(coValues).filter(
      (coValue) =>
        coValue.state.type === "available" || coValue.state.type === "loading",
    );

    return Promise.all(
      validCoValues.map((coValue) => this.waitForSync(coValue.id, timeout)),
    );
  }

  gracefulShutdown() {
    for (const peer of Object.values(this.peers)) {
      peer.gracefulShutdown();
    }
  }
}

function knownStateIn(msg: LoadMessage | KnownStateMessage) {
  return {
    id: msg.id,
    header: msg.header,
    sessions: msg.sessions,
  };
}<|MERGE_RESOLUTION|>--- conflicted
+++ resolved
@@ -211,11 +211,7 @@
       }
 
       peer.toldKnownState.add(id);
-      peer.optimisticKnownStates.dispatch({
-        type: "COMBINE_WITH",
-        id: id,
-        value: coValue.knownState(),
-      });
+      peer.combineOptimisticWith(id, coValue.knownState());
     } else if (!peer.toldKnownState.has(id)) {
       this.trySendToPeer(peer, {
         action: "known",
@@ -271,24 +267,9 @@
           break;
       }
 
-<<<<<<< HEAD
-      sendPieces().catch((e) => {
-        logger.error("Error sending new content piece, retrying", { err: e });
-        peer.setOptimisticKnownState(
-          id,
-          optimisticKnownStateBefore ?? emptyKnownState(id),
-        );
-        return this.sendNewContentIncludingDependencies(id, peer);
-      });
-
-      peer.combineOptimisticWith(id, coValue.knownState());
-=======
       // Fill the missing known states with empty known states
       if (!peer.optimisticKnownStates.has(entry.id)) {
-        peer.optimisticKnownStates.dispatch({
-          type: "SET_AS_EMPTY",
-          id: entry.id,
-        });
+        peer.setOptimisticKnownState(entry.id, "empty");
       }
     }
 
@@ -306,7 +287,6 @@
       }).catch((e: unknown) => {
         logger.error("Error sending load", { err: e });
       });
->>>>>>> 66419abc
     }
   }
 
@@ -345,24 +325,7 @@
     );
 
     if (peerState.isServerOrStoragePeer()) {
-<<<<<<< HEAD
-      const initialSync = async () => {
-        for (const entry of this.local.coValuesStore.getValues()) {
-          await this.subscribeToIncludingDependencies(entry.id, peerState);
-
-          if (entry.state.type === "available") {
-            await this.sendNewContentIncludingDependencies(entry.id, peerState);
-          }
-
-          if (!peerState.optimisticKnownStates.has(entry.id)) {
-            peerState.setOptimisticKnownState(entry.id, "empty");
-          }
-        }
-      };
-      void initialSync();
-=======
       void this.startPeerReconciliation(peerState);
->>>>>>> 66419abc
     }
 
     peerState
@@ -415,21 +378,13 @@
    * - The load message always replies with a known state message
    */
   async handleLoad(msg: LoadMessage, peer: PeerState) {
-<<<<<<< HEAD
-    peer.setKnownState(msg.id, knownStateIn(msg));
-=======
     /**
      * We use the msg sessions as source of truth for the known states
      *
      * This way we can track part of the data loss that may occur when the other peer is restarted
      *
      */
-    peer.dispatchToKnownStates({
-      type: "SET",
-      id: msg.id,
-      value: knownStateIn(msg),
-    });
->>>>>>> 66419abc
+    peer.setKnownState(msg.id, knownStateIn(msg));
     const entry = this.local.coValuesStore.get(msg.id);
 
     if (entry.state.type === "unknown" || entry.state.type === "unavailable") {
@@ -468,10 +423,6 @@
         .getCoValue()
         .then(async (value) => {
           if (value === "unavailable") {
-<<<<<<< HEAD
-            peer.setKnownState(msg.id, knownStateIn(msg));
-=======
->>>>>>> 66419abc
             peer.toldKnownState.add(msg.id);
 
             this.trySendToPeer(peer, {
