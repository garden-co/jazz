import { PeerState } from "./PeerState.js";
import { SyncStateSubscriptionManager } from "./SyncStateSubscriptionManager.js";
import { CoValueHeader, Transaction } from "./coValueCore.js";
import { CoValueCore } from "./coValueCore.js";
import { CoValueState } from "./coValueState.js";
import { Signature } from "./crypto/crypto.js";
import { RawCoID, SessionID } from "./ids.js";
import { LocalNode } from "./localNode.js";
import { CoValuePriority } from "./priority.js";

export type CoValueKnownState = {
  id: RawCoID;
  header: boolean;
  sessions: { [sessionID: SessionID]: number };
};

export function emptyKnownState(id: RawCoID): CoValueKnownState {
  return {
    id,
    header: false,
    sessions: {},
  };
}

export type SyncMessage =
<<<<<<< HEAD
    | LoadMessage
    | KnownStateMessage
    | NewContentMessage
    | DoneMessage
    | PersistSyncStateMessage
    | RequestSyncStateHydrationMessage
    | HydrateSyncStateMessage;
=======
  | LoadMessage
  | KnownStateMessage
  | NewContentMessage
  | DoneMessage;
>>>>>>> c0395dd0

export type LoadMessage = {
  action: "load";
} & CoValueKnownState;

export type KnownStateMessage = {
  action: "known";
  asDependencyOf?: RawCoID;
  isCorrection?: boolean;
} & CoValueKnownState;

export type NewContentMessage = {
  action: "content";
  id: RawCoID;
  header?: CoValueHeader;
  priority: CoValuePriority;
  new: {
    [sessionID: SessionID]: SessionNewContent;
  };
};

export type SessionNewContent = {
  after: number;
  newTransactions: Transaction[];
  lastSignature: Signature;
};
export type DoneMessage = {
  action: "done";
  id: RawCoID;
};

export type PersistSyncStateMessage = {
    action: "persistSyncState";
    id: RawCoID;
    payload: CoValueKnownState;
    fullySynced: boolean;
    peerId: PeerID;
};

export type RequestSyncStateHydrationMessage = {
    action: "requestSyncStateHydration";
    peerId: PeerID;
};

export type HydrateSyncStateMessage = {
    action: "hydrateSyncState";
    knownStates: CoValueKnownState[];
    peerId: PeerID;
};

export type PeerID = string;

export type DisconnectedError = "Disconnected";

export type PingTimeoutError = "PingTimeout";

export type IncomingSyncStream = AsyncIterable<
  SyncMessage | DisconnectedError | PingTimeoutError
>;
export type OutgoingSyncQueue = {
  push: (msg: SyncMessage) => Promise<unknown>;
  close: () => void;
};

export interface Peer {
  id: PeerID;
  incoming: IncomingSyncStream;
  outgoing: OutgoingSyncQueue;
  role: "peer" | "server" | "client" | "storage";
  priority?: number;
  crashOnClose: boolean;
}

export function combinedKnownStates(
  stateA: CoValueKnownState,
  stateB: CoValueKnownState,
): CoValueKnownState {
  const sessionStates: CoValueKnownState["sessions"] = {};

  const allSessions = new Set([
    ...Object.keys(stateA.sessions),
    ...Object.keys(stateB.sessions),
  ] as SessionID[]);

  for (const sessionID of allSessions) {
    const stateAValue = stateA.sessions[sessionID];
    const stateBValue = stateB.sessions[sessionID];

    sessionStates[sessionID] = Math.max(stateAValue || 0, stateBValue || 0);
  }

  return {
    id: stateA.id,
    header: stateA.header || stateB.header,
    sessions: sessionStates,
  };
}

export class SyncManager {
  peers: { [key: PeerID]: PeerState } = {};
  local: LocalNode;
  requestedSyncs: {
    [id: RawCoID]:
      | { done: Promise<void>; nRequestsThisTick: number }
      | undefined;
  } = {};

  constructor(local: LocalNode) {
    this.local = local;
    this.syncStateSubscriptionManager = new SyncStateSubscriptionManager(this);
  }

  syncStateSubscriptionManager: SyncStateSubscriptionManager;

  peersInPriorityOrder(): PeerState[] {
    return Object.values(this.peers).sort((a, b) => {
      const aPriority = a.priority || 0;
      const bPriority = b.priority || 0;

      return bPriority - aPriority;
    });
  }

  getPeers(): PeerState[] {
    return Object.values(this.peers);
  }

  async loadFromPeers(id: RawCoID, forPeer?: PeerID) {
    const eligiblePeers = this.peersInPriorityOrder().filter(
      (peer) => peer.id !== forPeer && peer.isServerOrStoragePeer(),
    );

    const coValueEntry = this.local.coValues[id];

    for (const peer of eligiblePeers) {
      if (peer.erroredCoValues.has(id)) {
        console.error(
          `Skipping load on errored coValue ${id} from peer ${peer.id}`,
        );
        continue;
      }
      await peer.pushOutgoingMessage({
        action: "load",
        id: id,
        header: false,
        sessions: {},
      });

      if (coValueEntry?.state.type === "unknown") {
        await coValueEntry.state.waitForPeer(peer.id);
      }
    }
<<<<<<< HEAD

    getPeers(): PeerState[] {
        return Object.values(this.peers)
    }

    async loadFromPeers(id: RawCoID, forPeer?: PeerID) {
        const eligiblePeers = this.peersInPriorityOrder().filter(
            (peer) => peer.id !== forPeer && peer.isServerOrStoragePeer(),
=======
  }

  async handleSyncMessage(msg: SyncMessage, peer: PeerState) {
    if (peer.erroredCoValues.has(msg.id)) {
      console.error(
        `Skipping message ${msg.action} on errored coValue ${msg.id} from peer ${peer.id}`,
      );
      return;
    }
    // TODO: validate
    switch (msg.action) {
      case "load":
        return await this.handleLoad(msg, peer);
      case "known":
        if (msg.isCorrection) {
          return await this.handleCorrection(msg, peer);
        } else {
          return await this.handleKnownState(msg, peer);
        }
      case "content":
        // await new Promise<void>((resolve) => setTimeout(resolve, 0));
        return await this.handleNewContent(msg, peer);
      case "done":
        return await this.handleUnsubscribe(msg);
      default:
        throw new Error(
          `Unknown message type ${(msg as { action: "string" }).action}`,
>>>>>>> c0395dd0
        );
    }
  }

  async subscribeToIncludingDependencies(id: RawCoID, peer: PeerState) {
    const entry = this.local.coValues[id];

    if (!entry) {
      throw new Error("Expected coValue entry on subscribe");
    }

<<<<<<< HEAD
    async handleSyncMessage(msg: SyncMessage, peer: PeerState) {
        // TODO: validate
        switch (msg.action) {
            case "load":
                return await this.handleLoad(msg, peer);
            case "known":
                if (msg.isCorrection) {
                    return await this.handleCorrection(msg, peer);
                } else {
                    return await this.handleKnownState(msg, peer);
                }
            case "content":
                // await new Promise<void>((resolve) => setTimeout(resolve, 0));
                return await this.handleNewContent(msg, peer);
            case "done":
                return await this.handleUnsubscribe(msg);
            case "hydrateSyncState":
                return await this.handleHydrateSyncState(msg);
            case "persistSyncState":
            case "requestSyncStateHydration":
                return;
            default:
                throw new Error(
                    `Unknown message type ${
                        (msg as { action: "string" }).action
                    }`,
                );
        }
    }

    async requestSyncStateHydration(peerId: PeerID) {
        const peers = this.peersInPriorityOrder().filter(
            (peer) => peer.id !== peerId && peer.role === "storage",
        );

        for (const peer of peers) {
            await peer.pushOutgoingMessage({
                action: "requestSyncStateHydration",
                peerId,
            });
        }
    }

    async handleHydrateSyncState(msg: HydrateSyncStateMessage) {
        const peer = this.peers[msg.peerId];

        if (!peer) {
            throw new Error(`Unknown peer ${msg.peerId}`);
        }

        const coValuesToResume = new Set<RawCoID>();

        for (const knownState of msg.knownStates) {
            if (peer.knownStates.has(knownState.id)) {
                peer.knownStates.dispatch({
                    type: "COMBINE_WITH",
                    id: knownState.id,
                    value: knownState,
                });
                continue;
            }

            peer.knownStates.dispatch({
                type: "SET",
                id: knownState.id,
                value: knownState,
            });

            coValuesToResume.add(knownState.id);
        }

        for (const id of coValuesToResume) {
            void this.local.loadCoValueCore(id);
        }
    }

    async subscribeToIncludingDependencies(id: RawCoID, peer: PeerState) {
        const entry = this.local.coValues[id];
=======
    if (entry.state.type === "unknown") {
      this.trySendToPeer(peer, {
        action: "load",
        id,
        header: false,
        sessions: {},
      }).catch((e: unknown) => {
        console.error("Error sending load", e);
      });
      return;
    }

    const coValue = entry.state.coValue;
>>>>>>> c0395dd0

    for (const id of coValue.getDependedOnCoValues()) {
      await this.subscribeToIncludingDependencies(id, peer);
    }

    if (!peer.toldKnownState.has(id)) {
      peer.toldKnownState.add(id);
      this.trySendToPeer(peer, {
        action: "load",
        ...coValue.knownState(),
      }).catch((e: unknown) => {
        console.error("Error sending load", e);
      });
    }
  }

  async tellUntoldKnownStateIncludingDependencies(
    id: RawCoID,
    peer: PeerState,
    asDependencyOf?: RawCoID,
  ) {
    const coValue = this.local.expectCoValueLoaded(id);

    await Promise.all(
      coValue
        .getDependedOnCoValues()
        .map((dependentCoID) =>
          this.tellUntoldKnownStateIncludingDependencies(
            dependentCoID,
            peer,
            asDependencyOf || id,
          ),
        ),
    );

    if (!peer.toldKnownState.has(id)) {
      this.trySendToPeer(peer, {
        action: "known",
        asDependencyOf,
        ...coValue.knownState(),
      }).catch((e: unknown) => {
        console.error("Error sending known state", e);
      });

      peer.toldKnownState.add(id);
    }
  }

  async sendNewContentIncludingDependencies(id: RawCoID, peer: PeerState) {
    const coValue = this.local.expectCoValueLoaded(id);

    await Promise.all(
      coValue
        .getDependedOnCoValues()
        .map((id) => this.sendNewContentIncludingDependencies(id, peer)),
    );

    const newContentPieces = coValue.newContentSince(
      peer.optimisticKnownStates.get(id),
    );

    if (newContentPieces) {
      const optimisticKnownStateBefore =
        peer.optimisticKnownStates.get(id) || emptyKnownState(id);

      const sendPieces = async () => {
        let lastYield = performance.now();
        for (const [_i, piece] of newContentPieces.entries()) {
          // console.log(
          //     `${id} -> ${peer.id}: Sending content piece ${i + 1}/${
          //         newContentPieces.length
          //     } header: ${!!piece.header}`,
          //     // Object.values(piece.new).map((s) => s.newTransactions)
          // );

          this.trySendToPeer(peer, piece).catch((e: unknown) => {
            console.error("Error sending content piece", e);
          });

          if (performance.now() - lastYield > 10) {
            await new Promise<void>((resolve) => {
              setTimeout(resolve, 0);
            });
            lastYield = performance.now();
          }
        }
      };

      sendPieces().catch((e) => {
        console.error("Error sending new content piece, retrying", e);
        peer.optimisticKnownStates.dispatch({
          type: "SET",
          id,
          value: optimisticKnownStateBefore ?? emptyKnownState(id),
        });
        return this.sendNewContentIncludingDependencies(id, peer);
      });

      peer.optimisticKnownStates.dispatch({
        type: "COMBINE_WITH",
        id,
        value: coValue.knownState(),
      });
    }
  }

  addPeer(peer: Peer) {
    const prevPeer = this.peers[peer.id];
    const peerState = new PeerState(peer, prevPeer?.knownStates);
    this.peers[peer.id] = peerState;

    if (prevPeer && !prevPeer.closed) {
      prevPeer.gracefulShutdown();
    }

    const unsubscribeFromKnownStatesUpdates = peerState.knownStates.subscribe(
      (id) => {
        this.syncStateSubscriptionManager.triggerUpdate(peer.id, id);
      },
    );

    if (peerState.isServerOrStoragePeer()) {
      const initialSync = async () => {
        for (const id of Object.keys(this.local.coValues) as RawCoID[]) {
          // console.log("subscribing to after peer added", id, peer.id)
          await this.subscribeToIncludingDependencies(id, peerState);

          peerState.optimisticKnownStates.dispatch({
            type: "SET_AS_EMPTY",
            id,
          });
        }
      };
      void initialSync();
    }

<<<<<<< HEAD
    addPeer(peer: Peer) {
        const prevPeer = this.peers[peer.id];
        const peerState = new PeerState(peer, prevPeer?.knownStates);
        this.peers[peer.id] = peerState;

        if (prevPeer && !prevPeer.closed) {
            prevPeer.gracefulShutdown();
        }

        const unsubscribeToKnownStatesUpdate = peerState.knownStates.subscribe((id) => {
            this.triggerSyncStateUpdate(peer.id, id);
        });

        if (peerState.isServerOrStoragePeer()) {
            const initialSync = async () => {
                for (const id of Object.keys(
                    this.local.coValues,
                ) as RawCoID[]) {
                    // console.log("subscribing to after peer added", id, peer.id)
                    await this.subscribeToIncludingDependencies(id, peerState);

                    peerState.optimisticKnownStates.dispatch({
                        type: "SET_AS_EMPTY",
                        id,
                    });
                }
            };
            void initialSync();
        }

        const processMessages = async () => {
            for await (const msg of peerState.incoming) {
                if (msg === "Disconnected") {
                    return;
                }
                if (msg === "PingTimeout") {
                    console.error("Ping timeout from peer", peer.id);
                    return;
                }
                try {
                    await this.handleSyncMessage(msg, peerState);
                } catch (e) {
                    throw new Error(
                        `Error reading from peer ${
                            peer.id
                        }, handling msg\n\n${JSON.stringify(msg, (k, v) =>
                            k === "changes" || k === "encryptedChanges"
                                ? v.slice(0, 20) + "..."
                                : v,
                        )}`,
                        { cause: e },
                    );
                }
            }
        };

        processMessages()
            .then(() => {
                if (peer.crashOnClose) {
                    console.error("Unexepcted close from peer", peer.id);
                    this.local.crashed = new Error(
                        "Unexpected close from peer",
                    );
                    throw new Error("Unexpected close from peer");
                }
            })
            .catch((e) => {
                console.error(
                    "Error processing messages from peer",
                    peer.id,
                    e,
                );
                if (peer.crashOnClose) {
                    this.local.crashed = e;
                    throw new Error(e);
                }
            })
            .finally(() => {
                const state = this.peers[peer.id];
                state?.gracefulShutdown();
                unsubscribeToKnownStatesUpdate();
            });
    }

    syncStateUpdateListeners = new Set<(peerId: PeerID, knownState: CoValueKnownState, fullySynced: boolean) => void>();

    subscribeToSyncStateUpdate(listener: (peerId: PeerID, knownState: CoValueKnownState, fullySynced: boolean) => void) {
        this.syncStateUpdateListeners.add(listener);

        return () => {
            this.syncStateUpdateListeners.delete(listener);
        };
    }

    triggerSyncStateUpdate(peerId: PeerID, id: RawCoID) {
        const peer = this.peers[peerId];

        if (!peer) {
            return;
        }

        const knownState = peer.knownStates.get(id) ?? emptyKnownState(id);
        const fullySynced = this.getIsCoValueFullySyncedIntoPeer(peerId, id);

        for (const listener of this.syncStateUpdateListeners) {
            listener(peerId, knownState, fullySynced);
        }
    }

    getIsCoValueFullySyncedIntoPeer(peerId: PeerID, id: RawCoID) {
        const peer = this.peers[peerId];
        const entry = this.local.coValues[id];

        if (!peer) {
            return false;
        }

        if (entry?.state.type !== "available") {
            return false;
        }

        const coValue = entry.state.coValue;
        const knownState = peer.knownStates.get(id);

        if (!knownState) {
            return false;
        }

        return getIsFullySynced(knownState.sessions, coValue.knownState().sessions);
    }

    trySendToPeer(peer: PeerState, msg: SyncMessage) {
        return peer.pushOutgoingMessage(msg);
    }

    async handleLoad(msg: LoadMessage, peer: PeerState) {
        peer.optimisticKnownStates.dispatch({
            type: "SET",
            id: msg.id,
            value: knownStateIn(msg),
        });
        let entry = this.local.coValues[msg.id];

        if (!entry) {
            // console.log(`Loading ${msg.id} from all peers except ${peer.id}`);

            // special case: we should be able to solve this much more neatly
            // with an explicit state machine in the future
            const eligiblePeers = this.peersInPriorityOrder().filter(
                (other) =>
                    other.id !== peer.id && other.isServerOrStoragePeer(),
            );
            if (eligiblePeers.length === 0) {
                if (msg.header || Object.keys(msg.sessions).length > 0) {
                    this.local.coValues[msg.id] = CoValueState.Unknown(
                        new Set([peer.id]),
                    );
                    this.trySendToPeer(peer, {
                        action: "known",
                        id: msg.id,
                        header: false,
                        sessions: {},
                    }).catch((e) => {
                        console.error("Error sending known state", e);
                    });
                }
                return;
            } else {
                this.local
                    .loadCoValueCore(msg.id, {
                        dontLoadFrom: peer.id,
                        dontWaitFor: peer.id,
                    })
                    .catch((e) => {
                        console.error("Error loading coValue in handleLoad", e);
                    });
            }

            entry = this.local.coValues[msg.id]!;
=======
    const processMessages = async () => {
      for await (const msg of peerState.incoming) {
        if (msg === "Disconnected") {
          return;
        }
        if (msg === "PingTimeout") {
          console.error("Ping timeout from peer", peer.id);
          return;
>>>>>>> c0395dd0
        }
        try {
          await this.handleSyncMessage(msg, peerState);
        } catch (e) {
          throw new Error(
            `Error reading from peer ${
              peer.id
            }, handling msg\n\n${JSON.stringify(msg, (k, v) =>
              k === "changes" || k === "encryptedChanges"
                ? v.slice(0, 20) + "..."
                : v,
            )}`,
            { cause: e },
          );
        }
      }
    };

    processMessages()
      .then(() => {
        if (peer.crashOnClose) {
          console.error("Unexepcted close from peer", peer.id);
          this.local.crashed = new Error("Unexpected close from peer");
          throw new Error("Unexpected close from peer");
        }
      })
      .catch((e) => {
        console.error("Error processing messages from peer", peer.id, e);
        if (peer.crashOnClose) {
          this.local.crashed = e;
          throw new Error(e);
        }
      })
      .finally(() => {
        const state = this.peers[peer.id];
        state?.gracefulShutdown();
        unsubscribeFromKnownStatesUpdates();
      });
  }

  trySendToPeer(peer: PeerState, msg: SyncMessage) {
    return peer.pushOutgoingMessage(msg);
  }

  async handleLoad(msg: LoadMessage, peer: PeerState) {
    peer.optimisticKnownStates.dispatch({
      type: "SET",
      id: msg.id,
      value: knownStateIn(msg),
    });
    let entry = this.local.coValues[msg.id];

    if (!entry) {
      // console.log(`Loading ${msg.id} from all peers except ${peer.id}`);

      // special case: we should be able to solve this much more neatly
      // with an explicit state machine in the future
      const eligiblePeers = this.peersInPriorityOrder().filter(
        (other) => other.id !== peer.id && other.isServerOrStoragePeer(),
      );
      if (eligiblePeers.length === 0) {
        if (msg.header || Object.keys(msg.sessions).length > 0) {
          this.local.coValues[msg.id] = CoValueState.Unknown(
            new Set([peer.id]),
          );
          this.trySendToPeer(peer, {
            action: "known",
            id: msg.id,
            header: false,
            sessions: {},
          }).catch((e) => {
            console.error("Error sending known state", e);
          });
        }
        return;
      } else {
        this.local
          .loadCoValueCore(msg.id, {
            dontLoadFrom: peer.id,
            dontWaitFor: peer.id,
          })
          .catch((e) => {
            console.error("Error loading coValue in handleLoad", e);
          });
      }

      entry = this.local.coValues[msg.id]!;
    }

    if (entry.state.type === "unknown") {
      // console.debug(
      //     "Waiting for loaded",
      //     msg.id,
      //     "after message from",
      //     peer.id,
      // );
      const loaded = await entry.state.ready;

      if (loaded === "unavailable") {
        peer.optimisticKnownStates.dispatch({
          type: "SET",
          id: msg.id,
          value: knownStateIn(msg),
        });
        peer.toldKnownState.add(msg.id);

        this.trySendToPeer(peer, {
          action: "known",
          id: msg.id,
          header: false,
          sessions: {},
        }).catch((e) => {
          console.error("Error sending known state back", e);
        });

<<<<<<< HEAD
        peer.knownStates.dispatch({
            type: "COMBINE_WITH",
            id: msg.id,
            value: knownStateIn(msg),
        });

        if (!entry) {
            if (msg.asDependencyOf) {
                if (this.local.coValues[msg.asDependencyOf]) {
                    this.local
                        .loadCoValueCore(msg.id, { dontLoadFrom: peer.id })
                        .catch((e) => {
                            console.error(
                                `Error loading coValue ${msg.id} to create loading state, as dependency of ${msg.asDependencyOf}`,
                                e,
                            );
                        });
                    entry = this.local.coValues[msg.id]!; // must exist after loadCoValueCore
                } else {
                    throw new Error(
                        "Expected coValue dependency entry to be created, missing subscribe?",
                    );
                }
            } else {
                throw new Error(
                    `Expected coValue entry for ${msg.id} to be created on known state, missing subscribe?`,
                );
            }
        }

        if (entry.state.type === "unknown") {
            const availableOnPeer = peer.optimisticKnownStates.get(msg.id)
                ?.header;

            if (!availableOnPeer) {
                entry.dispatch({
                    type: "not-found",
                    peerId: peer.id,
                });
            }

            return;
        }

        await this.tellUntoldKnownStateIncludingDependencies(msg.id, peer);
        await this.sendNewContentIncludingDependencies(msg.id, peer);
=======
        return;
      }
>>>>>>> c0395dd0
    }

    await this.tellUntoldKnownStateIncludingDependencies(msg.id, peer);
    await this.sendNewContentIncludingDependencies(msg.id, peer);
  }

  async handleKnownState(msg: KnownStateMessage, peer: PeerState) {
    let entry = this.local.coValues[msg.id];

    peer.optimisticKnownStates.dispatch({
      type: "COMBINE_WITH",
      id: msg.id,
      value: knownStateIn(msg),
    });

    peer.knownStates.dispatch({
      type: "COMBINE_WITH",
      id: msg.id,
      value: knownStateIn(msg),
    });

    if (!entry) {
      if (msg.asDependencyOf) {
        if (this.local.coValues[msg.asDependencyOf]) {
          this.local
            .loadCoValueCore(msg.id, { dontLoadFrom: peer.id })
            .catch((e) => {
              console.error(
                `Error loading coValue ${msg.id} to create loading state, as dependency of ${msg.asDependencyOf}`,
                e,
              );
            });
          entry = this.local.coValues[msg.id]!; // must exist after loadCoValueCore
        } else {
          throw new Error(
            "Expected coValue dependency entry to be created, missing subscribe?",
          );
        }
      } else {
        throw new Error(
          `Expected coValue entry for ${msg.id} to be created on known state, missing subscribe?`,
        );
      }
    }

    if (entry.state.type === "unknown") {
      const availableOnPeer = peer.optimisticKnownStates.get(msg.id)?.header;

      if (!availableOnPeer) {
        entry.dispatch({
          type: "not-found",
          peerId: peer.id,
        });
      }

      return;
    }

    await this.tellUntoldKnownStateIncludingDependencies(msg.id, peer);
    await this.sendNewContentIncludingDependencies(msg.id, peer);
  }

  async handleNewContent(msg: NewContentMessage, peer: PeerState) {
    const entry = this.local.coValues[msg.id];

    if (!entry) {
      console.error(
        `Expected coValue entry for ${msg.id} to be created on new content, missing subscribe?`,
      );
      return;
    }

    let coValue: CoValueCore;

    if (entry.state.type === "unknown") {
      if (!msg.header) {
        console.error("Expected header to be sent in first message");
        return;
      }

      peer.optimisticKnownStates.dispatch({
        type: "UPDATE_HEADER",
        id: msg.id,
        header: true,
      });

      coValue = new CoValueCore(msg.header, this.local);

      entry.dispatch({
        type: "found",
        coValue,
        peerId: peer.id,
      });
    } else {
      coValue = entry.state.coValue;
    }

    let invalidStateAssumed = false;

    for (const [sessionID, newContentForSession] of Object.entries(msg.new) as [
      SessionID,
      SessionNewContent,
    ][]) {
      const ourKnownTxIdx =
        coValue.sessionLogs.get(sessionID)?.transactions.length;
      const theirFirstNewTxIdx = newContentForSession.after;

      if ((ourKnownTxIdx || 0) < theirFirstNewTxIdx) {
        invalidStateAssumed = true;
        continue;
      }

      const alreadyKnownOffset = ourKnownTxIdx
        ? ourKnownTxIdx - theirFirstNewTxIdx
        : 0;

      const newTransactions =
        newContentForSession.newTransactions.slice(alreadyKnownOffset);

      if (newTransactions.length === 0) {
        continue;
      }

      const before = performance.now();
      // eslint-disable-next-line neverthrow/must-use-result
      const result = coValue.tryAddTransactions(
        sessionID,
        newTransactions,
        undefined,
        newContentForSession.lastSignature,
      );
      const after = performance.now();
      if (after - before > 80) {
        const totalTxLength = newTransactions
          .map((t) =>
            t.privacy === "private"
              ? t.encryptedChanges.length
              : t.changes.length,
          )
          .reduce((a, b) => a + b, 0);
        console.log(
          `Adding incoming transactions took ${(after - before).toFixed(
            2,
          )}ms for ${totalTxLength} bytes = bandwidth: ${(
            (1000 * totalTxLength) / (after - before) / (1024 * 1024)
          ).toFixed(2)} MB/s`,
        );
      }

      // const theirTotalnTxs = Object.values(
      //     peer.optimisticKnownStates[msg.id]?.sessions || {},
      // ).reduce((sum, nTxs) => sum + nTxs, 0);
      // const ourTotalnTxs = [...coValue.sessionLogs.values()].reduce(
      //     (sum, session) => sum + session.transactions.length,
      //     0,
      // );

      if (result.isErr()) {
        console.error(
          "Failed to add transactions from",
          peer.id,
          result.error,
          msg.id,
          newTransactions.length + " new transactions",
          "after: " + newContentForSession.after,
          "our last known tx idx initially: " + ourKnownTxIdx,
          "our last known tx idx now: " +
            coValue.sessionLogs.get(sessionID)?.transactions.length,
        );
        peer.erroredCoValues.set(msg.id, result.error);
        continue;
      }

<<<<<<< HEAD
        if (invalidStateAssumed) {
            this.trySendToPeer(peer, {
                action: "known",
                isCorrection: true,
                ...coValue.knownState(),
            }).catch((e) => {
                console.error("Error sending known state correction", e);
            });
        } else {
            this.trySendToPeer(peer, {
                action: "known",
                ...coValue.knownState(),
            }).catch((e: unknown) => {
                console.error("Error sending known state", e);
            });
        }
=======
      peer.optimisticKnownStates.dispatch({
        type: "UPDATE_SESSION_COUNTER",
        id: msg.id,
        sessionId: sessionID,
        value:
          newContentForSession.after +
          newContentForSession.newTransactions.length,
      });
>>>>>>> c0395dd0
    }

    if (invalidStateAssumed) {
      this.trySendToPeer(peer, {
        action: "known",
        isCorrection: true,
        ...coValue.knownState(),
      }).catch((e) => {
        console.error("Error sending known state correction", e);
      });
    } else {
      /**
       * We are sending a known state message to the peer to acknowledge the
       * receipt of the new content.
       *
       * This way the sender knows that the content has been received and applied
       * and can update their peer's knownState accordingly.
       */
      this.trySendToPeer(peer, {
        action: "known",
        ...coValue.knownState(),
      }).catch((e: unknown) => {
        console.error("Error sending known state", e);
      });
    }

    /**
     * We do send a correction/ack message before syncing to give an immediate
     * response to the peers that are waiting for confirmation that a coValue is
     * fully synced
     */
    await this.syncCoValue(coValue);
  }

  async handleCorrection(msg: KnownStateMessage, peer: PeerState) {
    peer.optimisticKnownStates.dispatch({
      type: "SET",
      id: msg.id,
      value: knownStateIn(msg),
    });

    return this.sendNewContentIncludingDependencies(msg.id, peer);
  }

  handleUnsubscribe(_msg: DoneMessage) {
    throw new Error("Method not implemented.");
  }

  async syncCoValue(coValue: CoValueCore) {
    if (this.requestedSyncs[coValue.id]) {
      this.requestedSyncs[coValue.id]!.nRequestsThisTick++;
      return this.requestedSyncs[coValue.id]!.done;
    } else {
      const done = new Promise<void>((resolve) => {
        queueMicrotask(async () => {
          delete this.requestedSyncs[coValue.id];
          // if (entry.nRequestsThisTick >= 2) {
          //     console.log("Syncing", coValue.id, "for", entry.nRequestsThisTick, "requests");
          // }
          await this.actuallySyncCoValue(coValue);
          resolve();
        });
      });
      const entry = {
        done,
        nRequestsThisTick: 1,
      };
      this.requestedSyncs[coValue.id] = entry;
      return done;
    }
  }

  async actuallySyncCoValue(coValue: CoValueCore) {
    // let blockingSince = performance.now();
    for (const peer of this.peersInPriorityOrder()) {
      if (peer.closed) continue;
      if (peer.erroredCoValues.has(coValue.id)) continue;
      // if (performance.now() - blockingSince > 5) {
      //     await new Promise<void>((resolve) => {
      //         setTimeout(resolve, 0);
      //     });
      //     blockingSince = performance.now();
      // }
      if (peer.optimisticKnownStates.has(coValue.id)) {
        await this.tellUntoldKnownStateIncludingDependencies(coValue.id, peer);
        await this.sendNewContentIncludingDependencies(coValue.id, peer);
      } else if (peer.isServerOrStoragePeer()) {
        await this.subscribeToIncludingDependencies(coValue.id, peer);
        await this.sendNewContentIncludingDependencies(coValue.id, peer);
      }
    }

    for (const peer of this.getPeers()) {
      this.syncStateSubscriptionManager.triggerUpdate(peer.id, coValue.id);
    }
  }

  async waitForUploadIntoPeer(peerId: PeerID, id: RawCoID) {
    const isAlreadyUploaded =
      this.syncStateSubscriptionManager.getIsCoValueFullyUploadedIntoPeer(
        peerId,
        id,
      );

    if (isAlreadyUploaded) {
      return true;
    }

<<<<<<< HEAD
    async actuallySyncCoValue(coValue: CoValueCore) {
        // let blockingSince = performance.now();
        for (const peer of this.peersInPriorityOrder()) {
            if (peer.closed) continue;
            // if (performance.now() - blockingSince > 5) {
            //     await new Promise<void>((resolve) => {
            //         setTimeout(resolve, 0);
            //     });
            //     blockingSince = performance.now();
            // }
            if (peer.optimisticKnownStates.has(coValue.id)) {
                await this.tellUntoldKnownStateIncludingDependencies(
                    coValue.id,
                    peer,
                );
                await this.sendNewContentIncludingDependencies(
                    coValue.id,
                    peer,
                );
            } else if (peer.isServerOrStoragePeer()) {
                await this.subscribeToIncludingDependencies(coValue.id, peer);
                await this.sendNewContentIncludingDependencies(
                    coValue.id,
                    peer,
                );
            }
        }

        for (const peer of this.getPeers()) {
            this.triggerSyncStateUpdate(peer.id, coValue.id);
        }
    }
=======
    return new Promise((resolve) => {
      const unsubscribe =
        this.syncStateSubscriptionManager.subscribeToPeerUpdates(
          peerId,
          (knownState, uploadCompleted) => {
            if (uploadCompleted && knownState.id === id) {
              resolve(true);
              unsubscribe?.();
            }
          },
        );
    });
  }
>>>>>>> c0395dd0

  gracefulShutdown() {
    for (const peer of Object.values(this.peers)) {
      peer.gracefulShutdown();
    }
  }
}

function knownStateIn(msg: LoadMessage | KnownStateMessage) {
<<<<<<< HEAD
    return {
        id: msg.id,
        header: msg.header,
        sessions: msg.sessions,
    };
}

function getIsFullySynced(localSessions: Record<string, number>, remoteSessions: Record<string, number>) {
    for (const sessionId of Object.keys(localSessions)) {
        if (localSessions[sessionId] !== remoteSessions[sessionId]) {
            return false;
        }
    }

    return true;
=======
  return {
    id: msg.id,
    header: msg.header,
    sessions: msg.sessions,
  };
>>>>>>> c0395dd0
}<|MERGE_RESOLUTION|>--- conflicted
+++ resolved
@@ -23,20 +23,13 @@
 }
 
 export type SyncMessage =
-<<<<<<< HEAD
-    | LoadMessage
-    | KnownStateMessage
-    | NewContentMessage
-    | DoneMessage
-    | PersistSyncStateMessage
-    | RequestSyncStateHydrationMessage
-    | HydrateSyncStateMessage;
-=======
   | LoadMessage
   | KnownStateMessage
   | NewContentMessage
-  | DoneMessage;
->>>>>>> c0395dd0
+  | DoneMessage
+  | PersistSyncStateMessage
+  | RequestSyncStateHydrationMessage
+  | HydrateSyncStateMessage;
 
 export type LoadMessage = {
   action: "load";
@@ -69,22 +62,22 @@
 };
 
 export type PersistSyncStateMessage = {
-    action: "persistSyncState";
-    id: RawCoID;
-    payload: CoValueKnownState;
-    fullySynced: boolean;
-    peerId: PeerID;
+  action: "persistSyncState";
+  id: RawCoID;
+  payload: CoValueKnownState;
+  fullySynced: boolean;
+  peerId: PeerID;
 };
 
 export type RequestSyncStateHydrationMessage = {
-    action: "requestSyncStateHydration";
-    peerId: PeerID;
+  action: "requestSyncStateHydration";
+  peerId: PeerID;
 };
 
 export type HydrateSyncStateMessage = {
-    action: "hydrateSyncState";
-    knownStates: CoValueKnownState[];
-    peerId: PeerID;
+  action: "hydrateSyncState";
+  knownStates: CoValueKnownState[];
+  peerId: PeerID;
 };
 
 export type PeerID = string;
@@ -189,16 +182,6 @@
         await coValueEntry.state.waitForPeer(peer.id);
       }
     }
-<<<<<<< HEAD
-
-    getPeers(): PeerState[] {
-        return Object.values(this.peers)
-    }
-
-    async loadFromPeers(id: RawCoID, forPeer?: PeerID) {
-        const eligiblePeers = this.peersInPriorityOrder().filter(
-            (peer) => peer.id !== forPeer && peer.isServerOrStoragePeer(),
-=======
   }
 
   async handleSyncMessage(msg: SyncMessage, peer: PeerState) {
@@ -223,11 +206,61 @@
         return await this.handleNewContent(msg, peer);
       case "done":
         return await this.handleUnsubscribe(msg);
+      case "hydrateSyncState":
+        return await this.handleHydrateSyncState(msg);
+      case "persistSyncState":
+      case "requestSyncStateHydration":
+        return;
       default:
         throw new Error(
           `Unknown message type ${(msg as { action: "string" }).action}`,
->>>>>>> c0395dd0
         );
+    }
+  }
+
+  async requestSyncStateHydration(peerId: PeerID) {
+    const peers = this.peersInPriorityOrder().filter(
+      (peer) => peer.id !== peerId && peer.role === "storage",
+    );
+
+    for (const peer of peers) {
+      await peer.pushOutgoingMessage({
+        action: "requestSyncStateHydration",
+        peerId,
+      });
+    }
+  }
+
+  async handleHydrateSyncState(msg: HydrateSyncStateMessage) {
+    const peer = this.peers[msg.peerId];
+
+    if (!peer) {
+      throw new Error(`Unknown peer ${msg.peerId}`);
+    }
+
+    const coValuesToResume = new Set<RawCoID>();
+
+    for (const knownState of msg.knownStates) {
+      if (peer.knownStates.has(knownState.id)) {
+        peer.knownStates.dispatch({
+          type: "COMBINE_WITH",
+          id: knownState.id,
+          value: knownState,
+        });
+        continue;
+      }
+
+      peer.knownStates.dispatch({
+        type: "SET",
+        id: knownState.id,
+        value: knownState,
+      });
+
+      coValuesToResume.add(knownState.id);
+    }
+
+    for (const id of coValuesToResume) {
+      void this.local.loadCoValueCore(id);
     }
   }
 
@@ -238,86 +271,6 @@
       throw new Error("Expected coValue entry on subscribe");
     }
 
-<<<<<<< HEAD
-    async handleSyncMessage(msg: SyncMessage, peer: PeerState) {
-        // TODO: validate
-        switch (msg.action) {
-            case "load":
-                return await this.handleLoad(msg, peer);
-            case "known":
-                if (msg.isCorrection) {
-                    return await this.handleCorrection(msg, peer);
-                } else {
-                    return await this.handleKnownState(msg, peer);
-                }
-            case "content":
-                // await new Promise<void>((resolve) => setTimeout(resolve, 0));
-                return await this.handleNewContent(msg, peer);
-            case "done":
-                return await this.handleUnsubscribe(msg);
-            case "hydrateSyncState":
-                return await this.handleHydrateSyncState(msg);
-            case "persistSyncState":
-            case "requestSyncStateHydration":
-                return;
-            default:
-                throw new Error(
-                    `Unknown message type ${
-                        (msg as { action: "string" }).action
-                    }`,
-                );
-        }
-    }
-
-    async requestSyncStateHydration(peerId: PeerID) {
-        const peers = this.peersInPriorityOrder().filter(
-            (peer) => peer.id !== peerId && peer.role === "storage",
-        );
-
-        for (const peer of peers) {
-            await peer.pushOutgoingMessage({
-                action: "requestSyncStateHydration",
-                peerId,
-            });
-        }
-    }
-
-    async handleHydrateSyncState(msg: HydrateSyncStateMessage) {
-        const peer = this.peers[msg.peerId];
-
-        if (!peer) {
-            throw new Error(`Unknown peer ${msg.peerId}`);
-        }
-
-        const coValuesToResume = new Set<RawCoID>();
-
-        for (const knownState of msg.knownStates) {
-            if (peer.knownStates.has(knownState.id)) {
-                peer.knownStates.dispatch({
-                    type: "COMBINE_WITH",
-                    id: knownState.id,
-                    value: knownState,
-                });
-                continue;
-            }
-
-            peer.knownStates.dispatch({
-                type: "SET",
-                id: knownState.id,
-                value: knownState,
-            });
-
-            coValuesToResume.add(knownState.id);
-        }
-
-        for (const id of coValuesToResume) {
-            void this.local.loadCoValueCore(id);
-        }
-    }
-
-    async subscribeToIncludingDependencies(id: RawCoID, peer: PeerState) {
-        const entry = this.local.coValues[id];
-=======
     if (entry.state.type === "unknown") {
       this.trySendToPeer(peer, {
         action: "load",
@@ -331,7 +284,6 @@
     }
 
     const coValue = entry.state.coValue;
->>>>>>> c0395dd0
 
     for (const id of coValue.getDependedOnCoValues()) {
       await this.subscribeToIncludingDependencies(id, peer);
@@ -468,187 +420,6 @@
       void initialSync();
     }
 
-<<<<<<< HEAD
-    addPeer(peer: Peer) {
-        const prevPeer = this.peers[peer.id];
-        const peerState = new PeerState(peer, prevPeer?.knownStates);
-        this.peers[peer.id] = peerState;
-
-        if (prevPeer && !prevPeer.closed) {
-            prevPeer.gracefulShutdown();
-        }
-
-        const unsubscribeToKnownStatesUpdate = peerState.knownStates.subscribe((id) => {
-            this.triggerSyncStateUpdate(peer.id, id);
-        });
-
-        if (peerState.isServerOrStoragePeer()) {
-            const initialSync = async () => {
-                for (const id of Object.keys(
-                    this.local.coValues,
-                ) as RawCoID[]) {
-                    // console.log("subscribing to after peer added", id, peer.id)
-                    await this.subscribeToIncludingDependencies(id, peerState);
-
-                    peerState.optimisticKnownStates.dispatch({
-                        type: "SET_AS_EMPTY",
-                        id,
-                    });
-                }
-            };
-            void initialSync();
-        }
-
-        const processMessages = async () => {
-            for await (const msg of peerState.incoming) {
-                if (msg === "Disconnected") {
-                    return;
-                }
-                if (msg === "PingTimeout") {
-                    console.error("Ping timeout from peer", peer.id);
-                    return;
-                }
-                try {
-                    await this.handleSyncMessage(msg, peerState);
-                } catch (e) {
-                    throw new Error(
-                        `Error reading from peer ${
-                            peer.id
-                        }, handling msg\n\n${JSON.stringify(msg, (k, v) =>
-                            k === "changes" || k === "encryptedChanges"
-                                ? v.slice(0, 20) + "..."
-                                : v,
-                        )}`,
-                        { cause: e },
-                    );
-                }
-            }
-        };
-
-        processMessages()
-            .then(() => {
-                if (peer.crashOnClose) {
-                    console.error("Unexepcted close from peer", peer.id);
-                    this.local.crashed = new Error(
-                        "Unexpected close from peer",
-                    );
-                    throw new Error("Unexpected close from peer");
-                }
-            })
-            .catch((e) => {
-                console.error(
-                    "Error processing messages from peer",
-                    peer.id,
-                    e,
-                );
-                if (peer.crashOnClose) {
-                    this.local.crashed = e;
-                    throw new Error(e);
-                }
-            })
-            .finally(() => {
-                const state = this.peers[peer.id];
-                state?.gracefulShutdown();
-                unsubscribeToKnownStatesUpdate();
-            });
-    }
-
-    syncStateUpdateListeners = new Set<(peerId: PeerID, knownState: CoValueKnownState, fullySynced: boolean) => void>();
-
-    subscribeToSyncStateUpdate(listener: (peerId: PeerID, knownState: CoValueKnownState, fullySynced: boolean) => void) {
-        this.syncStateUpdateListeners.add(listener);
-
-        return () => {
-            this.syncStateUpdateListeners.delete(listener);
-        };
-    }
-
-    triggerSyncStateUpdate(peerId: PeerID, id: RawCoID) {
-        const peer = this.peers[peerId];
-
-        if (!peer) {
-            return;
-        }
-
-        const knownState = peer.knownStates.get(id) ?? emptyKnownState(id);
-        const fullySynced = this.getIsCoValueFullySyncedIntoPeer(peerId, id);
-
-        for (const listener of this.syncStateUpdateListeners) {
-            listener(peerId, knownState, fullySynced);
-        }
-    }
-
-    getIsCoValueFullySyncedIntoPeer(peerId: PeerID, id: RawCoID) {
-        const peer = this.peers[peerId];
-        const entry = this.local.coValues[id];
-
-        if (!peer) {
-            return false;
-        }
-
-        if (entry?.state.type !== "available") {
-            return false;
-        }
-
-        const coValue = entry.state.coValue;
-        const knownState = peer.knownStates.get(id);
-
-        if (!knownState) {
-            return false;
-        }
-
-        return getIsFullySynced(knownState.sessions, coValue.knownState().sessions);
-    }
-
-    trySendToPeer(peer: PeerState, msg: SyncMessage) {
-        return peer.pushOutgoingMessage(msg);
-    }
-
-    async handleLoad(msg: LoadMessage, peer: PeerState) {
-        peer.optimisticKnownStates.dispatch({
-            type: "SET",
-            id: msg.id,
-            value: knownStateIn(msg),
-        });
-        let entry = this.local.coValues[msg.id];
-
-        if (!entry) {
-            // console.log(`Loading ${msg.id} from all peers except ${peer.id}`);
-
-            // special case: we should be able to solve this much more neatly
-            // with an explicit state machine in the future
-            const eligiblePeers = this.peersInPriorityOrder().filter(
-                (other) =>
-                    other.id !== peer.id && other.isServerOrStoragePeer(),
-            );
-            if (eligiblePeers.length === 0) {
-                if (msg.header || Object.keys(msg.sessions).length > 0) {
-                    this.local.coValues[msg.id] = CoValueState.Unknown(
-                        new Set([peer.id]),
-                    );
-                    this.trySendToPeer(peer, {
-                        action: "known",
-                        id: msg.id,
-                        header: false,
-                        sessions: {},
-                    }).catch((e) => {
-                        console.error("Error sending known state", e);
-                    });
-                }
-                return;
-            } else {
-                this.local
-                    .loadCoValueCore(msg.id, {
-                        dontLoadFrom: peer.id,
-                        dontWaitFor: peer.id,
-                    })
-                    .catch((e) => {
-                        console.error("Error loading coValue in handleLoad", e);
-                    });
-            }
-
-            entry = this.local.coValues[msg.id]!;
-=======
     const processMessages = async () => {
       for await (const msg of peerState.incoming) {
         if (msg === "Disconnected") {
@@ -657,7 +428,6 @@
         if (msg === "PingTimeout") {
           console.error("Ping timeout from peer", peer.id);
           return;
->>>>>>> c0395dd0
         }
         try {
           await this.handleSyncMessage(msg, peerState);
@@ -696,6 +466,65 @@
         state?.gracefulShutdown();
         unsubscribeFromKnownStatesUpdates();
       });
+  }
+
+  syncStateUpdateListeners = new Set<
+    (
+      peerId: PeerID,
+      knownState: CoValueKnownState,
+      fullySynced: boolean,
+    ) => void
+  >();
+
+  subscribeToSyncStateUpdate(
+    listener: (
+      peerId: PeerID,
+      knownState: CoValueKnownState,
+      fullySynced: boolean,
+    ) => void,
+  ) {
+    this.syncStateUpdateListeners.add(listener);
+
+    return () => {
+      this.syncStateUpdateListeners.delete(listener);
+    };
+  }
+
+  triggerSyncStateUpdate(peerId: PeerID, id: RawCoID) {
+    const peer = this.peers[peerId];
+
+    if (!peer) {
+      return;
+    }
+
+    const knownState = peer.knownStates.get(id) ?? emptyKnownState(id);
+    const fullySynced = this.getIsCoValueFullySyncedIntoPeer(peerId, id);
+
+    for (const listener of this.syncStateUpdateListeners) {
+      listener(peerId, knownState, fullySynced);
+    }
+  }
+
+  getIsCoValueFullySyncedIntoPeer(peerId: PeerID, id: RawCoID) {
+    const peer = this.peers[peerId];
+    const entry = this.local.coValues[id];
+
+    if (!peer) {
+      return false;
+    }
+
+    if (entry?.state.type !== "available") {
+      return false;
+    }
+
+    const coValue = entry.state.coValue;
+    const knownState = peer.knownStates.get(id);
+
+    if (!knownState) {
+      return false;
+    }
+
+    return getIsFullySynced(knownState.sessions, coValue.knownState().sessions);
   }
 
   trySendToPeer(peer: PeerState, msg: SyncMessage) {
@@ -773,57 +602,8 @@
           console.error("Error sending known state back", e);
         });
 
-<<<<<<< HEAD
-        peer.knownStates.dispatch({
-            type: "COMBINE_WITH",
-            id: msg.id,
-            value: knownStateIn(msg),
-        });
-
-        if (!entry) {
-            if (msg.asDependencyOf) {
-                if (this.local.coValues[msg.asDependencyOf]) {
-                    this.local
-                        .loadCoValueCore(msg.id, { dontLoadFrom: peer.id })
-                        .catch((e) => {
-                            console.error(
-                                `Error loading coValue ${msg.id} to create loading state, as dependency of ${msg.asDependencyOf}`,
-                                e,
-                            );
-                        });
-                    entry = this.local.coValues[msg.id]!; // must exist after loadCoValueCore
-                } else {
-                    throw new Error(
-                        "Expected coValue dependency entry to be created, missing subscribe?",
-                    );
-                }
-            } else {
-                throw new Error(
-                    `Expected coValue entry for ${msg.id} to be created on known state, missing subscribe?`,
-                );
-            }
-        }
-
-        if (entry.state.type === "unknown") {
-            const availableOnPeer = peer.optimisticKnownStates.get(msg.id)
-                ?.header;
-
-            if (!availableOnPeer) {
-                entry.dispatch({
-                    type: "not-found",
-                    peerId: peer.id,
-                });
-            }
-
-            return;
-        }
-
-        await this.tellUntoldKnownStateIncludingDependencies(msg.id, peer);
-        await this.sendNewContentIncludingDependencies(msg.id, peer);
-=======
         return;
       }
->>>>>>> c0395dd0
     }
 
     await this.tellUntoldKnownStateIncludingDependencies(msg.id, peer);
@@ -997,24 +777,6 @@
         continue;
       }
 
-<<<<<<< HEAD
-        if (invalidStateAssumed) {
-            this.trySendToPeer(peer, {
-                action: "known",
-                isCorrection: true,
-                ...coValue.knownState(),
-            }).catch((e) => {
-                console.error("Error sending known state correction", e);
-            });
-        } else {
-            this.trySendToPeer(peer, {
-                action: "known",
-                ...coValue.knownState(),
-            }).catch((e: unknown) => {
-                console.error("Error sending known state", e);
-            });
-        }
-=======
       peer.optimisticKnownStates.dispatch({
         type: "UPDATE_SESSION_COUNTER",
         id: msg.id,
@@ -1023,7 +785,6 @@
           newContentForSession.after +
           newContentForSession.newTransactions.length,
       });
->>>>>>> c0395dd0
     }
 
     if (invalidStateAssumed) {
@@ -1132,40 +893,6 @@
       return true;
     }
 
-<<<<<<< HEAD
-    async actuallySyncCoValue(coValue: CoValueCore) {
-        // let blockingSince = performance.now();
-        for (const peer of this.peersInPriorityOrder()) {
-            if (peer.closed) continue;
-            // if (performance.now() - blockingSince > 5) {
-            //     await new Promise<void>((resolve) => {
-            //         setTimeout(resolve, 0);
-            //     });
-            //     blockingSince = performance.now();
-            // }
-            if (peer.optimisticKnownStates.has(coValue.id)) {
-                await this.tellUntoldKnownStateIncludingDependencies(
-                    coValue.id,
-                    peer,
-                );
-                await this.sendNewContentIncludingDependencies(
-                    coValue.id,
-                    peer,
-                );
-            } else if (peer.isServerOrStoragePeer()) {
-                await this.subscribeToIncludingDependencies(coValue.id, peer);
-                await this.sendNewContentIncludingDependencies(
-                    coValue.id,
-                    peer,
-                );
-            }
-        }
-
-        for (const peer of this.getPeers()) {
-            this.triggerSyncStateUpdate(peer.id, coValue.id);
-        }
-    }
-=======
     return new Promise((resolve) => {
       const unsubscribe =
         this.syncStateSubscriptionManager.subscribeToPeerUpdates(
@@ -1179,7 +906,6 @@
         );
     });
   }
->>>>>>> c0395dd0
 
   gracefulShutdown() {
     for (const peer of Object.values(this.peers)) {
@@ -1189,27 +915,22 @@
 }
 
 function knownStateIn(msg: LoadMessage | KnownStateMessage) {
-<<<<<<< HEAD
-    return {
-        id: msg.id,
-        header: msg.header,
-        sessions: msg.sessions,
-    };
-}
-
-function getIsFullySynced(localSessions: Record<string, number>, remoteSessions: Record<string, number>) {
-    for (const sessionId of Object.keys(localSessions)) {
-        if (localSessions[sessionId] !== remoteSessions[sessionId]) {
-            return false;
-        }
-    }
-
-    return true;
-=======
   return {
     id: msg.id,
     header: msg.header,
     sessions: msg.sessions,
   };
->>>>>>> c0395dd0
+}
+
+function getIsFullySynced(
+  localSessions: Record<string, number>,
+  remoteSessions: Record<string, number>,
+) {
+  for (const sessionId of Object.keys(localSessions)) {
+    if (localSessions[sessionId] !== remoteSessions[sessionId]) {
+      return false;
+    }
+  }
+
+  return true;
 }