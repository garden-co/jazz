<<<<<<< HEAD
=======
import { ValueType, metrics } from "@opentelemetry/api";
import { PeerState } from "./PeerState.js";
import { SyncStateManager } from "./SyncStateManager.js";
import { CoValueHeader, Transaction } from "./coValueCore.js";
>>>>>>> 51515f62
import { CoValueCore } from "./coValueCore.js";
import { CoValueEntry } from "./coValueEntry.js";
import { RawCoID } from "./ids.js";
import { LocalNode } from "./localNode.js";
import { PeerEntry, PeerID } from "./peer/index.js";
import { DependencyService } from "./sync/DependencyService.js";
import {
  AckResponseHandler,
  CoValueKnownState,
  DataResponseHandler,
  LoadService,
  MessageHandlerInterface,
  PullRequestHandler,
  PushRequestHandler,
  SyncMessage,
  SyncService,
} from "./sync/index.js";

export type DisconnectedError = "Disconnected";

export type PingTimeoutError = "PingTimeout";

export class SyncManager {
  local: LocalNode;

  requestedSyncs: {
    [id: RawCoID]:
      | { done: Promise<void>; nRequestsThisTick: number }
      | undefined;
  } = {};

<<<<<<< HEAD
  private readonly loadService: LoadService;
  private readonly syncService: SyncService;
  private readonly dependencyService: DependencyService;
  private readonly pullRequestHandler: PullRequestHandler;
  private readonly pushRequestHandler: PushRequestHandler;
  private readonly ackResponseHandler: AckResponseHandler;
  private readonly dataResponseHandler: DataResponseHandler;

  constructor(local: LocalNode) {
    this.local = local;
=======
  peersCounter = metrics.getMeter("cojson").createUpDownCounter("jazz.peers", {
    description: "Amount of connected peers",
    valueType: ValueType.INT,
    unit: "peer",
  });

  constructor(local: LocalNode) {
    this.local = local;
    this.syncState = new SyncStateManager(this);
  }

  syncState: SyncStateManager;

  peersInPriorityOrder(): PeerState[] {
    return Object.values(this.peers).sort((a, b) => {
      const aPriority = a.priority || 0;
      const bPriority = b.priority || 0;

      return bPriority - aPriority;
    });
  }

  getPeers(): PeerState[] {
    return Object.values(this.peers);
  }

  getServerAndStoragePeers(excludePeerId?: PeerID): PeerState[] {
    return this.peersInPriorityOrder().filter(
      (peer) => peer.isServerOrStoragePeer() && peer.id !== excludePeerId,
    );
  }

  async handleSyncMessage(msg: SyncMessage, peer: PeerState) {
    if (peer.erroredCoValues.has(msg.id)) {
      console.error(
        `Skipping message ${msg.action} on errored coValue ${msg.id} from peer ${peer.id}`,
      );
      return;
    }
    // TODO: validate
    switch (msg.action) {
      case "load":
        return await this.handleLoad(msg, peer);
      case "known":
        if (msg.isCorrection) {
          return await this.handleCorrection(msg, peer);
        } else {
          return await this.handleKnownState(msg, peer);
        }
      case "content":
        // await new Promise<void>((resolve) => setTimeout(resolve, 0));
        return await this.handleNewContent(msg, peer);
      case "done":
        return await this.handleUnsubscribe(msg);
      default:
        throw new Error(
          `Unknown message type ${(msg as { action: "string" }).action}`,
        );
    }
  }

  async subscribeToIncludingDependencies(id: RawCoID, peer: PeerState) {
    const entry = this.local.coValuesStore.get(id);

    if (entry.state.type !== "available") {
      entry.loadFromPeers([peer]).catch((e: unknown) => {
        console.error("Error sending load", e);
      });
      return;
    }

    const coValue = entry.state.coValue;

    for (const id of coValue.getDependedOnCoValues()) {
      await this.subscribeToIncludingDependencies(id, peer);
    }

    if (!peer.toldKnownState.has(id)) {
      peer.toldKnownState.add(id);
      this.trySendToPeer(peer, {
        action: "load",
        ...coValue.knownState(),
      }).catch((e: unknown) => {
        console.error("Error sending load", e);
      });
    }
  }
>>>>>>> 51515f62

    this.syncService = new SyncService(
      // onPushContent callback
      ({ entry, peerId }: { entry: CoValueEntry; peerId: PeerID }) => {
        entry.uploadState.setPendingForPeer(peerId);
      },
    );

    this.loadService = new LoadService();
    this.dependencyService = new DependencyService(this, this.loadService);

    this.pullRequestHandler = new PullRequestHandler(this.loadService);
    this.pushRequestHandler = new PushRequestHandler(
      this.syncService,
      // The reason for this ugly callback here is to avoid having the local node as a dependency in the handler,
      // This should be removed after CoValueCore is decoupled from the local node instance
      this.dependencyService,
    );

<<<<<<< HEAD
    this.ackResponseHandler = new AckResponseHandler(
      // onPushContentAcknowledged callback
      ({ entry, peerId }: { entry: CoValueEntry; peerId: PeerID }) => {
        entry.uploadState.setCompletedForPeer(peerId);
      },
    );

    this.dataResponseHandler = new DataResponseHandler(
      this.dependencyService,
      this.syncService,
    );
=======
    const newContentPieces = coValue.newContentSince(
      peer.optimisticKnownStates.get(id),
    );

    if (newContentPieces) {
      const optimisticKnownStateBefore =
        peer.optimisticKnownStates.get(id) || emptyKnownState(id);

      const sendPieces = async () => {
        let lastYield = performance.now();
        for (const [_i, piece] of newContentPieces.entries()) {
          // console.log(
          //     `${id} -> ${peer.id}: Sending content piece ${i + 1}/${
          //         newContentPieces.length
          //     } header: ${!!piece.header}`,
          //     // Object.values(piece.new).map((s) => s.newTransactions)
          // );

          this.trySendToPeer(peer, piece).catch((e: unknown) => {
            console.error("Error sending content piece", e);
          });

          if (performance.now() - lastYield > 10) {
            await new Promise<void>((resolve) => {
              setTimeout(resolve, 0);
            });
            lastYield = performance.now();
          }
        }
      };

      sendPieces().catch((e) => {
        console.error("Error sending new content piece, retrying", e);
        peer.optimisticKnownStates.dispatch({
          type: "SET",
          id,
          value: optimisticKnownStateBefore ?? emptyKnownState(id),
        });
        return this.sendNewContentIncludingDependencies(id, peer);
      });

      peer.optimisticKnownStates.dispatch({
        type: "COMBINE_WITH",
        id,
        value: coValue.knownState(),
      });
    }
  }

  addPeer(peer: Peer) {
    const prevPeer = this.peers[peer.id];
    const peerState = new PeerState(peer, prevPeer?.knownStates);
    this.peers[peer.id] = peerState;

    if (prevPeer && !prevPeer.closed) {
      prevPeer.gracefulShutdown();
    }

    this.peersCounter.add(1, { role: peer.role });

    const unsubscribeFromKnownStatesUpdates = peerState.knownStates.subscribe(
      (id) => {
        this.syncState.triggerUpdate(peer.id, id);
      },
    );

    if (peerState.isServerOrStoragePeer()) {
      const initialSync = async () => {
        for (const entry of this.local.coValuesStore.getValues()) {
          await this.subscribeToIncludingDependencies(entry.id, peerState);

          if (entry.state.type === "available") {
            await this.sendNewContentIncludingDependencies(entry.id, peerState);
          }

          if (!peerState.optimisticKnownStates.has(entry.id)) {
            peerState.optimisticKnownStates.dispatch({
              type: "SET_AS_EMPTY",
              id: entry.id,
            });
          }
        }
      };
      void initialSync();
    }

    const processMessages = async () => {
      for await (const msg of peerState.incoming) {
        if (msg === "Disconnected") {
          return;
        }
        if (msg === "PingTimeout") {
          console.error("Ping timeout from peer", peer.id);
          return;
        }
        try {
          await this.handleSyncMessage(msg, peerState);
        } catch (e) {
          throw new Error(
            `Error reading from peer ${
              peer.id
            }, handling msg\n\n${JSON.stringify(msg, (k, v) =>
              k === "changes" || k === "encryptedChanges"
                ? v.slice(0, 20) + "..."
                : v,
            )}`,
            { cause: e },
          );
        }
      }
    };

    processMessages()
      .then(() => {
        if (peer.crashOnClose) {
          console.error("Unexepcted close from peer", peer.id);
          this.local.crashed = new Error("Unexpected close from peer");
          throw new Error("Unexpected close from peer");
        }
      })
      .catch((e) => {
        console.error("Error processing messages from peer", peer.id, e);
        if (peer.crashOnClose) {
          this.local.crashed = e;
          throw new Error(e);
        }
      })
      .finally(() => {
        const state = this.peers[peer.id];
        state?.gracefulShutdown();
        unsubscribeFromKnownStatesUpdates();
        this.peersCounter.add(-1, { role: peer.role });

        if (peer.deletePeerStateOnClose) {
          delete this.peers[peer.id];
        }
      });
  }

  trySendToPeer(peer: PeerState, msg: SyncMessage) {
    return peer.pushOutgoingMessage(msg);
  }

  async handleLoad(msg: LoadMessage, peer: PeerState) {
    peer.dispatchToKnownStates({
      type: "SET",
      id: msg.id,
      value: knownStateIn(msg),
    });
    const entry = this.local.coValuesStore.get(msg.id);

    if (entry.state.type === "unknown" || entry.state.type === "unavailable") {
      const eligiblePeers = this.getServerAndStoragePeers(peer.id);

      if (eligiblePeers.length === 0) {
        // If the load request contains a header or any session data
        // and we don't have any eligible peers to load the coValue from
        // we try to load it from the sender because it is the only place
        // where we can get informations about the coValue
        if (msg.header || Object.keys(msg.sessions).length > 0) {
          entry.loadFromPeers([peer]).catch((e) => {
            console.error("Error loading coValue in handleLoad", e);
          });
        }
        return;
      } else {
        this.local.loadCoValueCore(msg.id, peer.id).catch((e) => {
          console.error("Error loading coValue in handleLoad", e);
        });
      }
    }

    if (entry.state.type === "loading") {
      // We need to return from handleLoad immediately and wait for the CoValue to be loaded
      // in a new task, otherwise we might block further incoming content messages that would
      // resolve the CoValue as available. This can happen when we receive fresh
      // content from a client, but we are a server with our own upstream server(s)
      entry
        .getCoValue()
        .then(async (value) => {
          if (value === "unavailable") {
            peer.dispatchToKnownStates({
              type: "SET",
              id: msg.id,
              value: knownStateIn(msg),
            });
            peer.toldKnownState.add(msg.id);

            this.trySendToPeer(peer, {
              action: "known",
              id: msg.id,
              header: false,
              sessions: {},
            }).catch((e) => {
              console.error("Error sending known state back", e);
            });

            return;
          }

          await this.tellUntoldKnownStateIncludingDependencies(msg.id, peer);
          await this.sendNewContentIncludingDependencies(msg.id, peer);
        })
        .catch((e) => {
          console.error("Error loading coValue in handleLoad loading state", e);
        });
    }

    if (entry.state.type === "available") {
      await this.tellUntoldKnownStateIncludingDependencies(msg.id, peer);
      await this.sendNewContentIncludingDependencies(msg.id, peer);
    }
  }

  async handleKnownState(msg: KnownStateMessage, peer: PeerState) {
    const entry = this.local.coValuesStore.get(msg.id);

    peer.dispatchToKnownStates({
      type: "COMBINE_WITH",
      id: msg.id,
      value: knownStateIn(msg),
    });

    if (entry.state.type === "unknown" || entry.state.type === "unavailable") {
      if (msg.asDependencyOf) {
        const dependencyEntry = this.local.coValuesStore.get(
          msg.asDependencyOf,
        );

        if (
          dependencyEntry.state.type === "available" ||
          dependencyEntry.state.type === "loading"
        ) {
          this.local
            .loadCoValueCore(
              msg.id,
              peer.role === "storage" ? undefined : peer.id,
            )
            .catch((e) => {
              console.error(
                `Error loading coValue ${msg.id} to create loading state, as dependency of ${msg.asDependencyOf}`,
                e,
              );
            });
        }
      }
    }

    // The header is a boolean value that tells us if the other peer do have information about the header.
    // If it's false in this point it means that the coValue is unavailable on the other peer.
    if (entry.state.type !== "available") {
      const availableOnPeer = peer.optimisticKnownStates.get(msg.id)?.header;

      if (!availableOnPeer) {
        entry.dispatch({
          type: "not-found-in-peer",
          peerId: peer.id,
        });
      }

      return;
    }

    if (entry.state.type === "available") {
      await this.tellUntoldKnownStateIncludingDependencies(msg.id, peer);
      await this.sendNewContentIncludingDependencies(msg.id, peer);
    }
  }

  async handleNewContent(msg: NewContentMessage, peer: PeerState) {
    const entry = this.local.coValuesStore.get(msg.id);

    let coValue: CoValueCore;

    if (entry.state.type !== "available") {
      if (!msg.header) {
        console.error("Expected header to be sent in first message");
        return;
      }

      peer.dispatchToKnownStates({
        type: "UPDATE_HEADER",
        id: msg.id,
        header: true,
      });

      coValue = new CoValueCore(msg.header, this.local);

      entry.dispatch({
        type: "available",
        coValue,
      });
    } else {
      coValue = entry.state.coValue;
    }

    let invalidStateAssumed = false;

    for (const [sessionID, newContentForSession] of Object.entries(msg.new) as [
      SessionID,
      SessionNewContent,
    ][]) {
      const ourKnownTxIdx =
        coValue.sessionLogs.get(sessionID)?.transactions.length;
      const theirFirstNewTxIdx = newContentForSession.after;

      if ((ourKnownTxIdx || 0) < theirFirstNewTxIdx) {
        invalidStateAssumed = true;
        continue;
      }

      const alreadyKnownOffset = ourKnownTxIdx
        ? ourKnownTxIdx - theirFirstNewTxIdx
        : 0;

      const newTransactions =
        newContentForSession.newTransactions.slice(alreadyKnownOffset);

      if (newTransactions.length === 0) {
        continue;
      }

      const before = performance.now();
      // eslint-disable-next-line neverthrow/must-use-result
      const result = coValue.tryAddTransactions(
        sessionID,
        newTransactions,
        undefined,
        newContentForSession.lastSignature,
      );
      const after = performance.now();
      if (after - before > 80) {
        const totalTxLength = newTransactions
          .map((t) =>
            t.privacy === "private"
              ? t.encryptedChanges.length
              : t.changes.length,
          )
          .reduce((a, b) => a + b, 0);
        console.log(
          `Adding incoming transactions took ${(after - before).toFixed(
            2,
          )}ms for ${totalTxLength} bytes = bandwidth: ${(
            (1000 * totalTxLength) / (after - before) / (1024 * 1024)
          ).toFixed(2)} MB/s`,
        );
      }

      // const theirTotalnTxs = Object.values(
      //     peer.optimisticKnownStates[msg.id]?.sessions || {},
      // ).reduce((sum, nTxs) => sum + nTxs, 0);
      // const ourTotalnTxs = [...coValue.sessionLogs.values()].reduce(
      //     (sum, session) => sum + session.transactions.length,
      //     0,
      // );

      if (result.isErr()) {
        console.error(
          "Failed to add transactions from",
          peer.id,
          result.error,
          msg.id,
          newTransactions.length + " new transactions",
          "after: " + newContentForSession.after,
          "our last known tx idx initially: " + ourKnownTxIdx,
          "our last known tx idx now: " +
            coValue.sessionLogs.get(sessionID)?.transactions.length,
        );
        peer.erroredCoValues.set(msg.id, result.error);
        continue;
      }

      peer.dispatchToKnownStates({
        type: "UPDATE_SESSION_COUNTER",
        id: msg.id,
        sessionId: sessionID,
        value:
          newContentForSession.after +
          newContentForSession.newTransactions.length,
      });
    }

    if (invalidStateAssumed) {
      this.trySendToPeer(peer, {
        action: "known",
        isCorrection: true,
        ...coValue.knownState(),
      }).catch((e) => {
        console.error("Error sending known state correction", e);
      });
    } else {
      /**
       * We are sending a known state message to the peer to acknowledge the
       * receipt of the new content.
       *
       * This way the sender knows that the content has been received and applied
       * and can update their peer's knownState accordingly.
       */
      this.trySendToPeer(peer, {
        action: "known",
        ...coValue.knownState(),
      }).catch((e: unknown) => {
        console.error("Error sending known state", e);
      });
    }

    /**
     * We do send a correction/ack message before syncing to give an immediate
     * response to the peers that are waiting for confirmation that a coValue is
     * fully synced
     */
    await this.syncCoValue(coValue);
  }

  async handleCorrection(msg: KnownStateMessage, peer: PeerState) {
    peer.dispatchToKnownStates({
      type: "SET",
      id: msg.id,
      value: knownStateIn(msg),
    });

    return this.sendNewContentIncludingDependencies(msg.id, peer);
>>>>>>> 51515f62
  }

  async initialSync(peer: PeerEntry) {
    return this.syncService.initialSync(peer, this.local.coValuesStore);
  }

  async syncCoValue(
    coValue: CoValueCore,
    peersKnownState: CoValueKnownState,
    peers?: PeerEntry[],
  ) {
    if (this.requestedSyncs[coValue.id]) {
      this.requestedSyncs[coValue.id]!.nRequestsThisTick++;
      return this.requestedSyncs[coValue.id]!.done;
    } else {
      const done = new Promise<void>((resolve) => {
        queueMicrotask(async () => {
          delete this.requestedSyncs[coValue.id];
          const entry = this.local.coValuesStore.get(coValue.id);
          await this.syncService.syncCoValue(entry, peersKnownState, peers);
          resolve();
        });
      });

      this.requestedSyncs[coValue.id] = {
        done,
        nRequestsThisTick: 1,
      };
      return done;
    }
  }

  async loadCoValue(id: RawCoID): Promise<CoValueCore | "unavailable"> {
    const entry = this.local.coValuesStore.get(id);
    return this.loadService.loadCoValue(entry);
  }

  handleSyncMessage(msg: SyncMessage, peer: PeerEntry) {
    if (peer.erroredCoValues.has(msg.id)) {
      console.error(
        `Skipping message ${msg.action} on errored coValue ${msg.id} from peer ${peer.id}`,
      );
      return;
    }
    const entry = this.local.coValuesStore.get(msg.id);

<<<<<<< HEAD
    let handler: MessageHandlerInterface;
    switch (msg.action) {
      case "data":
        handler = this.dataResponseHandler;
        break;
      case "push":
        handler = this.pushRequestHandler;
        break;
      case "pull":
        handler = this.pullRequestHandler;
        break;
      case "ack":
        handler = this.ackResponseHandler;
        break;
      default:
        throw new Error(
          `Unknown message type ${(msg as unknown as { action: "string" }).action}`,
        );
=======
    for (const peer of this.getPeers()) {
      this.syncState.triggerUpdate(peer.id, coValue.id);
>>>>>>> 51515f62
    }
    return handler.handle({ msg, peer, entry });
  }

<<<<<<< HEAD
  async waitForUploadIntoPeer(peerId: PeerID, id: RawCoID) {
    const entry = this.local.coValuesStore.get(id);
    if (!entry) {
      throw new Error(`Unknown coValue ${id}`);
    }

    if (entry.uploadState.isCoValueFullyUploadedIntoPeer(peerId)) {
      return true;
    }

    return entry.uploadState.waitForPeer(peerId);
  }
=======
  async waitForSyncWithPeer(peerId: PeerID, id: RawCoID, timeout: number) {
    const { syncState } = this;
    const currentSyncState = syncState.getCurrentSyncState(peerId, id);

    const isTheConditionAlreadyMet = currentSyncState.uploaded;

    if (isTheConditionAlreadyMet) {
      return true;
    }

    return new Promise((resolve, reject) => {
      const unsubscribe = this.syncState.subscribeToPeerUpdates(
        peerId,
        (knownState, syncState) => {
          if (syncState.uploaded && knownState.id === id) {
            resolve(true);
            unsubscribe?.();
            clearTimeout(timeoutId);
          }
        },
      );

      const timeoutId = setTimeout(() => {
        reject(new Error(`Timeout waiting for sync on ${peerId}/${id}`));
        unsubscribe?.();
      }, timeout);
    });
  }

  async waitForSync(id: RawCoID, timeout = 30_000) {
    const peers = this.getPeers();

    return Promise.all(
      peers.map((peer) => this.waitForSyncWithPeer(peer.id, id, timeout)),
    );
  }

  async waitForAllCoValuesSync(timeout = 60_000) {
    const coValues = this.local.coValuesStore.getValues();
    const validCoValues = Array.from(coValues).filter(
      (coValue) =>
        coValue.state.type === "available" || coValue.state.type === "loading",
    );

    return Promise.all(
      validCoValues.map((coValue) => this.waitForSync(coValue.id, timeout)),
    );
  }

  gracefulShutdown() {
    for (const peer of Object.values(this.peers)) {
      peer.gracefulShutdown();
    }
  }
}

function knownStateIn(msg: LoadMessage | KnownStateMessage) {
  return {
    id: msg.id,
    header: msg.header,
    sessions: msg.sessions,
  };
>>>>>>> 51515f62
}<|MERGE_RESOLUTION|>--- conflicted
+++ resolved
@@ -1,10 +1,4 @@
-<<<<<<< HEAD
-=======
 import { ValueType, metrics } from "@opentelemetry/api";
-import { PeerState } from "./PeerState.js";
-import { SyncStateManager } from "./SyncStateManager.js";
-import { CoValueHeader, Transaction } from "./coValueCore.js";
->>>>>>> 51515f62
 import { CoValueCore } from "./coValueCore.js";
 import { CoValueEntry } from "./coValueEntry.js";
 import { RawCoID } from "./ids.js";
@@ -36,7 +30,12 @@
       | undefined;
   } = {};
 
-<<<<<<< HEAD
+  peersCounter = metrics.getMeter("cojson").createUpDownCounter("jazz.peers", {
+    description: "Amount of connected peers",
+    valueType: ValueType.INT,
+    unit: "peer",
+  });
+
   private readonly loadService: LoadService;
   private readonly syncService: SyncService;
   private readonly dependencyService: DependencyService;
@@ -47,95 +46,6 @@
 
   constructor(local: LocalNode) {
     this.local = local;
-=======
-  peersCounter = metrics.getMeter("cojson").createUpDownCounter("jazz.peers", {
-    description: "Amount of connected peers",
-    valueType: ValueType.INT,
-    unit: "peer",
-  });
-
-  constructor(local: LocalNode) {
-    this.local = local;
-    this.syncState = new SyncStateManager(this);
-  }
-
-  syncState: SyncStateManager;
-
-  peersInPriorityOrder(): PeerState[] {
-    return Object.values(this.peers).sort((a, b) => {
-      const aPriority = a.priority || 0;
-      const bPriority = b.priority || 0;
-
-      return bPriority - aPriority;
-    });
-  }
-
-  getPeers(): PeerState[] {
-    return Object.values(this.peers);
-  }
-
-  getServerAndStoragePeers(excludePeerId?: PeerID): PeerState[] {
-    return this.peersInPriorityOrder().filter(
-      (peer) => peer.isServerOrStoragePeer() && peer.id !== excludePeerId,
-    );
-  }
-
-  async handleSyncMessage(msg: SyncMessage, peer: PeerState) {
-    if (peer.erroredCoValues.has(msg.id)) {
-      console.error(
-        `Skipping message ${msg.action} on errored coValue ${msg.id} from peer ${peer.id}`,
-      );
-      return;
-    }
-    // TODO: validate
-    switch (msg.action) {
-      case "load":
-        return await this.handleLoad(msg, peer);
-      case "known":
-        if (msg.isCorrection) {
-          return await this.handleCorrection(msg, peer);
-        } else {
-          return await this.handleKnownState(msg, peer);
-        }
-      case "content":
-        // await new Promise<void>((resolve) => setTimeout(resolve, 0));
-        return await this.handleNewContent(msg, peer);
-      case "done":
-        return await this.handleUnsubscribe(msg);
-      default:
-        throw new Error(
-          `Unknown message type ${(msg as { action: "string" }).action}`,
-        );
-    }
-  }
-
-  async subscribeToIncludingDependencies(id: RawCoID, peer: PeerState) {
-    const entry = this.local.coValuesStore.get(id);
-
-    if (entry.state.type !== "available") {
-      entry.loadFromPeers([peer]).catch((e: unknown) => {
-        console.error("Error sending load", e);
-      });
-      return;
-    }
-
-    const coValue = entry.state.coValue;
-
-    for (const id of coValue.getDependedOnCoValues()) {
-      await this.subscribeToIncludingDependencies(id, peer);
-    }
-
-    if (!peer.toldKnownState.has(id)) {
-      peer.toldKnownState.add(id);
-      this.trySendToPeer(peer, {
-        action: "load",
-        ...coValue.knownState(),
-      }).catch((e: unknown) => {
-        console.error("Error sending load", e);
-      });
-    }
-  }
->>>>>>> 51515f62
 
     this.syncService = new SyncService(
       // onPushContent callback
@@ -155,7 +65,98 @@
       this.dependencyService,
     );
 
-<<<<<<< HEAD
+    /**
+     * TODO add peersCounter.add into localNode.addPeer
+     *   addPeer(peer: Peer) {
+     *     const prevPeer = this.peers[peer.id];
+     *     const peerState = new PeerState(peer, prevPeer?.knownStates);
+     *     this.peers[peer.id] = peerState;
+     *
+     *     if (prevPeer && !prevPeer.closed) {
+     *       prevPeer.gracefulShutdown();
+     *     }
+     *
+     *     this.peersCounter.add(1, { role: peer.role });
+     *
+     *     const unsubscribeFromKnownStatesUpdates = peerState.knownStates.subscribe(
+     *       (id) => {
+     *         this.syncState.triggerUpdate(peer.id, id);
+     *       },
+     *     );
+     *
+     *     if (peerState.isServerOrStoragePeer()) {
+     *       const initialSync = async () => {
+     *         for (const entry of this.local.coValuesStore.getValues()) {
+     *           await this.subscribeToIncludingDependencies(entry.id, peerState);
+     *
+     *           if (entry.state.type === "available") {
+     *             await this.sendNewContentIncludingDependencies(entry.id, peerState);
+     *           }
+     *
+     *           if (!peerState.optimisticKnownStates.has(entry.id)) {
+     *             peerState.optimisticKnownStates.dispatch({
+     *               type: "SET_AS_EMPTY",
+     *               id: entry.id,
+     *             });
+     *           }
+     *         }
+     *       };
+     *       void initialSync();
+     *     }
+     *
+     *     const processMessages = async () => {
+     *       for await (const msg of peerState.incoming) {
+     *         if (msg === "Disconnected") {
+     *           return;
+     *         }
+     *         if (msg === "PingTimeout") {
+     *           console.error("Ping timeout from peer", peer.id);
+     *           return;
+     *         }
+     *         try {
+     *           await this.handleSyncMessage(msg, peerState);
+     *         } catch (e) {
+     *           throw new Error(
+     *             `Error reading from peer ${
+     *               peer.id
+     *             }, handling msg\n\n${JSON.stringify(msg, (k, v) =>
+     *               k === "changes" || k === "encryptedChanges"
+     *                 ? v.slice(0, 20) + "..."
+     *                 : v,
+     *             )}`,
+     *             { cause: e },
+     *           );
+     *         }
+     *       }
+     *     };
+     *
+     *     processMessages()
+     *       .then(() => {
+     *         if (peer.crashOnClose) {
+     *           console.error("Unexepcted close from peer", peer.id);
+     *           this.local.crashed = new Error("Unexpected close from peer");
+     *           throw new Error("Unexpected close from peer");
+     *         }
+     *       })
+     *       .catch((e) => {
+     *         console.error("Error processing messages from peer", peer.id, e);
+     *         if (peer.crashOnClose) {
+     *           this.local.crashed = e;
+     *           throw new Error(e);
+     *         }
+     *       })
+     *       .finally(() => {
+     *         const state = this.peers[peer.id];
+     *         state?.gracefulShutdown();
+     *         unsubscribeFromKnownStatesUpdates();
+     *         this.peersCounter.add(-1, { role: peer.role });
+     *
+     *         if (peer.deletePeerStateOnClose) {
+     *           delete this.peers[peer.id];
+     *         }
+     *       });
+     *   }
+     */
     this.ackResponseHandler = new AckResponseHandler(
       // onPushContentAcknowledged callback
       ({ entry, peerId }: { entry: CoValueEntry; peerId: PeerID }) => {
@@ -167,430 +168,6 @@
       this.dependencyService,
       this.syncService,
     );
-=======
-    const newContentPieces = coValue.newContentSince(
-      peer.optimisticKnownStates.get(id),
-    );
-
-    if (newContentPieces) {
-      const optimisticKnownStateBefore =
-        peer.optimisticKnownStates.get(id) || emptyKnownState(id);
-
-      const sendPieces = async () => {
-        let lastYield = performance.now();
-        for (const [_i, piece] of newContentPieces.entries()) {
-          // console.log(
-          //     `${id} -> ${peer.id}: Sending content piece ${i + 1}/${
-          //         newContentPieces.length
-          //     } header: ${!!piece.header}`,
-          //     // Object.values(piece.new).map((s) => s.newTransactions)
-          // );
-
-          this.trySendToPeer(peer, piece).catch((e: unknown) => {
-            console.error("Error sending content piece", e);
-          });
-
-          if (performance.now() - lastYield > 10) {
-            await new Promise<void>((resolve) => {
-              setTimeout(resolve, 0);
-            });
-            lastYield = performance.now();
-          }
-        }
-      };
-
-      sendPieces().catch((e) => {
-        console.error("Error sending new content piece, retrying", e);
-        peer.optimisticKnownStates.dispatch({
-          type: "SET",
-          id,
-          value: optimisticKnownStateBefore ?? emptyKnownState(id),
-        });
-        return this.sendNewContentIncludingDependencies(id, peer);
-      });
-
-      peer.optimisticKnownStates.dispatch({
-        type: "COMBINE_WITH",
-        id,
-        value: coValue.knownState(),
-      });
-    }
-  }
-
-  addPeer(peer: Peer) {
-    const prevPeer = this.peers[peer.id];
-    const peerState = new PeerState(peer, prevPeer?.knownStates);
-    this.peers[peer.id] = peerState;
-
-    if (prevPeer && !prevPeer.closed) {
-      prevPeer.gracefulShutdown();
-    }
-
-    this.peersCounter.add(1, { role: peer.role });
-
-    const unsubscribeFromKnownStatesUpdates = peerState.knownStates.subscribe(
-      (id) => {
-        this.syncState.triggerUpdate(peer.id, id);
-      },
-    );
-
-    if (peerState.isServerOrStoragePeer()) {
-      const initialSync = async () => {
-        for (const entry of this.local.coValuesStore.getValues()) {
-          await this.subscribeToIncludingDependencies(entry.id, peerState);
-
-          if (entry.state.type === "available") {
-            await this.sendNewContentIncludingDependencies(entry.id, peerState);
-          }
-
-          if (!peerState.optimisticKnownStates.has(entry.id)) {
-            peerState.optimisticKnownStates.dispatch({
-              type: "SET_AS_EMPTY",
-              id: entry.id,
-            });
-          }
-        }
-      };
-      void initialSync();
-    }
-
-    const processMessages = async () => {
-      for await (const msg of peerState.incoming) {
-        if (msg === "Disconnected") {
-          return;
-        }
-        if (msg === "PingTimeout") {
-          console.error("Ping timeout from peer", peer.id);
-          return;
-        }
-        try {
-          await this.handleSyncMessage(msg, peerState);
-        } catch (e) {
-          throw new Error(
-            `Error reading from peer ${
-              peer.id
-            }, handling msg\n\n${JSON.stringify(msg, (k, v) =>
-              k === "changes" || k === "encryptedChanges"
-                ? v.slice(0, 20) + "..."
-                : v,
-            )}`,
-            { cause: e },
-          );
-        }
-      }
-    };
-
-    processMessages()
-      .then(() => {
-        if (peer.crashOnClose) {
-          console.error("Unexepcted close from peer", peer.id);
-          this.local.crashed = new Error("Unexpected close from peer");
-          throw new Error("Unexpected close from peer");
-        }
-      })
-      .catch((e) => {
-        console.error("Error processing messages from peer", peer.id, e);
-        if (peer.crashOnClose) {
-          this.local.crashed = e;
-          throw new Error(e);
-        }
-      })
-      .finally(() => {
-        const state = this.peers[peer.id];
-        state?.gracefulShutdown();
-        unsubscribeFromKnownStatesUpdates();
-        this.peersCounter.add(-1, { role: peer.role });
-
-        if (peer.deletePeerStateOnClose) {
-          delete this.peers[peer.id];
-        }
-      });
-  }
-
-  trySendToPeer(peer: PeerState, msg: SyncMessage) {
-    return peer.pushOutgoingMessage(msg);
-  }
-
-  async handleLoad(msg: LoadMessage, peer: PeerState) {
-    peer.dispatchToKnownStates({
-      type: "SET",
-      id: msg.id,
-      value: knownStateIn(msg),
-    });
-    const entry = this.local.coValuesStore.get(msg.id);
-
-    if (entry.state.type === "unknown" || entry.state.type === "unavailable") {
-      const eligiblePeers = this.getServerAndStoragePeers(peer.id);
-
-      if (eligiblePeers.length === 0) {
-        // If the load request contains a header or any session data
-        // and we don't have any eligible peers to load the coValue from
-        // we try to load it from the sender because it is the only place
-        // where we can get informations about the coValue
-        if (msg.header || Object.keys(msg.sessions).length > 0) {
-          entry.loadFromPeers([peer]).catch((e) => {
-            console.error("Error loading coValue in handleLoad", e);
-          });
-        }
-        return;
-      } else {
-        this.local.loadCoValueCore(msg.id, peer.id).catch((e) => {
-          console.error("Error loading coValue in handleLoad", e);
-        });
-      }
-    }
-
-    if (entry.state.type === "loading") {
-      // We need to return from handleLoad immediately and wait for the CoValue to be loaded
-      // in a new task, otherwise we might block further incoming content messages that would
-      // resolve the CoValue as available. This can happen when we receive fresh
-      // content from a client, but we are a server with our own upstream server(s)
-      entry
-        .getCoValue()
-        .then(async (value) => {
-          if (value === "unavailable") {
-            peer.dispatchToKnownStates({
-              type: "SET",
-              id: msg.id,
-              value: knownStateIn(msg),
-            });
-            peer.toldKnownState.add(msg.id);
-
-            this.trySendToPeer(peer, {
-              action: "known",
-              id: msg.id,
-              header: false,
-              sessions: {},
-            }).catch((e) => {
-              console.error("Error sending known state back", e);
-            });
-
-            return;
-          }
-
-          await this.tellUntoldKnownStateIncludingDependencies(msg.id, peer);
-          await this.sendNewContentIncludingDependencies(msg.id, peer);
-        })
-        .catch((e) => {
-          console.error("Error loading coValue in handleLoad loading state", e);
-        });
-    }
-
-    if (entry.state.type === "available") {
-      await this.tellUntoldKnownStateIncludingDependencies(msg.id, peer);
-      await this.sendNewContentIncludingDependencies(msg.id, peer);
-    }
-  }
-
-  async handleKnownState(msg: KnownStateMessage, peer: PeerState) {
-    const entry = this.local.coValuesStore.get(msg.id);
-
-    peer.dispatchToKnownStates({
-      type: "COMBINE_WITH",
-      id: msg.id,
-      value: knownStateIn(msg),
-    });
-
-    if (entry.state.type === "unknown" || entry.state.type === "unavailable") {
-      if (msg.asDependencyOf) {
-        const dependencyEntry = this.local.coValuesStore.get(
-          msg.asDependencyOf,
-        );
-
-        if (
-          dependencyEntry.state.type === "available" ||
-          dependencyEntry.state.type === "loading"
-        ) {
-          this.local
-            .loadCoValueCore(
-              msg.id,
-              peer.role === "storage" ? undefined : peer.id,
-            )
-            .catch((e) => {
-              console.error(
-                `Error loading coValue ${msg.id} to create loading state, as dependency of ${msg.asDependencyOf}`,
-                e,
-              );
-            });
-        }
-      }
-    }
-
-    // The header is a boolean value that tells us if the other peer do have information about the header.
-    // If it's false in this point it means that the coValue is unavailable on the other peer.
-    if (entry.state.type !== "available") {
-      const availableOnPeer = peer.optimisticKnownStates.get(msg.id)?.header;
-
-      if (!availableOnPeer) {
-        entry.dispatch({
-          type: "not-found-in-peer",
-          peerId: peer.id,
-        });
-      }
-
-      return;
-    }
-
-    if (entry.state.type === "available") {
-      await this.tellUntoldKnownStateIncludingDependencies(msg.id, peer);
-      await this.sendNewContentIncludingDependencies(msg.id, peer);
-    }
-  }
-
-  async handleNewContent(msg: NewContentMessage, peer: PeerState) {
-    const entry = this.local.coValuesStore.get(msg.id);
-
-    let coValue: CoValueCore;
-
-    if (entry.state.type !== "available") {
-      if (!msg.header) {
-        console.error("Expected header to be sent in first message");
-        return;
-      }
-
-      peer.dispatchToKnownStates({
-        type: "UPDATE_HEADER",
-        id: msg.id,
-        header: true,
-      });
-
-      coValue = new CoValueCore(msg.header, this.local);
-
-      entry.dispatch({
-        type: "available",
-        coValue,
-      });
-    } else {
-      coValue = entry.state.coValue;
-    }
-
-    let invalidStateAssumed = false;
-
-    for (const [sessionID, newContentForSession] of Object.entries(msg.new) as [
-      SessionID,
-      SessionNewContent,
-    ][]) {
-      const ourKnownTxIdx =
-        coValue.sessionLogs.get(sessionID)?.transactions.length;
-      const theirFirstNewTxIdx = newContentForSession.after;
-
-      if ((ourKnownTxIdx || 0) < theirFirstNewTxIdx) {
-        invalidStateAssumed = true;
-        continue;
-      }
-
-      const alreadyKnownOffset = ourKnownTxIdx
-        ? ourKnownTxIdx - theirFirstNewTxIdx
-        : 0;
-
-      const newTransactions =
-        newContentForSession.newTransactions.slice(alreadyKnownOffset);
-
-      if (newTransactions.length === 0) {
-        continue;
-      }
-
-      const before = performance.now();
-      // eslint-disable-next-line neverthrow/must-use-result
-      const result = coValue.tryAddTransactions(
-        sessionID,
-        newTransactions,
-        undefined,
-        newContentForSession.lastSignature,
-      );
-      const after = performance.now();
-      if (after - before > 80) {
-        const totalTxLength = newTransactions
-          .map((t) =>
-            t.privacy === "private"
-              ? t.encryptedChanges.length
-              : t.changes.length,
-          )
-          .reduce((a, b) => a + b, 0);
-        console.log(
-          `Adding incoming transactions took ${(after - before).toFixed(
-            2,
-          )}ms for ${totalTxLength} bytes = bandwidth: ${(
-            (1000 * totalTxLength) / (after - before) / (1024 * 1024)
-          ).toFixed(2)} MB/s`,
-        );
-      }
-
-      // const theirTotalnTxs = Object.values(
-      //     peer.optimisticKnownStates[msg.id]?.sessions || {},
-      // ).reduce((sum, nTxs) => sum + nTxs, 0);
-      // const ourTotalnTxs = [...coValue.sessionLogs.values()].reduce(
-      //     (sum, session) => sum + session.transactions.length,
-      //     0,
-      // );
-
-      if (result.isErr()) {
-        console.error(
-          "Failed to add transactions from",
-          peer.id,
-          result.error,
-          msg.id,
-          newTransactions.length + " new transactions",
-          "after: " + newContentForSession.after,
-          "our last known tx idx initially: " + ourKnownTxIdx,
-          "our last known tx idx now: " +
-            coValue.sessionLogs.get(sessionID)?.transactions.length,
-        );
-        peer.erroredCoValues.set(msg.id, result.error);
-        continue;
-      }
-
-      peer.dispatchToKnownStates({
-        type: "UPDATE_SESSION_COUNTER",
-        id: msg.id,
-        sessionId: sessionID,
-        value:
-          newContentForSession.after +
-          newContentForSession.newTransactions.length,
-      });
-    }
-
-    if (invalidStateAssumed) {
-      this.trySendToPeer(peer, {
-        action: "known",
-        isCorrection: true,
-        ...coValue.knownState(),
-      }).catch((e) => {
-        console.error("Error sending known state correction", e);
-      });
-    } else {
-      /**
-       * We are sending a known state message to the peer to acknowledge the
-       * receipt of the new content.
-       *
-       * This way the sender knows that the content has been received and applied
-       * and can update their peer's knownState accordingly.
-       */
-      this.trySendToPeer(peer, {
-        action: "known",
-        ...coValue.knownState(),
-      }).catch((e: unknown) => {
-        console.error("Error sending known state", e);
-      });
-    }
-
-    /**
-     * We do send a correction/ack message before syncing to give an immediate
-     * response to the peers that are waiting for confirmation that a coValue is
-     * fully synced
-     */
-    await this.syncCoValue(coValue);
-  }
-
-  async handleCorrection(msg: KnownStateMessage, peer: PeerState) {
-    peer.dispatchToKnownStates({
-      type: "SET",
-      id: msg.id,
-      value: knownStateIn(msg),
-    });
-
-    return this.sendNewContentIncludingDependencies(msg.id, peer);
->>>>>>> 51515f62
   }
 
   async initialSync(peer: PeerEntry) {
@@ -637,7 +214,6 @@
     }
     const entry = this.local.coValuesStore.get(msg.id);
 
-<<<<<<< HEAD
     let handler: MessageHandlerInterface;
     switch (msg.action) {
       case "data":
@@ -656,15 +232,10 @@
         throw new Error(
           `Unknown message type ${(msg as unknown as { action: "string" }).action}`,
         );
-=======
-    for (const peer of this.getPeers()) {
-      this.syncState.triggerUpdate(peer.id, coValue.id);
->>>>>>> 51515f62
     }
     return handler.handle({ msg, peer, entry });
   }
 
-<<<<<<< HEAD
   async waitForUploadIntoPeer(peerId: PeerID, id: RawCoID) {
     const entry = this.local.coValuesStore.get(id);
     if (!entry) {
@@ -677,68 +248,4 @@
 
     return entry.uploadState.waitForPeer(peerId);
   }
-=======
-  async waitForSyncWithPeer(peerId: PeerID, id: RawCoID, timeout: number) {
-    const { syncState } = this;
-    const currentSyncState = syncState.getCurrentSyncState(peerId, id);
-
-    const isTheConditionAlreadyMet = currentSyncState.uploaded;
-
-    if (isTheConditionAlreadyMet) {
-      return true;
-    }
-
-    return new Promise((resolve, reject) => {
-      const unsubscribe = this.syncState.subscribeToPeerUpdates(
-        peerId,
-        (knownState, syncState) => {
-          if (syncState.uploaded && knownState.id === id) {
-            resolve(true);
-            unsubscribe?.();
-            clearTimeout(timeoutId);
-          }
-        },
-      );
-
-      const timeoutId = setTimeout(() => {
-        reject(new Error(`Timeout waiting for sync on ${peerId}/${id}`));
-        unsubscribe?.();
-      }, timeout);
-    });
-  }
-
-  async waitForSync(id: RawCoID, timeout = 30_000) {
-    const peers = this.getPeers();
-
-    return Promise.all(
-      peers.map((peer) => this.waitForSyncWithPeer(peer.id, id, timeout)),
-    );
-  }
-
-  async waitForAllCoValuesSync(timeout = 60_000) {
-    const coValues = this.local.coValuesStore.getValues();
-    const validCoValues = Array.from(coValues).filter(
-      (coValue) =>
-        coValue.state.type === "available" || coValue.state.type === "loading",
-    );
-
-    return Promise.all(
-      validCoValues.map((coValue) => this.waitForSync(coValue.id, timeout)),
-    );
-  }
-
-  gracefulShutdown() {
-    for (const peer of Object.values(this.peers)) {
-      peer.gracefulShutdown();
-    }
-  }
-}
-
-function knownStateIn(msg: LoadMessage | KnownStateMessage) {
-  return {
-    id: msg.id,
-    header: msg.header,
-    sessions: msg.sessions,
-  };
->>>>>>> 51515f62
 }