import { Histogram, ValueType, metrics } from "@opentelemetry/api";
import { PeerState } from "./PeerState.js";
import { SyncStateManager } from "./SyncStateManager.js";
import { CoValueHeader, Transaction } from "./coValueCore.js";
import { CoValueCore } from "./coValueCore.js";
import { CoValueState } from "./coValueState.js";
import { Signature } from "./crypto/crypto.js";
import { RawCoID, SessionID } from "./ids.js";
import { LocalNode } from "./localNode.js";
import { logger } from "./logger.js";
import { CoValuePriority } from "./priority.js";

export type CoValueKnownState = {
  id: RawCoID;
  header: boolean;
  sessions: { [sessionID: SessionID]: number };
};

export function emptyKnownState(id: RawCoID): CoValueKnownState {
  return {
    id,
    header: false,
    sessions: {},
  };
}

export type SyncMessage =
  | LoadMessage
  | KnownStateMessage
  | NewContentMessage
  | DoneMessage;

export type LoadMessage = {
  action: "load";
} & CoValueKnownState;

export type KnownStateMessage = {
  action: "known";
  isCorrection?: boolean;
  asDependencyOf?: RawCoID;
} & CoValueKnownState;

export type NewContentMessage = {
  action: "content";
  id: RawCoID;
  header?: CoValueHeader;
  priority: CoValuePriority;
  new: {
    [sessionID: SessionID]: SessionNewContent;
  };
};

export type SessionNewContent = {
  after: number;
  newTransactions: Transaction[];
  lastSignature: Signature;
};
export type DoneMessage = {
  action: "done";
  id: RawCoID;
};

export type PeerID = string;

export type DisconnectedError = "Disconnected";

export type PingTimeoutError = "PingTimeout";

export type IncomingSyncStream = AsyncIterable<
  SyncMessage | DisconnectedError | PingTimeoutError
>;
export type OutgoingSyncQueue = {
  push: (msg: SyncMessage) => Promise<unknown>;
  close: () => void;
};

export interface Peer {
  id: PeerID;
  incoming: IncomingSyncStream;
  outgoing: OutgoingSyncQueue;
  role: "peer" | "server" | "client" | "storage";
  priority?: number;
  crashOnClose: boolean;
  deletePeerStateOnClose?: boolean;
}

export function combinedKnownStates(
  stateA: CoValueKnownState,
  stateB: CoValueKnownState,
): CoValueKnownState {
  const sessionStates: CoValueKnownState["sessions"] = {};

  const allSessions = new Set([
    ...Object.keys(stateA.sessions),
    ...Object.keys(stateB.sessions),
  ] as SessionID[]);

  for (const sessionID of allSessions) {
    const stateAValue = stateA.sessions[sessionID];
    const stateBValue = stateB.sessions[sessionID];

    sessionStates[sessionID] = Math.max(stateAValue || 0, stateBValue || 0);
  }

  return {
    id: stateA.id,
    header: stateA.header || stateB.header,
    sessions: sessionStates,
  };
}

export class SyncManager {
  peers: { [key: PeerID]: PeerState } = {};
  local: LocalNode;
  requestedSyncs: {
    [id: RawCoID]:
      | { done: Promise<void>; nRequestsThisTick: number }
      | undefined;
  } = {};

  peersCounter = metrics.getMeter("cojson").createUpDownCounter("jazz.peers", {
    description: "Amount of connected peers",
    valueType: ValueType.INT,
    unit: "peer",
  });
  private transactionsSizeHistogram: Histogram;

  constructor(local: LocalNode) {
    this.local = local;
    this.syncState = new SyncStateManager(this);

    this.transactionsSizeHistogram = metrics
      .getMeter("cojson")
      .createHistogram("jazz.transactions.size", {
        description: "The size of transactions in a covalue",
        unit: "bytes",
        valueType: ValueType.INT,
      });
  }

  syncState: SyncStateManager;

  peersInPriorityOrder(): PeerState[] {
    return Object.values(this.peers).sort((a, b) => {
      const aPriority = a.priority || 0;
      const bPriority = b.priority || 0;

      return bPriority - aPriority;
    });
  }

  getPeers(): PeerState[] {
    return Object.values(this.peers);
  }

  getServerAndStoragePeers(excludePeerId?: PeerID): PeerState[] {
    return this.peersInPriorityOrder().filter(
      (peer) =>
        peer.isServerOrStoragePeer() &&
        peer.id !== excludePeerId &&
        !peer.closed,
    );
  }

  async handleSyncMessage(msg: SyncMessage, peer: PeerState) {
    if (this.local.coValuesStore.get(msg.id).isErroredInPeer(peer.id)) {
      logger.warn(
        `Skipping message ${msg.action} on errored coValue ${msg.id} from peer ${peer.id}`,
      );
      return;
    } else if (msg.id === undefined) {
      logger.info("Received sync message with undefined id", {
        msg,
      });
      return;
    } else if (!msg.id.startsWith("co_z")) {
      logger.info("Received sync message with invalid id", {
        msg,
      });
      return;
    }

    // TODO: validate
    switch (msg.action) {
      case "load":
        return await this.handleLoad(msg, peer);
      case "known":
        if (msg.isCorrection) {
          return await this.handleCorrection(msg, peer);
        } else {
          return await this.handleKnownState(msg, peer);
        }
      case "content":
        // await new Promise<void>((resolve) => setTimeout(resolve, 0));
        return await this.handleNewContent(msg, peer);
      case "done":
        return await this.handleUnsubscribe(msg);
      default:
        throw new Error(
          `Unknown message type ${(msg as { action: "string" }).action}`,
        );
    }
  }

  async sendNewContentIncludingDependencies(id: RawCoID, peer: PeerState) {
    const coValue = this.local.expectCoValueLoaded(id);

    await Promise.all(
      coValue
        .getDependedOnCoValues()
        .map((id) => this.sendNewContentIncludingDependencies(id, peer)),
    );

    const newContentPieces = coValue.newContentSince(
      peer.optimisticKnownStates.get(id),
    );

    if (newContentPieces) {
      for (const piece of newContentPieces) {
        this.trySendToPeer(peer, piece).catch((e: unknown) => {
          logger.error("Error sending content piece", { err: e });
        });
      }

      peer.toldKnownState.add(id);
      peer.combineOptimisticWith(id, coValue.knownState());
    } else if (!peer.toldKnownState.has(id)) {
      this.trySendToPeer(peer, {
        action: "known",
        ...coValue.knownState(),
      }).catch((e: unknown) => {
        logger.error("Error sending known state", { err: e });
      });

      peer.toldKnownState.add(id);
    }
  }

  async startPeerReconciliation(peer: PeerState) {
    const coValuesOrderedByDependency: CoValueCore[] = [];

    const gathered = new Set<string>();

    const buildOrderedCoValueList = (coValue: CoValueCore) => {
      if (gathered.has(coValue.id)) {
        return;
      }

      gathered.add(coValue.id);

      for (const id of coValue.getDependedOnCoValues()) {
        const entry = this.local.coValuesStore.get(id);

        if (entry.isAvailable()) {
          buildOrderedCoValueList(entry.core);
        }
      }

      coValuesOrderedByDependency.push(coValue);
    };

    for (const entry of this.local.coValuesStore.getValues()) {
      if (!entry.isAvailable()) {
        // If the coValue is unavailable and we never tried this peer
        // we try to load it from the peer
        if (!peer.toldKnownState.has(entry.id)) {
          await entry.loadFromPeers([peer]).catch((e: unknown) => {
            logger.error("Error sending load", { err: e });
          });
        }
      } else {
        const coValue = entry.core;

        // Build the list of coValues ordered by dependency
        // so we can send the load message in the correct order
        buildOrderedCoValueList(coValue);
      }

      // Fill the missing known states with empty known states
      if (!peer.optimisticKnownStates.has(entry.id)) {
        peer.setOptimisticKnownState(entry.id, "empty");
      }
    }

    for (const coValue of coValuesOrderedByDependency) {
      /**
       * We send the load messages to:
       * - Subscribe to the coValue updates
       * - Start the sync process in case we or the other peer
       *   lacks some transactions
       */
      peer.toldKnownState.add(coValue.id);
      this.trySendToPeer(peer, {
        action: "load",
        ...coValue.knownState(),
      }).catch((e: unknown) => {
        logger.error("Error sending load", { err: e });
      });
    }
  }

  nextPeer: Map<PeerID, Peer> = new Map();

  async addPeer(peer: Peer) {
    const prevPeer = this.peers[peer.id];

    if (prevPeer) {
      // Assign to nextPeer to check against race conditions
      prevPeer.nextPeer = peer;

      if (!prevPeer.closed) {
        prevPeer.gracefulShutdown();
      }

      // Wait for the previous peer to finish processing the incoming messages
      await prevPeer.incomingMessagesProcessingPromise?.catch((e) => {});

      // If another peer was added in the meantime, we close this peer
      if (prevPeer.nextPeer !== peer) {
        peer.outgoing.close();
        return;
      }
    }

    const peerState = new PeerState(peer, prevPeer?.knownStates);
    this.peers[peer.id] = peerState;

    this.peersCounter.add(1, { role: peer.role });

    const unsubscribeFromKnownStatesUpdates = peerState.knownStates.subscribe(
      (id) => {
        this.syncState.triggerUpdate(peer.id, id);
      },
    );

    if (peerState.isServerOrStoragePeer()) {
      void this.startPeerReconciliation(peerState);
    }

    peerState
      .processIncomingMessages(async (msg) => {
        await this.handleSyncMessage(msg, peerState);
      })
      .then(() => {
        if (peer.crashOnClose) {
          logger.error("Unexepcted close from peer", {
            peerId: peer.id,
            peerRole: peer.role,
          });
          this.local.crashed = new Error("Unexpected close from peer");
          throw new Error("Unexpected close from peer");
        }
      })
      .catch((e) => {
        logger.error("Error processing messages from peer", {
          err: e,
          peerId: peer.id,
          peerRole: peer.role,
        });

        if (peer.crashOnClose) {
          this.local.crashed = e;
          throw new Error(e);
        }
      })
      .finally(() => {
        peerState.gracefulShutdown();
        unsubscribeFromKnownStatesUpdates();
        this.peersCounter.add(-1, { role: peer.role });

        if (peer.deletePeerStateOnClose && this.peers[peer.id] === peerState) {
          delete this.peers[peer.id];
        }
      });
  }

  trySendToPeer(peer: PeerState, msg: SyncMessage) {
    return peer.pushOutgoingMessage(msg);
  }

  /**
   * Handles the load message from a peer.
   *
   * Differences with the known state message:
   * - The load message triggers the CoValue loading process on the other peer
   * - The peer known state is stored as-is instead of being merged
   * - The load message always replies with a known state message
   */
  async handleLoad(msg: LoadMessage, peer: PeerState) {
    /**
     * We use the msg sessions as source of truth for the known states
     *
     * This way we can track part of the data loss that may occur when the other peer is restarted
     *
     */
    peer.setKnownState(msg.id, knownStateIn(msg));
    const entry = this.local.coValuesStore.get(msg.id);

    if (
      entry.highLevelState === "unknown" ||
      entry.highLevelState === "unavailable"
    ) {
      const eligiblePeers = this.getServerAndStoragePeers(peer.id);

      if (eligiblePeers.length === 0) {
        // We don't have any eligible peers to load the coValue from
        // so we send a known state back to the sender to let it know
        // that the coValue is unavailable
        peer.toldKnownState.add(msg.id);

        this.trySendToPeer(peer, {
          action: "known",
          id: msg.id,
          header: false,
          sessions: {},
        }).catch((e) => {
          logger.error("Error sending known state back", { err: e });
        });

        return;
      } else {
        // Should move the state to loading
        this.local.loadCoValueCore(msg.id, peer.id).catch((e) => {
          logger.error("Error loading coValue in handleLoad", { err: e });
        });
      }
    }

    if (entry.highLevelState === "loading") {
      // We need to return from handleLoad immediately and wait for the CoValue to be loaded
      // in a new task, otherwise we might block further incoming content messages that would
      // resolve the CoValue as available. This can happen when we receive fresh
      // content from a client, but we are a server with our own upstream server(s)
      entry
        .getCoValue()
        .then(async (value) => {
          if (value === "unavailable") {
            peer.toldKnownState.add(msg.id);

            this.trySendToPeer(peer, {
              action: "known",
              id: msg.id,
              header: false,
              sessions: {},
            }).catch((e) => {
              logger.error("Error sending known state back", { err: e });
            });

            return;
          }

          await this.sendNewContentIncludingDependencies(msg.id, peer);
        })
        .catch((e) => {
          logger.error("Error loading coValue in handleLoad loading state", {
            err: e,
          });
        });
    } else if (entry.isAvailable()) {
      await this.sendNewContentIncludingDependencies(msg.id, peer);
    } else {
      this.trySendToPeer(peer, {
        action: "known",
        id: msg.id,
        header: false,
        sessions: {},
      });
    }
  }

  async handleKnownState(msg: KnownStateMessage, peer: PeerState) {
    const entry = this.local.coValuesStore.get(msg.id);

    peer.combineWith(msg.id, knownStateIn(msg));

    // The header is a boolean value that tells us if the other peer do have information about the header.
    // If it's false in this point it means that the coValue is unavailable on the other peer.
    const availableOnPeer = peer.optimisticKnownStates.get(msg.id)?.header;

    if (!availableOnPeer) {
      entry.markNotFoundInPeer(peer.id);
    }

    if (entry.isAvailable()) {
      await this.sendNewContentIncludingDependencies(msg.id, peer);
    }
  }

  recordTransactionsSize(newTransactions: Transaction[], source: string) {
    for (const tx of newTransactions) {
      const txLength =
        tx.privacy === "private"
          ? tx.encryptedChanges.length
          : tx.changes.length;

      this.transactionsSizeHistogram.record(txLength, {
        source,
      });
    }
  }

  async handleNewContent(msg: NewContentMessage, peer: PeerState) {
    const entry = this.local.coValuesStore.get(msg.id);

    let coValue: CoValueCore;

<<<<<<< HEAD
    /**
     * The new content might come while the coValue is loading or is not loaded yet.
     *
     * This might happen when we restart the server because:
     * - The client known state assumes that the coValue is available on the server
     * - The server might not have loaded the coValue yet because it was not requested
     *
     * In this case we need to load the coValue from the storage or other peers.
     *
     * If this load fails we send a correction request, because the client has the wrong assumption that
     * we have the coValue while we don't.
     */
    if (!entry.isAvailable() && !msg.header) {
      await this.local.loadCoValueCore(msg.id, peer.id);
    }

    if (!entry.isAvailable()) {
=======
    if (entry.state.type !== "available") {
>>>>>>> 2ff226cf
      if (!msg.header) {
        this.trySendToPeer(peer, {
          action: "known",
          isCorrection: true,
          id: msg.id,
          header: false,
          sessions: {},
        }).catch((e) => {
          logger.error("Error sending known state correction", {
            peerId: peer.id,
            peerRole: peer.role,
            err: e,
          });
        });
        return;
      }

      peer.updateHeader(msg.id, true);

      coValue = new CoValueCore(msg.header, this.local);

      entry.markAvailable(coValue, peer.id);
    } else {
      coValue = entry.core;
    }

    let invalidStateAssumed = false;

    for (const [sessionID, newContentForSession] of Object.entries(msg.new) as [
      SessionID,
      SessionNewContent,
    ][]) {
      const ourKnownTxIdx =
        coValue.sessionLogs.get(sessionID)?.transactions.length;
      const theirFirstNewTxIdx = newContentForSession.after;

      if ((ourKnownTxIdx || 0) < theirFirstNewTxIdx) {
        invalidStateAssumed = true;
        continue;
      }

      const alreadyKnownOffset = ourKnownTxIdx
        ? ourKnownTxIdx - theirFirstNewTxIdx
        : 0;

      const newTransactions =
        newContentForSession.newTransactions.slice(alreadyKnownOffset);

      if (newTransactions.length === 0) {
        continue;
      }

      const result = coValue.tryAddTransactions(
        sessionID,
        newTransactions,
        undefined,
        newContentForSession.lastSignature,
      );

      if (result.isErr()) {
        logger.error("Failed to add transactions", {
          peerId: peer.id,
          peerRole: peer.role,
          id: msg.id,
          err: result.error,
        });
        entry.markErrored(peer.id, result.error);
        continue;
      }

      this.recordTransactionsSize(newTransactions, peer.role);

      peer.updateSessionCounter(
        msg.id,
        sessionID,
        newContentForSession.after +
          newContentForSession.newTransactions.length,
      );
    }

    if (invalidStateAssumed) {
      this.trySendToPeer(peer, {
        action: "known",
        isCorrection: true,
        ...coValue.knownState(),
      }).catch((e) => {
        logger.error("Error sending known state correction", {
          peerId: peer.id,
          peerRole: peer.role,
          err: e,
        });
      });
      peer.toldKnownState.add(msg.id);
    } else {
      /**
       * We are sending a known state message to the peer to acknowledge the
       * receipt of the new content.
       *
       * This way the sender knows that the content has been received and applied
       * and can update their peer's knownState accordingly.
       */
      this.trySendToPeer(peer, {
        action: "known",
        ...coValue.knownState(),
      }).catch((e: unknown) => {
        logger.error("Error sending known state", {
          peerId: peer.id,
          peerRole: peer.role,
          err: e,
        });
      });
      peer.toldKnownState.add(msg.id);
    }

    /**
     * We do send a correction/ack message before syncing to give an immediate
     * response to the peers that are waiting for confirmation that a coValue is
     * fully synced
     */
    this.syncCoValue(coValue);
  }

  async handleCorrection(msg: KnownStateMessage, peer: PeerState) {
    peer.setKnownState(msg.id, knownStateIn(msg));

    return this.sendNewContentIncludingDependencies(msg.id, peer);
  }

  handleUnsubscribe(_msg: DoneMessage) {
    throw new Error("Method not implemented.");
  }

  async syncCoValue(coValue: CoValueCore) {
    if (this.requestedSyncs[coValue.id]) {
      this.requestedSyncs[coValue.id]!.nRequestsThisTick++;
      return this.requestedSyncs[coValue.id]!.done;
    } else {
      const done = new Promise<void>((resolve) => {
        queueMicrotask(async () => {
          delete this.requestedSyncs[coValue.id];
          await this.actuallySyncCoValue(coValue);
          resolve();
        });
      });
      const entry = {
        done,
        nRequestsThisTick: 1,
      };
      this.requestedSyncs[coValue.id] = entry;
      return done;
    }
  }

  async actuallySyncCoValue(coValue: CoValueCore) {
    for (const peer of this.peersInPriorityOrder()) {
      if (peer.closed) continue;
      if (this.local.coValuesStore.get(coValue.id).isErroredInPeer(peer.id))
        continue;

      if (peer.optimisticKnownStates.has(coValue.id)) {
        await this.sendNewContentIncludingDependencies(coValue.id, peer);
      } else if (peer.isServerOrStoragePeer()) {
        await this.sendNewContentIncludingDependencies(coValue.id, peer);
      }
    }

    for (const peer of this.getPeers()) {
      this.syncState.triggerUpdate(peer.id, coValue.id);
    }
  }

  async waitForSyncWithPeer(peerId: PeerID, id: RawCoID, timeout: number) {
    const { syncState } = this;
    const currentSyncState = syncState.getCurrentSyncState(peerId, id);

    const isTheConditionAlreadyMet = currentSyncState.uploaded;

    if (isTheConditionAlreadyMet) {
      return true;
    }

    return new Promise((resolve, reject) => {
      const unsubscribe = this.syncState.subscribeToPeerUpdates(
        peerId,
        (knownState, syncState) => {
          if (syncState.uploaded && knownState.id === id) {
            resolve(true);
            unsubscribe?.();
            clearTimeout(timeoutId);
          }
        },
      );

      const timeoutId = setTimeout(() => {
        reject(new Error(`Timeout waiting for sync on ${peerId}/${id}`));
        unsubscribe?.();
      }, timeout);
    });
  }

  async waitForSync(id: RawCoID, timeout = 30_000) {
    const peers = this.getPeers();

    return Promise.all(
      peers.map((peer) => this.waitForSyncWithPeer(peer.id, id, timeout)),
    );
  }

  async waitForAllCoValuesSync(timeout = 60_000) {
    const coValues = this.local.coValuesStore.getValues();
    const validCoValues = Array.from(coValues).filter(
      (coValue) =>
        coValue.highLevelState === "available" ||
        coValue.highLevelState === "loading",
    );

    return Promise.all(
      validCoValues.map((coValue) => this.waitForSync(coValue.id, timeout)),
    );
  }

  gracefulShutdown() {
    for (const peer of Object.values(this.peers)) {
      peer.gracefulShutdown();
    }
  }
}

function knownStateIn(msg: LoadMessage | KnownStateMessage) {
  return {
    id: msg.id,
    header: msg.header,
    sessions: msg.sessions,
  };
}<|MERGE_RESOLUTION|>--- conflicted
+++ resolved
@@ -504,27 +504,7 @@
 
     let coValue: CoValueCore;
 
-<<<<<<< HEAD
-    /**
-     * The new content might come while the coValue is loading or is not loaded yet.
-     *
-     * This might happen when we restart the server because:
-     * - The client known state assumes that the coValue is available on the server
-     * - The server might not have loaded the coValue yet because it was not requested
-     *
-     * In this case we need to load the coValue from the storage or other peers.
-     *
-     * If this load fails we send a correction request, because the client has the wrong assumption that
-     * we have the coValue while we don't.
-     */
-    if (!entry.isAvailable() && !msg.header) {
-      await this.local.loadCoValueCore(msg.id, peer.id);
-    }
-
     if (!entry.isAvailable()) {
-=======
-    if (entry.state.type !== "available") {
->>>>>>> 2ff226cf
       if (!msg.header) {
         this.trySendToPeer(peer, {
           action: "known",
