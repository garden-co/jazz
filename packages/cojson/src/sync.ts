import { Histogram, ValueType, metrics } from "@opentelemetry/api";
import { IncomingMessagesQueue } from "./IncomingMessagesQueue.js";
import { PeerState } from "./PeerState.js";
import { SyncStateManager } from "./SyncStateManager.js";
import { CoValueCore } from "./coValueCore/coValueCore.js";
import { getDependedOnCoValuesFromRawData } from "./coValueCore/utils.js";
import { CoValueHeader, Transaction } from "./coValueCore/verifiedState.js";
import { Signature } from "./crypto/crypto.js";
import { RawCoID, SessionID } from "./ids.js";
import { LocalNode } from "./localNode.js";
import { logger } from "./logger.js";
import { CoValuePriority } from "./priority.js";
import { accountOrAgentIDfromSessionID } from "./typeUtils/accountOrAgentIDfromSessionID.js";
import { isAccountID } from "./typeUtils/isAccountID.js";
import { stableStringify } from "./jsonStringify.js";

export type CoValueKnownState = {
  id: RawCoID;
  header: boolean;
  sessions: { [sessionID: SessionID]: number };
};

export function emptyKnownState(id: RawCoID): CoValueKnownState {
  return {
    id,
    header: false,
    sessions: {},
  };
}

export type SyncMessage =
  | LoadMessage
  | KnownStateMessage
  | NewContentMessage
  | DoneMessage;

export type LoadMessage = {
  action: "load";
} & CoValueKnownState;

export type KnownStateMessage = {
  action: "known";
  isCorrection?: boolean;
  asDependencyOf?: RawCoID;
} & CoValueKnownState;

export type NewContentMessage = {
  action: "content";
  id: RawCoID;
  header?: CoValueHeader;
  priority: CoValuePriority;
  new: {
    [sessionID: SessionID]: SessionNewContent;
  };
  expectContentUntil?: {
    [sessionID: SessionID]: number;
  };
};

export type SessionNewContent = {
  after: number;
  newTransactions: Transaction[];
  lastSignature: Signature;
};
export type DoneMessage = {
  action: "done";
  id: RawCoID;
};

export type PeerID = string;

export type DisconnectedError = "Disconnected";

export interface IncomingPeerChannel {
  close: () => void;
  onMessage: (callback: (msg: SyncMessage | DisconnectedError) => void) => void;
  onClose: (callback: () => void) => void;
}

export interface OutgoingPeerChannel {
  push: (msg: SyncMessage | DisconnectedError) => void;
  close: () => void;
  onClose: (callback: () => void) => void;
}

export interface Peer {
  id: PeerID;
  incoming: IncomingPeerChannel;
  outgoing: OutgoingPeerChannel;
  role: "server" | "client";
  priority?: number;
  deletePeerStateOnClose?: boolean;
}

export function combinedKnownStates(
  stateA: CoValueKnownState,
  stateB: CoValueKnownState,
): CoValueKnownState {
  const sessionStates: CoValueKnownState["sessions"] = {};

  const allSessions = new Set([
    ...Object.keys(stateA.sessions),
    ...Object.keys(stateB.sessions),
  ] as SessionID[]);

  for (const sessionID of allSessions) {
    const stateAValue = stateA.sessions[sessionID];
    const stateBValue = stateB.sessions[sessionID];

    sessionStates[sessionID] = Math.max(stateAValue || 0, stateBValue || 0);
  }

  return {
    id: stateA.id,
    header: stateA.header || stateB.header,
    sessions: sessionStates,
  };
}

export class SyncManager {
  peers: { [key: PeerID]: PeerState } = {};
  local: LocalNode;

  peersCounter = metrics.getMeter("cojson").createUpDownCounter("jazz.peers", {
    description: "Amount of connected peers",
    valueType: ValueType.INT,
    unit: "peer",
  });
  private transactionsSizeHistogram: Histogram;

  constructor(local: LocalNode) {
    this.local = local;
    this.syncState = new SyncStateManager(this);

    this.transactionsSizeHistogram = metrics
      .getMeter("cojson")
      .createHistogram("jazz.transactions.size", {
        description: "The size of transactions in a covalue",
        unit: "bytes",
        valueType: ValueType.INT,
      });
  }

  syncState: SyncStateManager;

  peersInPriorityOrder(): PeerState[] {
    return Object.values(this.peers).sort((a, b) => {
      const aPriority = a.priority || 0;
      const bPriority = b.priority || 0;

      return bPriority - aPriority;
    });
  }

  getPeers(): PeerState[] {
    return Object.values(this.peers);
  }

  getServerPeers(excludePeerId?: PeerID): PeerState[] {
    return this.getPeers().filter(
      (peer) =>
        peer.role === "server" && peer.id !== excludePeerId && !peer.closed,
    );
  }

  handleSyncMessage(msg: SyncMessage, peer: PeerState) {
    if (msg.id === undefined || msg.id === null) {
      logger.warn("Received sync message with undefined id", {
        msg,
      });
      return;
    } else if (!msg.id.startsWith("co_z")) {
      logger.warn("Received sync message with invalid id", {
        msg,
      });
      return;
    } else if (this.local.getCoValue(msg.id).isErroredInPeer(peer.id)) {
      logger.warn(
        `Skipping message ${msg.action} on errored coValue ${msg.id} from peer ${peer.id}`,
      );
      return;
    }

    // TODO: validate
    switch (msg.action) {
      case "load":
        return this.handleLoad(msg, peer);
      case "known":
        if (msg.isCorrection) {
          return this.handleCorrection(msg, peer);
        } else {
          return this.handleKnownState(msg, peer);
        }
      case "content":
        return this.handleNewContent(msg, peer);
      case "done":
        return;
      default:
        throw new Error(
          `Unknown message type ${(msg as { action: "string" }).action}`,
        );
    }
  }

  sendNewContentIncludingDependencies(
    id: RawCoID,
    peer: PeerState,
    seen: Set<RawCoID> = new Set(),
  ) {
    if (seen.has(id)) {
      return;
    }

    seen.add(id);

    const coValue = this.local.getCoValue(id);

    if (!coValue.isAvailable()) {
      return;
    }

    for (const dependency of coValue.getDependedOnCoValues()) {
      this.sendNewContentIncludingDependencies(dependency, peer, seen);
    }

    const newContentPieces = coValue.verified.newContentSince(
      peer.optimisticKnownStates.get(id),
    );

    if (newContentPieces) {
      for (const piece of newContentPieces) {
        this.trySendToPeer(peer, piece);
      }

      peer.combineOptimisticWith(id, coValue.knownState());
    } else if (!peer.toldKnownState.has(id)) {
      this.trySendToPeer(peer, {
        action: "known",
        ...coValue.knownStateWithStreaming(),
      });
    }

    peer.trackToldKnownState(id);
  }

  startPeerReconciliation(peer: PeerState) {
    const coValuesOrderedByDependency: CoValueCore[] = [];

    const gathered = new Set<string>();

    const buildOrderedCoValueList = (coValue: CoValueCore) => {
      if (gathered.has(coValue.id)) {
        return;
      }

      gathered.add(coValue.id);

      for (const id of coValue.getDependedOnCoValues()) {
        const coValue = this.local.getCoValue(id);

        if (coValue.isAvailable()) {
          buildOrderedCoValueList(coValue);
        }
      }

      coValuesOrderedByDependency.push(coValue);
    };

    for (const coValue of this.local.allCoValues()) {
      if (!coValue.isAvailable()) {
        // If the coValue is unavailable and we never tried this peer
        // we try to load it from the peer
        if (!peer.loadRequestSent.has(coValue.id)) {
          peer.trackLoadRequestSent(coValue.id);
          this.trySendToPeer(peer, {
            action: "load",
            header: false,
            id: coValue.id,
            sessions: {},
          });
        }
      } else {
        // Build the list of coValues ordered by dependency
        // so we can send the load message in the correct order
        buildOrderedCoValueList(coValue);
      }

      // Fill the missing known states with empty known states
      if (!peer.optimisticKnownStates.has(coValue.id)) {
        peer.setOptimisticKnownState(coValue.id, "empty");
      }
    }

    for (const coValue of coValuesOrderedByDependency) {
      /**
       * We send the load messages to:
       * - Subscribe to the coValue updates
       * - Start the sync process in case we or the other peer
       *   lacks some transactions
       */
      peer.trackLoadRequestSent(coValue.id);
      this.trySendToPeer(peer, {
        action: "load",
        ...coValue.knownState(),
      });
    }
  }

  messagesQueue = new IncomingMessagesQueue();
  pushMessage(incoming: SyncMessage, peer: PeerState) {
    this.messagesQueue.push(incoming, peer);

    if (this.messagesQueue.processing) {
      return;
    }

    this.messagesQueue.processQueue((msg, peer) => {
      this.handleSyncMessage(msg, peer);
    });
  }

  addPeer(peer: Peer) {
    const prevPeer = this.peers[peer.id];

    if (prevPeer && !prevPeer.closed) {
      prevPeer.gracefulShutdown();
    }

    const peerState = new PeerState(peer, prevPeer?.knownStates);
    this.peers[peer.id] = peerState;

    this.peersCounter.add(1, { role: peer.role });

    const unsubscribeFromKnownStatesUpdates = peerState.knownStates.subscribe(
      (id) => {
        this.syncState.triggerUpdate(peer.id, id);
      },
    );

    if (peerState.role === "server") {
      void this.startPeerReconciliation(peerState);
    }

    peerState.incoming.onMessage((msg) => {
      if (msg === "Disconnected") {
        peerState.gracefulShutdown();
        return;
      }

      this.pushMessage(msg, peerState);
    });

    peerState.addCloseListener(() => {
      unsubscribeFromKnownStatesUpdates();
      this.peersCounter.add(-1, { role: peer.role });

      if (peer.deletePeerStateOnClose && this.peers[peer.id] === peerState) {
        delete this.peers[peer.id];
      }
    });
  }

  trySendToPeer(peer: PeerState, msg: SyncMessage) {
    return peer.pushOutgoingMessage(msg);
  }

  /**
   * Handles the load message from a peer.
   *
   * Differences with the known state message:
   * - The load message triggers the CoValue loading process on the other peer
   * - The peer known state is stored as-is instead of being merged
   * - The load message always replies with a known state message
   */
  handleLoad(msg: LoadMessage, peer: PeerState) {
    /**
     * We use the msg sessions as source of truth for the known states
     *
     * This way we can track part of the data loss that may occur when the other peer is restarted
     *
     */
    peer.setKnownState(msg.id, knownStateIn(msg));
    const coValue = this.local.getCoValue(msg.id);

    if (coValue.isAvailable()) {
      this.sendNewContentIncludingDependencies(msg.id, peer);
      return;
    }

    const peers = this.getServerPeers(peer.id);

    coValue.load(peers);

    const handleLoadResult = () => {
      if (coValue.isAvailable()) {
        this.sendNewContentIncludingDependencies(msg.id, peer);
        return;
      }

      peer.trackToldKnownState(msg.id);
      this.trySendToPeer(peer, {
        action: "known",
        id: msg.id,
        header: false,
        sessions: {},
      });
    };

    if (peers.length > 0 || this.local.storage) {
      coValue.waitForAvailableOrUnavailable().then(handleLoadResult);
    } else {
      handleLoadResult();
    }
  }

  handleKnownState(msg: KnownStateMessage, peer: PeerState) {
    const coValue = this.local.getCoValue(msg.id);

    peer.combineWith(msg.id, knownStateIn(msg));

    // The header is a boolean value that tells us if the other peer do have information about the header.
    // If it's false in this point it means that the coValue is unavailable on the other peer.
    const availableOnPeer = peer.optimisticKnownStates.get(msg.id)?.header;

    if (!availableOnPeer) {
      coValue.markNotFoundInPeer(peer.id);
    }

    if (coValue.isAvailable()) {
      this.sendNewContentIncludingDependencies(msg.id, peer);
    }
  }

  recordTransactionsSize(newTransactions: Transaction[], source: string) {
    for (const tx of newTransactions) {
      const txLength =
        tx.privacy === "private"
          ? tx.encryptedChanges.length
          : tx.changes.length;

      this.transactionsSizeHistogram.record(txLength, {
        source,
      });
    }
  }

  handleNewContent(msg: NewContentMessage, from: PeerState | "storage") {
    const coValue = this.local.getCoValue(msg.id);
    const peer = from === "storage" ? undefined : from;

    if (!coValue.hasVerifiedContent()) {
      if (!msg.header) {
        if (peer) {
          this.trySendToPeer(peer, {
            action: "known",
            isCorrection: true,
            id: msg.id,
            header: false,
            sessions: {},
          });
        } else {
          logger.error(
            "Received new content with no header on a missing CoValue",
            {
              id: msg.id,
            },
          );
        }
        return;
      }

      const sessionIDs = Object.keys(msg.new) as SessionID[];
      const transactions = Object.values(msg.new).map(
        (content) => content.newTransactions,
      );

      for (const dependency of getDependedOnCoValuesFromRawData(
        msg.id,
        msg.header,
        sessionIDs,
        transactions,
      )) {
        const dependencyCoValue = this.local.getCoValue(dependency);

        if (!dependencyCoValue.hasVerifiedContent()) {
          coValue.markMissingDependency(dependency);

          const peers = this.getServerPeers();

          // if the peer that sent the content is a client, we add it to the list of peers
          // to also ask them for the dependency
          if (peer?.role === "client") {
            peers.push(peer);
          }

          dependencyCoValue.load(peers);
        } else if (!dependencyCoValue.isAvailable()) {
          coValue.markMissingDependency(dependency);
        }
      }

      peer?.updateHeader(msg.id, true);
      coValue.provideHeader(
        msg.header,
        peer?.id ?? "storage",
        msg.expectContentUntil,
      );

      if (msg.expectContentUntil) {
        peer?.combineWith(msg.id, {
          id: msg.id,
          header: true,
          sessions: msg.expectContentUntil,
        });
      }
    }

    if (!coValue.hasVerifiedContent()) {
      throw new Error(
        "Unreachable: CoValue should always have a verified state at this point",
      );
    }

    let invalidStateAssumed = false;

    for (const [sessionID, newContentForSession] of Object.entries(msg.new) as [
      SessionID,
      SessionNewContent,
    ][]) {
      const ourKnownTxIdx =
        coValue.verified.sessions.get(sessionID)?.transactions.length;
      const theirFirstNewTxIdx = newContentForSession.after;

      if ((ourKnownTxIdx || 0) < theirFirstNewTxIdx) {
        invalidStateAssumed = true;
        continue;
      }

      const alreadyKnownOffset = ourKnownTxIdx
        ? ourKnownTxIdx - theirFirstNewTxIdx
        : 0;

      const newTransactions =
        newContentForSession.newTransactions.slice(alreadyKnownOffset);

      if (newTransactions.length === 0) {
        continue;
      }

      const accountId = accountOrAgentIDfromSessionID(sessionID);

      if (isAccountID(accountId)) {
        const account = this.local.getCoValue(accountId);

        // We can't verify the transaction without the account, so we delay the session content handling until the account is available
        if (!account.isAvailable()) {
          // This covers the case where we are getting a new session on an already loaded coValue
          // where we need to load the account to get their public key
          if (!coValue.missingDependencies.has(accountId)) {
            const peers = this.getServerPeers();

            if (peer?.role === "client") {
              // if the peer that sent the content is a client, we add it to the list of peers
              // to also ask them for the dependency
              peers.push(peer);
            }

            account.load(peers);
          }

          // We need to wait for the account to be available before we can verify the transaction
          // Currently doing this by delaying the handleNewContent for the session to when we have the account
          //
          // This is not the best solution, because the knownState is not updated and the ACK response will be given
          // by excluding the session.
          // This is good enough implementation for now because the only case for the account to be missing are out-of-order
          // dependencies push, so the gap should be short lived.
          //
          // When we are going to have sharded-peers we should revisit this, and store unverified sessions that are considered as part of the
          // knwonState, but not actively used until they can be verified.
          void account.waitForAvailable().then(() => {
            this.handleNewContent(
              {
                action: "content",
                id: coValue.id,
                new: {
                  [sessionID]: newContentForSession,
                },
                priority: msg.priority,
              },
              from,
            );
          });
          continue;
        }
      }

      const result = coValue.tryAddTransactions(
        sessionID,
        newTransactions,
        undefined,
        newContentForSession.lastSignature,
        "immediate",
      );

      if (result.isErr()) {
<<<<<<< HEAD
        console.error("Failed to add transactions", {
          peerId: peer.id,
          peerRole: peer.role,
          id: msg.id,
          err: result.error,
          stack: new Error().stack,
          transactions: newTransactions.map(tx => JSON.stringify(tx)),
          stableTransactions: newTransactions.map(tx => stableStringify(tx)),
        });
        coValue.markErrored(peer.id, result.error);
=======
        if (peer) {
          logger.error("Failed to add transactions", {
            peerId: peer.id,
            peerRole: peer.role,
            id: msg.id,
            err: result.error,
          });
          coValue.markErrored(peer.id, result.error);
        } else {
          logger.error("Failed to add transactions from storage", {
            id: msg.id,
            err: result.error,
          });
        }
>>>>>>> efff4d0f
        continue;
      }

      this.recordTransactionsSize(newTransactions, peer?.role ?? "storage");

      peer?.updateSessionCounter(
        msg.id,
        sessionID,
        newContentForSession.after +
          newContentForSession.newTransactions.length,
      );
    }

    if (invalidStateAssumed) {
      if (peer) {
        this.trySendToPeer(peer, {
          action: "known",
          isCorrection: true,
          ...coValue.knownState(),
        });
        peer.trackToldKnownState(msg.id);
      } else {
        logger.error(
          "Invalid state assumed when handling new content from storage",
          {
            id: msg.id,
          },
        );
      }
    } else if (peer) {
      /**
       * We are sending a known state message to the peer to acknowledge the
       * receipt of the new content.
       *
       * This way the sender knows that the content has been received and applied
       * and can update their peer's knownState accordingly.
       */
      this.trySendToPeer(peer, {
        action: "known",
        ...coValue.knownState(),
      });
      peer.trackToldKnownState(msg.id);
    }

    const syncedPeers = [];

    if (from !== "storage") {
      this.storeCoValue(coValue, [msg]);
    }

    for (const peer of this.peersInPriorityOrder()) {
      /**
       * We sync the content against the source peer if it is a client or server peers
       * to upload any content that is available on the current node and not on the source peer.
       */
      if (peer.closed) continue;
      if (coValue.isErroredInPeer(peer.id)) continue;

      // We directly forward the new content to peers that have an active subscription
      if (peer.optimisticKnownStates.has(coValue.id)) {
        this.sendNewContentIncludingDependencies(coValue.id, peer);
        syncedPeers.push(peer);
      } else if (
        peer.role === "server" &&
        !peer.loadRequestSent.has(coValue.id)
      ) {
        const state = coValue.getStateForPeer(peer.id)?.type;

        // Check if there is a inflight load operation and we
        // are waiting for other peers to send the load request
        if (state === "unknown" || state === undefined) {
          // Sending a load message to the peer to get to know how much content is missing
          // before sending the new content
          this.trySendToPeer(peer, {
            action: "load",
            ...coValue.knownStateWithStreaming(),
          });
          peer.trackLoadRequestSent(coValue.id);
          syncedPeers.push(peer);
        }
      }
    }

    for (const peer of syncedPeers) {
      this.syncState.triggerUpdate(peer.id, coValue.id);
    }
  }

  handleCorrection(msg: KnownStateMessage, peer: PeerState) {
    peer.setKnownState(msg.id, knownStateIn(msg));

    return this.sendNewContentIncludingDependencies(msg.id, peer);
  }

  requestedSyncs = new Set<RawCoID>();
  requestCoValueSync(coValue: CoValueCore) {
    if (this.requestedSyncs.has(coValue.id)) {
      return;
    }

    queueMicrotask(() => {
      if (this.requestedSyncs.has(coValue.id)) {
        this.syncCoValue(coValue);
      }
    });

    this.requestedSyncs.add(coValue.id);
  }

  storeCoValue(coValue: CoValueCore, data: NewContentMessage[] | undefined) {
    const storage = this.local.storage;

    if (!storage || !data) return;

    // Try to store the content as-is for performance
    // In case that some transactions are missing, a correction will be requested, but it's an edge case
    storage.store(data, (correction) => {
      if (!coValue.hasVerifiedContent()) return;

      const newContentPieces = coValue.verified.newContentSince(correction);

      if (!newContentPieces) return;

      storage.store(newContentPieces, (response) => {
        logger.error(
          "Correction requested by storage after sending a correction content",
          {
            response,
            knownState: coValue.knownState(),
          },
        );
      });
    });
  }

  syncCoValue(coValue: CoValueCore) {
    this.requestedSyncs.delete(coValue.id);

    if (this.local.storage && coValue.hasVerifiedContent()) {
      const knownState = this.local.storage.getKnownState(coValue.id);
      const newContentPieces = coValue.verified.newContentSince(knownState);

      this.storeCoValue(coValue, newContentPieces);
    }

    for (const peer of this.peersInPriorityOrder()) {
      if (peer.closed) continue;
      if (coValue.isErroredInPeer(peer.id)) continue;

      // Only subscribed CoValues are synced to clients
      if (
        peer.role === "client" &&
        !peer.optimisticKnownStates.has(coValue.id)
      ) {
        continue;
      }

      this.sendNewContentIncludingDependencies(coValue.id, peer);
    }

    for (const peer of this.getPeers()) {
      this.syncState.triggerUpdate(peer.id, coValue.id);
    }
  }

  waitForSyncWithPeer(peerId: PeerID, id: RawCoID, timeout: number) {
    const { syncState } = this;
    const currentSyncState = syncState.getCurrentSyncState(peerId, id);

    const isTheConditionAlreadyMet = currentSyncState.uploaded;

    if (isTheConditionAlreadyMet) {
      return;
    }

    const peerState = this.peers[peerId];

    // The peer has been closed, so it isn't possible to sync
    if (!peerState || peerState.closed) {
      return;
    }

    // The client isn't subscribed to the coValue, so we won't sync it
    if (
      peerState.role === "client" &&
      !peerState.optimisticKnownStates.has(id)
    ) {
      return;
    }

    return new Promise((resolve, reject) => {
      const unsubscribe = this.syncState.subscribeToPeerUpdates(
        peerId,
        (knownState, syncState) => {
          if (syncState.uploaded && knownState.id === id) {
            resolve(true);
            unsubscribe?.();
            clearTimeout(timeoutId);
          }
        },
      );

      const timeoutId = setTimeout(() => {
        reject(new Error(`Timeout waiting for sync on ${peerId}/${id}`));
        unsubscribe?.();
      }, timeout);
    });
  }

  waitForStorageSync(id: RawCoID) {
    return this.local.storage?.waitForSync(id, this.local.getCoValue(id));
  }

  waitForSync(id: RawCoID, timeout = 30_000) {
    const peers = this.getPeers();

    return Promise.all(
      peers
        .map((peer) => this.waitForSyncWithPeer(peer.id, id, timeout))
        .concat(this.waitForStorageSync(id)),
    );
  }

  waitForAllCoValuesSync(timeout = 60_000) {
    const coValues = this.local.allCoValues();
    const validCoValues = Array.from(coValues).filter(
      (coValue) =>
        coValue.loadingState === "available" ||
        coValue.loadingState === "loading",
    );

    return Promise.all(
      validCoValues.map((coValue) => this.waitForSync(coValue.id, timeout)),
    );
  }

  gracefulShutdown() {
    for (const peer of Object.values(this.peers)) {
      peer.gracefulShutdown();
    }
  }
}

function knownStateIn(msg: LoadMessage | KnownStateMessage) {
  return {
    id: msg.id,
    header: msg.header,
    sessions: msg.sessions,
  };
}<|MERGE_RESOLUTION|>--- conflicted
+++ resolved
@@ -7,12 +7,12 @@
 import { CoValueHeader, Transaction } from "./coValueCore/verifiedState.js";
 import { Signature } from "./crypto/crypto.js";
 import { RawCoID, SessionID } from "./ids.js";
+import { stableStringify } from "./jsonStringify.js";
 import { LocalNode } from "./localNode.js";
 import { logger } from "./logger.js";
 import { CoValuePriority } from "./priority.js";
 import { accountOrAgentIDfromSessionID } from "./typeUtils/accountOrAgentIDfromSessionID.js";
 import { isAccountID } from "./typeUtils/isAccountID.js";
-import { stableStringify } from "./jsonStringify.js";
 
 export type CoValueKnownState = {
   id: RawCoID;
@@ -604,18 +604,6 @@
       );
 
       if (result.isErr()) {
-<<<<<<< HEAD
-        console.error("Failed to add transactions", {
-          peerId: peer.id,
-          peerRole: peer.role,
-          id: msg.id,
-          err: result.error,
-          stack: new Error().stack,
-          transactions: newTransactions.map(tx => JSON.stringify(tx)),
-          stableTransactions: newTransactions.map(tx => stableStringify(tx)),
-        });
-        coValue.markErrored(peer.id, result.error);
-=======
         if (peer) {
           logger.error("Failed to add transactions", {
             peerId: peer.id,
@@ -630,7 +618,6 @@
             err: result.error,
           });
         }
->>>>>>> efff4d0f
         continue;
       }
 
