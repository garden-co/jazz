--- conflicted
+++ resolved
@@ -1,20 +1,16 @@
-<<<<<<< HEAD
+import { Result, err, ok } from "neverthrow";
 import { AnyRawCoValue, CoID, RawCoValue } from "./coValue.js";
-=======
-import { Result, err, ok } from "neverthrow";
-import { AnyRawCoValue, RawCoValue } from "./coValue.js";
 import { ControlledAccountOrAgent, RawAccountID } from "./coValues/account.js";
 import { RawGroup } from "./coValues/group.js";
 import { coreToCoValue } from "./coreToCoValue.js";
->>>>>>> d5f9c57e
 import {
   CryptoProvider,
-  Encrypted,
-  Hash,
+    Encrypted,
+    Hash,
   KeyID,
-  KeySecret,
-  Signature,
-  SignerID,
+    KeySecret,
+    Signature,
+    SignerID,
   StreamingHash,
 } from "./crypto/crypto.js";
 import { RawCoID, SessionID, TransactionID } from "./ids.js";
@@ -22,9 +18,9 @@
 import { JsonObject, JsonValue } from "./jsonValue.js";
 import { LocalNode, ResolveAccountAgentError } from "./localNode.js";
 import {
-  PermissionsDef as RulesetDef,
-  determineValidTransactions,
-  isKeyForKeyField,
+    PermissionsDef as RulesetDef,
+    determineValidTransactions,
+    isKeyForKeyField,
 } from "./permissions.js";
 import { getPriorityFromHeader } from "./priority.js";
 import { CoValueKnownState, NewContentMessage } from "./sync.js";
@@ -42,221 +38,221 @@
 export const MAX_RECOMMENDED_TX_SIZE = 100 * 1024;
 
 export type CoValueHeader = {
-  type: AnyRawCoValue["type"];
-  ruleset: RulesetDef;
-  meta: JsonObject | null;
+    type: AnyRawCoValue["type"];
+    ruleset: RulesetDef;
+    meta: JsonObject | null;
 } & CoValueUniqueness;
 
 export type CoValueUniqueness = {
-  uniqueness: JsonValue;
-  createdAt?: `2${string}` | null;
+    uniqueness: JsonValue;
+    createdAt?: `2${string}` | null;
 };
 
 export function idforHeader(
-  header: CoValueHeader,
-  crypto: CryptoProvider,
+    header: CoValueHeader,
+    crypto: CryptoProvider,
 ): RawCoID {
-  const hash = crypto.shortHash(header);
-  return `co_z${hash.slice("shortHash_z".length)}`;
+    const hash = crypto.shortHash(header);
+    return `co_z${hash.slice("shortHash_z".length)}`;
 }
 
 type SessionLog = {
-  transactions: Transaction[];
-  lastHash?: Hash;
-  streamingHash: StreamingHash;
-  signatureAfter: { [txIdx: number]: Signature | undefined };
-  lastSignature: Signature;
+    transactions: Transaction[];
+    lastHash?: Hash;
+    streamingHash: StreamingHash;
+    signatureAfter: { [txIdx: number]: Signature | undefined };
+    lastSignature: Signature;
 };
 
 export type PrivateTransaction = {
-  privacy: "private";
-  madeAt: number;
-  keyUsed: KeyID;
+    privacy: "private";
+    madeAt: number;
+    keyUsed: KeyID;
   encryptedChanges: Encrypted<JsonValue[], { in: RawCoID; tx: TransactionID }>;
 };
 
 export type TrustingTransaction = {
-  privacy: "trusting";
-  madeAt: number;
-  changes: Stringified<JsonValue[]>;
+    privacy: "trusting";
+    madeAt: number;
+    changes: Stringified<JsonValue[]>;
 };
 
 export type Transaction = PrivateTransaction | TrustingTransaction;
 
 export type DecryptedTransaction = {
-  txID: TransactionID;
-  changes: JsonValue[];
-  madeAt: number;
+    txID: TransactionID;
+    changes: JsonValue[];
+    madeAt: number;
 };
 
 const readKeyCache = new WeakMap<CoValueCore, { [id: KeyID]: KeySecret }>();
 
 export class CoValueCore {
-  id: RawCoID;
-  node: LocalNode;
-  crypto: CryptoProvider;
-  header: CoValueHeader;
-  _sessionLogs: Map<SessionID, SessionLog>;
-  _cachedContent?: RawCoValue;
-  listeners: Set<(content?: RawCoValue) => void> = new Set();
-  _decryptionCache: {
-    [key: Encrypted<JsonValue[], JsonValue>]: JsonValue[] | undefined;
-  } = {};
-  _cachedKnownState?: CoValueKnownState;
-  _cachedDependentOn?: RawCoID[];
-  _cachedNewContentSinceEmpty?: NewContentMessage[] | undefined;
-  _currentAsyncAddTransaction?: Promise<void>;
-
-  constructor(
-    header: CoValueHeader,
-    node: LocalNode,
-    internalInitSessions: Map<SessionID, SessionLog> = new Map(),
-  ) {
-    this.crypto = node.crypto;
-    this.id = idforHeader(header, node.crypto);
-    this.header = header;
-    this._sessionLogs = internalInitSessions;
-    this.node = node;
-
-    if (header.ruleset.type == "ownedByGroup") {
-      this.node
-        .expectCoValueLoaded(header.ruleset.group)
-        .subscribe((_groupUpdate) => {
-          this._cachedContent = undefined;
-          const newContent = this.getCurrentContent();
-          for (const listener of this.listeners) {
-            listener(newContent);
-          }
-        });
-    }
-  }
-
-  get sessionLogs(): Map<SessionID, SessionLog> {
-    return this._sessionLogs;
-  }
-
-  testWithDifferentAccount(
-    account: ControlledAccountOrAgent,
-    currentSessionID: SessionID,
-  ): CoValueCore {
-    const newNode = this.node.testWithDifferentAccount(
-      account,
-      currentSessionID,
-    );
-
-    return newNode.expectCoValueLoaded(this.id);
-  }
-
-  knownState(): CoValueKnownState {
-    if (this._cachedKnownState) {
-      return this._cachedKnownState;
-    } else {
-      const knownState = this.knownStateUncached();
-      this._cachedKnownState = knownState;
-      return knownState;
-    }
-  }
-
-  /** @internal */
-  knownStateUncached(): CoValueKnownState {
-    return {
-      id: this.id,
-      header: true,
-      sessions: Object.fromEntries(
-        [...this.sessionLogs.entries()].map(([k, v]) => [
-          k,
-          v.transactions.length,
-        ]),
-      ),
-    };
-  }
-
-  get meta(): JsonValue {
-    return this.header?.meta ?? null;
-  }
-
-  nextTransactionID(): TransactionID {
-    // This is an ugly hack to get a unique but stable session ID for editing the current account
-    const sessionID =
-      this.header.meta?.type === "account"
-        ? (this.node.currentSessionID.replace(
-            this.node.account.id,
-            this.node.account
-              .currentAgentID()
-              ._unsafeUnwrap({ withStackTrace: true }),
-          ) as SessionID)
-        : this.node.currentSessionID;
-
-    return {
-      sessionID,
-      txIndex: this.sessionLogs.get(sessionID)?.transactions.length || 0,
-    };
-  }
-
-  tryAddTransactions(
-    sessionID: SessionID,
-    newTransactions: Transaction[],
-    givenExpectedNewHash: Hash | undefined,
-    newSignature: Signature,
-  ): Result<true, TryAddTransactionsError> {
-    return this.node
-      .resolveAccountAgent(
-        accountOrAgentIDfromSessionID(sessionID),
-        "Expected to know signer of transaction",
-      )
-      .andThen((agent) => {
-        const signerID = this.crypto.getAgentSignerID(agent);
-
-        // const beforeHash = performance.now();
+    id: RawCoID;
+    node: LocalNode;
+    crypto: CryptoProvider;
+    header: CoValueHeader;
+    _sessionLogs: Map<SessionID, SessionLog>;
+    _cachedContent?: RawCoValue;
+    listeners: Set<(content?: RawCoValue) => void> = new Set();
+    _decryptionCache: {
+        [key: Encrypted<JsonValue[], JsonValue>]: JsonValue[] | undefined;
+    } = {};
+    _cachedKnownState?: CoValueKnownState;
+    _cachedDependentOn?: RawCoID[];
+    _cachedNewContentSinceEmpty?: NewContentMessage[] | undefined;
+    _currentAsyncAddTransaction?: Promise<void>;
+
+    constructor(
+        header: CoValueHeader,
+        node: LocalNode,
+        internalInitSessions: Map<SessionID, SessionLog> = new Map(),
+    ) {
+        this.crypto = node.crypto;
+        this.id = idforHeader(header, node.crypto);
+        this.header = header;
+        this._sessionLogs = internalInitSessions;
+        this.node = node;
+
+        if (header.ruleset.type == "ownedByGroup") {
+            this.node
+                .expectCoValueLoaded(header.ruleset.group)
+                .subscribe((_groupUpdate) => {
+                    this._cachedContent = undefined;
+                    const newContent = this.getCurrentContent();
+                    for (const listener of this.listeners) {
+                        listener(newContent);
+                    }
+                });
+        }
+    }
+
+    get sessionLogs(): Map<SessionID, SessionLog> {
+        return this._sessionLogs;
+    }
+
+    testWithDifferentAccount(
+        account: ControlledAccountOrAgent,
+        currentSessionID: SessionID,
+    ): CoValueCore {
+        const newNode = this.node.testWithDifferentAccount(
+            account,
+            currentSessionID,
+        );
+
+        return newNode.expectCoValueLoaded(this.id);
+    }
+
+    knownState(): CoValueKnownState {
+        if (this._cachedKnownState) {
+            return this._cachedKnownState;
+        } else {
+            const knownState = this.knownStateUncached();
+            this._cachedKnownState = knownState;
+            return knownState;
+        }
+    }
+
+    /** @internal */
+    knownStateUncached(): CoValueKnownState {
+        return {
+            id: this.id,
+            header: true,
+            sessions: Object.fromEntries(
+                [...this.sessionLogs.entries()].map(([k, v]) => [
+                    k,
+                    v.transactions.length,
+                ]),
+            ),
+        };
+    }
+
+    get meta(): JsonValue {
+        return this.header?.meta ?? null;
+    }
+
+    nextTransactionID(): TransactionID {
+        // This is an ugly hack to get a unique but stable session ID for editing the current account
+        const sessionID =
+            this.header.meta?.type === "account"
+                ? (this.node.currentSessionID.replace(
+                      this.node.account.id,
+                      this.node.account
+                          .currentAgentID()
+                          ._unsafeUnwrap({ withStackTrace: true }),
+                  ) as SessionID)
+                : this.node.currentSessionID;
+
+        return {
+            sessionID,
+            txIndex: this.sessionLogs.get(sessionID)?.transactions.length || 0,
+        };
+    }
+
+    tryAddTransactions(
+        sessionID: SessionID,
+        newTransactions: Transaction[],
+        givenExpectedNewHash: Hash | undefined,
+        newSignature: Signature,
+    ): Result<true, TryAddTransactionsError> {
+        return this.node
+            .resolveAccountAgent(
+                accountOrAgentIDfromSessionID(sessionID),
+                "Expected to know signer of transaction",
+            )
+            .andThen((agent) => {
+                const signerID = this.crypto.getAgentSignerID(agent);
+
+                // const beforeHash = performance.now();
         const { expectedNewHash, newStreamingHash } = this.expectedNewHashAfter(
           sessionID,
           newTransactions,
         );
-        // const afterHash = performance.now();
-        // console.log(
-        //     "Hashing took",
-        //     afterHash - beforeHash
-        // );
+                // const afterHash = performance.now();
+                // console.log(
+                //     "Hashing took",
+                //     afterHash - beforeHash
+                // );
 
         if (givenExpectedNewHash && givenExpectedNewHash !== expectedNewHash) {
-          return err({
-            type: "InvalidHash",
-            id: this.id,
-            expectedNewHash,
-            givenExpectedNewHash,
-          } satisfies InvalidHashError);
-        }
-
-        // const beforeVerify = performance.now();
+                    return err({
+                        type: "InvalidHash",
+                        id: this.id,
+                        expectedNewHash,
+                        givenExpectedNewHash,
+                    } satisfies InvalidHashError);
+                }
+
+                // const beforeVerify = performance.now();
         if (!this.crypto.verify(newSignature, expectedNewHash, signerID)) {
-          return err({
-            type: "InvalidSignature",
-            id: this.id,
-            newSignature,
-            sessionID,
-            signerID,
-          } satisfies InvalidSignatureError);
-        }
-        // const afterVerify = performance.now();
-        // console.log(
-        //     "Verify took",
-        //     afterVerify - beforeVerify
-        // );
-
-        this.doAddTransactions(
-          sessionID,
-          newTransactions,
-          newSignature,
-          expectedNewHash,
-          newStreamingHash,
-          "immediate",
-        );
-
-        return ok(true as const);
-      });
-  }
-
-  /*tryAddTransactionsAsync(
+                    return err({
+                        type: "InvalidSignature",
+                        id: this.id,
+                        newSignature,
+                        sessionID,
+                        signerID,
+                    } satisfies InvalidSignatureError);
+                }
+                // const afterVerify = performance.now();
+                // console.log(
+                //     "Verify took",
+                //     afterVerify - beforeVerify
+                // );
+
+                this.doAddTransactions(
+                    sessionID,
+                    newTransactions,
+                    newSignature,
+                    expectedNewHash,
+                    newStreamingHash,
+                    "immediate",
+                );
+
+                return ok(true as const);
+            });
+    }
+
+    /*tryAddTransactionsAsync(
         sessionID: SessionID,
         newTransactions: Transaction[],
         givenExpectedNewHash: Hash | undefined,
@@ -388,485 +384,407 @@
             });
     }*/
 
-  private doAddTransactions(
-    sessionID: SessionID,
-    newTransactions: Transaction[],
-    newSignature: Signature,
-    expectedNewHash: Hash,
-    newStreamingHash: StreamingHash,
-    notifyMode: "immediate" | "deferred",
-  ) {
-    if (this.node.crashed) {
-      throw new Error("Trying to add transactions after node is crashed");
-    }
+    private doAddTransactions(
+        sessionID: SessionID,
+        newTransactions: Transaction[],
+        newSignature: Signature,
+        expectedNewHash: Hash,
+        newStreamingHash: StreamingHash,
+        notifyMode: "immediate" | "deferred",
+    ) {
+        if (this.node.crashed) {
+            throw new Error("Trying to add transactions after node is crashed");
+        }
     const transactions = this.sessionLogs.get(sessionID)?.transactions ?? [];
-    transactions.push(...newTransactions);
-
-    const signatureAfter =
-      this.sessionLogs.get(sessionID)?.signatureAfter ?? {};
-
-    const lastInbetweenSignatureIdx = Object.keys(signatureAfter).reduce(
-      (max, idx) => (parseInt(idx) > max ? parseInt(idx) : max),
-      -1,
-    );
-
-    const sizeOfTxsSinceLastInbetweenSignature = transactions
-      .slice(lastInbetweenSignatureIdx + 1)
-      .reduce(
-        (sum, tx) =>
-          sum +
-          (tx.privacy === "private"
-            ? tx.encryptedChanges.length
-            : tx.changes.length),
-        0,
-      );
-
-    if (sizeOfTxsSinceLastInbetweenSignature > MAX_RECOMMENDED_TX_SIZE) {
-      // console.log(
-      //     "Saving inbetween signature for tx ",
-      //     sessionID,
-      //     transactions.length - 1,
-      //     sizeOfTxsSinceLastInbetweenSignature
-      // );
-      signatureAfter[transactions.length - 1] = newSignature;
-    }
-
-    this._sessionLogs.set(sessionID, {
-      transactions,
-      lastHash: expectedNewHash,
-      streamingHash: newStreamingHash,
-      lastSignature: newSignature,
-      signatureAfter: signatureAfter,
-    });
-
-    this._cachedContent = undefined;
-    this._cachedKnownState = undefined;
-    this._cachedDependentOn = undefined;
-    this._cachedNewContentSinceEmpty = undefined;
-
-    if (this.listeners.size > 0) {
-      if (notifyMode === "immediate") {
-        const content = this.getCurrentContent();
-        for (const listener of this.listeners) {
-          listener(content);
-        }
-      } else {
-        if (!this.nextDeferredNotify) {
-          this.nextDeferredNotify = new Promise((resolve) => {
-            setTimeout(() => {
-              this.nextDeferredNotify = undefined;
-              this.deferredUpdates = 0;
-              const content = this.getCurrentContent();
-              for (const listener of this.listeners) {
-                listener(content);
-              }
-              resolve();
-            }, 0);
-          });
-        }
-        this.deferredUpdates++;
-      }
-    }
-  }
-
-  deferredUpdates = 0;
-  nextDeferredNotify: Promise<void> | undefined;
-
-  subscribe(listener: (content?: RawCoValue) => void): () => void {
-    this.listeners.add(listener);
-    listener(this.getCurrentContent());
-
-    return () => {
-      this.listeners.delete(listener);
-    };
-  }
-
-  expectedNewHashAfter(
-    sessionID: SessionID,
-    newTransactions: Transaction[],
-  ): { expectedNewHash: Hash; newStreamingHash: StreamingHash } {
-    const streamingHash =
-      this.sessionLogs.get(sessionID)?.streamingHash.clone() ??
-      new StreamingHash(this.crypto);
-    for (const transaction of newTransactions) {
-      streamingHash.update(transaction);
-    }
-
-    const newStreamingHash = streamingHash.clone();
-
-    return {
-      expectedNewHash: streamingHash.digest(),
-      newStreamingHash,
-    };
-  }
-
-  async expectedNewHashAfterAsync(
-    sessionID: SessionID,
-    newTransactions: Transaction[],
-  ): Promise<{ expectedNewHash: Hash; newStreamingHash: StreamingHash }> {
-    const streamingHash =
-      this.sessionLogs.get(sessionID)?.streamingHash.clone() ??
-      new StreamingHash(this.crypto);
-    let before = performance.now();
-    for (const transaction of newTransactions) {
-      streamingHash.update(transaction);
-      const after = performance.now();
-      if (after - before > 1) {
-        // console.log("Hashing blocked for", after - before);
-        await new Promise((resolve) => setTimeout(resolve, 0));
-        before = performance.now();
-      }
-    }
-
-    const newStreamingHash = streamingHash.clone();
-
-    return {
-      expectedNewHash: streamingHash.digest(),
-      newStreamingHash,
-    };
-  }
-
-  makeTransaction(
-    changes: JsonValue[],
-    privacy: "private" | "trusting",
-  ): boolean {
-    const madeAt = Date.now();
-
-    let transaction: Transaction;
-
-    if (privacy === "private") {
-      const { secret: keySecret, id: keyID } = this.getCurrentReadKey();
-
-      if (!keySecret) {
+        transactions.push(...newTransactions);
+
+        const signatureAfter =
+            this.sessionLogs.get(sessionID)?.signatureAfter ?? {};
+
+        const lastInbetweenSignatureIdx = Object.keys(signatureAfter).reduce(
+            (max, idx) => (parseInt(idx) > max ? parseInt(idx) : max),
+            -1,
+        );
+
+        const sizeOfTxsSinceLastInbetweenSignature = transactions
+            .slice(lastInbetweenSignatureIdx + 1)
+            .reduce(
+                (sum, tx) =>
+                    sum +
+                    (tx.privacy === "private"
+                        ? tx.encryptedChanges.length
+                        : tx.changes.length),
+                0,
+            );
+
+        if (sizeOfTxsSinceLastInbetweenSignature > MAX_RECOMMENDED_TX_SIZE) {
+            // console.log(
+            //     "Saving inbetween signature for tx ",
+            //     sessionID,
+            //     transactions.length - 1,
+            //     sizeOfTxsSinceLastInbetweenSignature
+            // );
+            signatureAfter[transactions.length - 1] = newSignature;
+        }
+
+        this._sessionLogs.set(sessionID, {
+            transactions,
+            lastHash: expectedNewHash,
+            streamingHash: newStreamingHash,
+            lastSignature: newSignature,
+            signatureAfter: signatureAfter,
+        });
+
+        this._cachedContent = undefined;
+        this._cachedKnownState = undefined;
+        this._cachedDependentOn = undefined;
+        this._cachedNewContentSinceEmpty = undefined;
+
+        if (this.listeners.size > 0) {
+            if (notifyMode === "immediate") {
+                const content = this.getCurrentContent();
+                for (const listener of this.listeners) {
+                    listener(content);
+                }
+            } else {
+                if (!this.nextDeferredNotify) {
+                    this.nextDeferredNotify = new Promise((resolve) => {
+                        setTimeout(() => {
+                            this.nextDeferredNotify = undefined;
+                            this.deferredUpdates = 0;
+                            const content = this.getCurrentContent();
+                            for (const listener of this.listeners) {
+                                listener(content);
+                            }
+                            resolve();
+                        }, 0);
+                    });
+                }
+                this.deferredUpdates++;
+            }
+        }
+    }
+
+    deferredUpdates = 0;
+    nextDeferredNotify: Promise<void> | undefined;
+
+    subscribe(listener: (content?: RawCoValue) => void): () => void {
+        this.listeners.add(listener);
+        listener(this.getCurrentContent());
+
+        return () => {
+            this.listeners.delete(listener);
+        };
+    }
+
+    expectedNewHashAfter(
+        sessionID: SessionID,
+        newTransactions: Transaction[],
+    ): { expectedNewHash: Hash; newStreamingHash: StreamingHash } {
+        const streamingHash =
+            this.sessionLogs.get(sessionID)?.streamingHash.clone() ??
+            new StreamingHash(this.crypto);
+        for (const transaction of newTransactions) {
+            streamingHash.update(transaction);
+        }
+
+        const newStreamingHash = streamingHash.clone();
+
+        return {
+            expectedNewHash: streamingHash.digest(),
+            newStreamingHash,
+        };
+    }
+
+    async expectedNewHashAfterAsync(
+        sessionID: SessionID,
+        newTransactions: Transaction[],
+    ): Promise<{ expectedNewHash: Hash; newStreamingHash: StreamingHash }> {
+        const streamingHash =
+            this.sessionLogs.get(sessionID)?.streamingHash.clone() ??
+            new StreamingHash(this.crypto);
+        let before = performance.now();
+        for (const transaction of newTransactions) {
+            streamingHash.update(transaction);
+            const after = performance.now();
+            if (after - before > 1) {
+                // console.log("Hashing blocked for", after - before);
+                await new Promise((resolve) => setTimeout(resolve, 0));
+                before = performance.now();
+            }
+        }
+
+        const newStreamingHash = streamingHash.clone();
+
+        return {
+            expectedNewHash: streamingHash.digest(),
+            newStreamingHash,
+        };
+    }
+
+    makeTransaction(
+        changes: JsonValue[],
+        privacy: "private" | "trusting",
+    ): boolean {
+        const madeAt = Date.now();
+
+        let transaction: Transaction;
+
+        if (privacy === "private") {
+            const { secret: keySecret, id: keyID } = this.getCurrentReadKey();
+
+            if (!keySecret) {
         throw new Error("Can't make transaction without read key secret");
-      }
+            }
 
       const encrypted = this.crypto.encryptForTransaction(changes, keySecret, {
-        in: this.id,
-        tx: this.nextTransactionID(),
+                    in: this.id,
+                    tx: this.nextTransactionID(),
       });
 
-      this._decryptionCache[encrypted] = changes;
-
-      transaction = {
-        privacy: "private",
-        madeAt,
-        keyUsed: keyID,
-        encryptedChanges: encrypted,
-      };
-    } else {
-      transaction = {
-        privacy: "trusting",
-        madeAt,
-        changes: stableStringify(changes),
-      };
-    }
-
-    // This is an ugly hack to get a unique but stable session ID for editing the current account
-    const sessionID =
-      this.header.meta?.type === "account"
-        ? (this.node.currentSessionID.replace(
-            this.node.account.id,
-            this.node.account
-              .currentAgentID()
-              ._unsafeUnwrap({ withStackTrace: true }),
-          ) as SessionID)
-        : this.node.currentSessionID;
-
-    const { expectedNewHash } = this.expectedNewHashAfter(sessionID, [
-      transaction,
-    ]);
-
-    const signature = this.crypto.sign(
-      this.node.account.currentSignerSecret(),
-      expectedNewHash,
-    );
-
-    const success = this.tryAddTransactions(
-      sessionID,
-      [transaction],
-      expectedNewHash,
-      signature,
-    )._unsafeUnwrap({ withStackTrace: true });
-
-    if (success) {
-      void this.node.syncManager.syncCoValue(this);
-    }
-
-    return success;
-  }
-
-  getCurrentContent(options?: {
-    ignorePrivateTransactions: true;
-  }): RawCoValue {
-    if (!options?.ignorePrivateTransactions && this._cachedContent) {
-      return this._cachedContent;
-    }
-
-    const newContent = coreToCoValue(this, options);
-
-    if (!options?.ignorePrivateTransactions) {
-      this._cachedContent = newContent;
-    }
-
-    return newContent;
-  }
-
-  getValidSortedTransactions(options?: {
-    ignorePrivateTransactions: true;
-  }): DecryptedTransaction[] {
-    const validTransactions = determineValidTransactions(this);
-
-    const allTransactions: DecryptedTransaction[] = validTransactions
-      .flatMap(({ txID, tx }) => {
-        if (tx.privacy === "trusting") {
-          return {
-            txID,
-            madeAt: tx.madeAt,
-            changes: parseJSON(tx.changes),
-          };
+            this._decryptionCache[encrypted] = changes;
+
+            transaction = {
+                privacy: "private",
+                madeAt,
+                keyUsed: keyID,
+                encryptedChanges: encrypted,
+            };
         } else {
-          if (options?.ignorePrivateTransactions) {
-            return undefined;
-          }
-          const readKey = this.getReadKey(tx.keyUsed);
-
-          if (!readKey) {
-            return undefined;
-          } else {
+            transaction = {
+                privacy: "trusting",
+                madeAt,
+                changes: stableStringify(changes),
+            };
+        }
+
+        // This is an ugly hack to get a unique but stable session ID for editing the current account
+        const sessionID =
+            this.header.meta?.type === "account"
+                ? (this.node.currentSessionID.replace(
+                      this.node.account.id,
+                      this.node.account
+                          .currentAgentID()
+                          ._unsafeUnwrap({ withStackTrace: true }),
+                  ) as SessionID)
+                : this.node.currentSessionID;
+
+        const { expectedNewHash } = this.expectedNewHashAfter(sessionID, [
+            transaction,
+        ]);
+
+        const signature = this.crypto.sign(
+            this.node.account.currentSignerSecret(),
+            expectedNewHash,
+        );
+
+        const success = this.tryAddTransactions(
+            sessionID,
+            [transaction],
+            expectedNewHash,
+            signature,
+        )._unsafeUnwrap({ withStackTrace: true });
+
+        if (success) {
+            void this.node.syncManager.syncCoValue(this);
+        }
+
+        return success;
+    }
+
+    getCurrentContent(options?: {
+        ignorePrivateTransactions: true;
+    }): RawCoValue {
+        if (!options?.ignorePrivateTransactions && this._cachedContent) {
+            return this._cachedContent;
+        }
+
+        const newContent = coreToCoValue(this, options);
+
+        if (!options?.ignorePrivateTransactions) {
+            this._cachedContent = newContent;
+        }
+
+        return newContent;
+    }
+
+    getValidSortedTransactions(options?: {
+        ignorePrivateTransactions: true;
+    }): DecryptedTransaction[] {
+        const validTransactions = determineValidTransactions(this);
+
+        const allTransactions: DecryptedTransaction[] = validTransactions
+            .flatMap(({ txID, tx }) => {
+                if (tx.privacy === "trusting") {
+                    return {
+                        txID,
+                        madeAt: tx.madeAt,
+                        changes: parseJSON(tx.changes),
+                    };
+                } else {
+                    if (options?.ignorePrivateTransactions) {
+                        return undefined;
+                    }
+                    const readKey = this.getReadKey(tx.keyUsed);
+
+                    if (!readKey) {
+                        return undefined;
+                    } else {
             let decrytedChanges = this._decryptionCache[tx.encryptedChanges];
 
-            if (!decrytedChanges) {
+                        if (!decrytedChanges) {
               const decryptedString = this.crypto.decryptRawForTransaction(
-                tx.encryptedChanges,
-                readKey,
-                {
-                  in: this.id,
-                  tx: txID,
-                },
-              );
+                                    tx.encryptedChanges,
+                                    readKey,
+                                    {
+                                        in: this.id,
+                                        tx: txID,
+                                    },
+                                );
               decrytedChanges = decryptedString && parseJSON(decryptedString);
               this._decryptionCache[tx.encryptedChanges] = decrytedChanges;
+                        }
+
+                        if (!decrytedChanges) {
+              console.error("Failed to decrypt transaction despite having key");
+                            return undefined;
+                        }
+                        return {
+                            txID,
+                            madeAt: tx.madeAt,
+                            changes: decrytedChanges,
+                        };
+                    }
+                }
+            })
+            .filter((x): x is Exclude<typeof x, undefined> => !!x);
+        allTransactions.sort(
+            (a, b) =>
+                a.madeAt - b.madeAt ||
+                (a.txID.sessionID < b.txID.sessionID ? -1 : 1) ||
+                a.txID.txIndex - b.txID.txIndex,
+        );
+
+        return allTransactions;
+    }
+
+    getCurrentReadKey(): { secret: KeySecret | undefined; id: KeyID } {
+        if (this.header.ruleset.type === "group") {
+            const content = expectGroup(this.getCurrentContent());
+
+            const currentKeyId = content.get("readKey");
+
+            if (!currentKeyId) {
+                throw new Error("No readKey set");
             }
 
-            if (!decrytedChanges) {
-              console.error("Failed to decrypt transaction despite having key");
-              return undefined;
+            const secret = this.getReadKey(currentKeyId);
+
+            return {
+                secret: secret,
+                id: currentKeyId,
+            };
+        } else if (this.header.ruleset.type === "ownedByGroup") {
+            return this.node
+                .expectCoValueLoaded(this.header.ruleset.group)
+                .getCurrentReadKey();
+        } else {
+            throw new Error(
+                "Only groups or values owned by groups have read secrets",
+            );
+        }
+    }
+
+    getReadKey(keyID: KeyID): KeySecret | undefined {
+        let key = readKeyCache.get(this)?.[keyID];
+        if (!key) {
+            key = this.getUncachedReadKey(keyID);
+            if (key) {
+                let cache = readKeyCache.get(this);
+                if (!cache) {
+                    cache = {};
+                    readKeyCache.set(this, cache);
+                }
+                cache[keyID] = key;
             }
-            return {
-              txID,
-              madeAt: tx.madeAt,
-              changes: decrytedChanges,
-            };
-          }
-        }
-      })
-      .filter((x): x is Exclude<typeof x, undefined> => !!x);
-    allTransactions.sort(
-      (a, b) =>
-        a.madeAt - b.madeAt ||
-        (a.txID.sessionID < b.txID.sessionID ? -1 : 1) ||
-        a.txID.txIndex - b.txID.txIndex,
-    );
-
-    return allTransactions;
-  }
-
-  getCurrentReadKey(): { secret: KeySecret | undefined; id: KeyID } {
-    if (this.header.ruleset.type === "group") {
-      const content = expectGroup(this.getCurrentContent());
-
-      const currentKeyId = content.get("readKey");
-
-      if (!currentKeyId) {
-        throw new Error("No readKey set");
-      }
-
-      const secret = this.getReadKey(currentKeyId);
-
-      return {
-        secret: secret,
-        id: currentKeyId,
-      };
-    } else if (this.header.ruleset.type === "ownedByGroup") {
-      return this.node
-        .expectCoValueLoaded(this.header.ruleset.group)
-        .getCurrentReadKey();
-    } else {
-      throw new Error(
-        "Only groups or values owned by groups have read secrets",
-      );
-    }
-  }
-
-  getReadKey(keyID: KeyID): KeySecret | undefined {
-    let key = readKeyCache.get(this)?.[keyID];
-    if (!key) {
-      key = this.getUncachedReadKey(keyID);
-      if (key) {
-        let cache = readKeyCache.get(this);
-        if (!cache) {
-          cache = {};
-          readKeyCache.set(this, cache);
-        }
-        cache[keyID] = key;
-      }
-    }
-    return key;
-  }
-
-  getUncachedReadKey(keyID: KeyID): KeySecret | undefined {
-    if (this.header.ruleset.type === "group") {
-      const content = expectGroup(
-        this.getCurrentContent({ ignorePrivateTransactions: true }),
-      );
-
-      const keyForEveryone = content.get(`${keyID}_for_everyone`);
-      if (keyForEveryone) return keyForEveryone;
-
-      // Try to find key revelation for us
-      const lookupAccountOrAgentID =
-        this.header.meta?.type === "account"
-          ? this.node.account
-              .currentAgentID()
-              ._unsafeUnwrap({ withStackTrace: true })
-          : this.node.account.id;
-
-      const lastReadyKeyEdit = content.lastEditAt(
-        `${keyID}_for_${lookupAccountOrAgentID}`,
-      );
-
-      if (lastReadyKeyEdit?.value) {
-        const revealer = lastReadyKeyEdit.by;
-        const revealerAgent = this.node
-          .resolveAccountAgent(revealer, "Expected to know revealer")
-          ._unsafeUnwrap({ withStackTrace: true });
-
-        const secret = this.crypto.unseal(
-          lastReadyKeyEdit.value,
-          this.node.account.currentSealerSecret(),
-          this.crypto.getAgentSealerID(revealerAgent),
-          {
-            in: this.id,
-            tx: lastReadyKeyEdit.tx,
-          },
-        );
-
-        if (secret) {
-          return secret as KeySecret;
-        }
-      }
-
-      // Try to find indirect revelation through previousKeys
-
-      for (const co of content.keys()) {
-        if (isKeyForKeyField(co) && co.startsWith(keyID)) {
-          const encryptingKeyID = co.split("_for_")[1] as KeyID;
+        }
+        return key;
+    }
+
+    getUncachedReadKey(keyID: KeyID): KeySecret | undefined {
+        if (this.header.ruleset.type === "group") {
+            const content = expectGroup(
+                this.getCurrentContent({ ignorePrivateTransactions: true }),
+            );
+
+            const keyForEveryone = content.get(`${keyID}_for_everyone`);
+            if (keyForEveryone) return keyForEveryone;
+
+            // Try to find key revelation for us
+            const lookupAccountOrAgentID =
+                this.header.meta?.type === "account"
+                    ? this.node.account
+                          .currentAgentID()
+                          ._unsafeUnwrap({ withStackTrace: true })
+                    : this.node.account.id;
+
+            const lastReadyKeyEdit = content.lastEditAt(
+                `${keyID}_for_${lookupAccountOrAgentID}`,
+            );
+
+            if (lastReadyKeyEdit?.value) {
+                const revealer = lastReadyKeyEdit.by;
+                const revealerAgent = this.node
+                    .resolveAccountAgent(revealer, "Expected to know revealer")
+                    ._unsafeUnwrap({ withStackTrace: true });
+
+                const secret = this.crypto.unseal(
+                    lastReadyKeyEdit.value,
+                    this.node.account.currentSealerSecret(),
+                    this.crypto.getAgentSealerID(revealerAgent),
+                    {
+                        in: this.id,
+                        tx: lastReadyKeyEdit.tx,
+                    },
+                );
+
+                if (secret) {
+                    return secret as KeySecret;
+                }
+            }
+
+            // Try to find indirect revelation through previousKeys
+
+            for (const co of content.keys()) {
+                if (isKeyForKeyField(co) && co.startsWith(keyID)) {
+                    const encryptingKeyID = co.split("_for_")[1] as KeyID;
           const encryptingKeySecret = this.getReadKey(encryptingKeyID);
 
-          if (!encryptingKeySecret) {
-            continue;
-          }
-
-          const encryptedPreviousKey = content.get(co)!;
-
-          const secret = this.crypto.decryptKeySecret(
-            {
-              encryptedID: keyID,
-              encryptingID: encryptingKeyID,
-              encrypted: encryptedPreviousKey,
-            },
-            encryptingKeySecret,
-          );
-
-          if (secret) {
-            return secret as KeySecret;
-          } else {
-            console.error(
-              `Encrypting ${encryptingKeyID} key didn't decrypt ${keyID}`,
-            );
-          }
-        }
-      }
-
-      return undefined;
-    } else if (this.header.ruleset.type === "ownedByGroup") {
-      return this.node
-        .expectCoValueLoaded(this.header.ruleset.group)
-        .getReadKey(keyID);
-    } else {
-      throw new Error(
-        "Only groups or values owned by groups have read secrets",
-      );
-    }
-  }
-
-  getGroup(): RawGroup {
-    if (this.header.ruleset.type !== "ownedByGroup") {
-      throw new Error("Only values owned by groups have groups");
-    }
-
-    return expectGroup(
-      this.node
-        .expectCoValueLoaded(this.header.ruleset.group)
-        .getCurrentContent(),
-    );
-  }
-
-  getTx(txID: TransactionID): Transaction | undefined {
-    return this.sessionLogs.get(txID.sessionID)?.transactions[txID.txIndex];
-  }
-
-  newContentSince(
-    knownState: CoValueKnownState | undefined,
-  ): NewContentMessage[] | undefined {
-    const isKnownStateEmpty = !knownState?.header && !knownState?.sessions;
-
-    if (isKnownStateEmpty && this._cachedNewContentSinceEmpty) {
-      return this._cachedNewContentSinceEmpty;
-    }
-
-    let currentPiece: NewContentMessage = {
-      action: "content",
-      id: this.id,
-      header: knownState?.header ? undefined : this.header,
-      priority: getPriorityFromHeader(this.header),
-      new: {},
-    };
-
-    const pieces = [currentPiece];
-
-    const sentState: CoValueKnownState["sessions"] = {};
-
-    let pieceSize = 0;
-
-    let sessionsTodoAgain: Set<SessionID> | undefined | "first" = "first";
-
-    while (sessionsTodoAgain === "first" || sessionsTodoAgain?.size || 0 > 0) {
-      if (sessionsTodoAgain === "first") {
-        sessionsTodoAgain = undefined;
-      }
-      const sessionsTodo = sessionsTodoAgain ?? this.sessionLogs.keys();
-
-      for (const sessionIDKey of sessionsTodo) {
-        const sessionID = sessionIDKey as SessionID;
-        const log = this.sessionLogs.get(sessionID)!;
-        const knownStateForSessionID = knownState?.sessions[sessionID];
-        const sentStateForSessionID = sentState[sessionID];
-        const nextKnownSignatureIdx = getNextKnownSignatureIdx(
-          log,
-          knownStateForSessionID,
-          sentStateForSessionID,
-        );
-
-        const firstNewTxIdx =
-          sentStateForSessionID ?? knownStateForSessionID ?? 0;
-        const afterLastNewTxIdx =
-          nextKnownSignatureIdx === undefined
-            ? log.transactions.length
-            : nextKnownSignatureIdx + 1;
-
-<<<<<<< HEAD
+                    if (!encryptingKeySecret) {
+                        continue;
+                    }
+
+                    const encryptedPreviousKey = content.get(co)!;
+
+                    const secret = this.crypto.decryptKeySecret(
+                        {
+                            encryptedID: keyID,
+                            encryptingID: encryptingKeyID,
+                            encrypted: encryptedPreviousKey,
+                        },
+                        encryptingKeySecret,
+                    );
+
+                    if (secret) {
+                        return secret as KeySecret;
+                    } else {
+                        console.error(
+                            `Encrypting ${encryptingKeyID} key didn't decrypt ${keyID}`,
+                        );
+                    }
+                }
+            }
+
             // try to find revelation to parent group read keys
 
             for (const co of content.keys()) {
@@ -913,146 +831,210 @@
             );
         }
     }
-=======
-        const nNewTx = Math.max(0, afterLastNewTxIdx - firstNewTxIdx);
->>>>>>> d5f9c57e
-
-        if (nNewTx === 0) {
-          sessionsTodoAgain?.delete(sessionID);
-          continue;
-        }
-
-        if (afterLastNewTxIdx < log.transactions.length) {
-          if (!sessionsTodoAgain) {
-            sessionsTodoAgain = new Set();
-          }
-          sessionsTodoAgain.add(sessionID);
-        }
-
-        const oldPieceSize = pieceSize;
-        for (let txIdx = firstNewTxIdx; txIdx < afterLastNewTxIdx; txIdx++) {
-          const tx = log.transactions[txIdx]!;
-          pieceSize +=
-            tx.privacy === "private"
-              ? tx.encryptedChanges.length
-              : tx.changes.length;
-        }
-
-        if (pieceSize >= MAX_RECOMMENDED_TX_SIZE) {
-          currentPiece = {
+
+    getGroup(): RawGroup {
+        if (this.header.ruleset.type !== "ownedByGroup") {
+            throw new Error("Only values owned by groups have groups");
+        }
+
+        return expectGroup(
+            this.node
+                .expectCoValueLoaded(this.header.ruleset.group)
+                .getCurrentContent(),
+        );
+    }
+
+    getTx(txID: TransactionID): Transaction | undefined {
+        return this.sessionLogs.get(txID.sessionID)?.transactions[txID.txIndex];
+    }
+
+    newContentSince(
+        knownState: CoValueKnownState | undefined,
+    ): NewContentMessage[] | undefined {
+        const isKnownStateEmpty = !knownState?.header && !knownState?.sessions;
+
+        if (isKnownStateEmpty && this._cachedNewContentSinceEmpty) {
+            return this._cachedNewContentSinceEmpty;
+        }
+
+        let currentPiece: NewContentMessage = {
             action: "content",
             id: this.id,
-            header: undefined,
+            header: knownState?.header ? undefined : this.header,
+            priority: getPriorityFromHeader(this.header),
             new: {},
-            priority: getPriorityFromHeader(this.header),
-          };
-          pieces.push(currentPiece);
-          pieceSize = pieceSize - oldPieceSize;
-        }
-
-        let sessionEntry = currentPiece.new[sessionID];
-        if (!sessionEntry) {
-          sessionEntry = {
+        };
+
+        const pieces = [currentPiece];
+
+        const sentState: CoValueKnownState["sessions"] = {};
+
+        let pieceSize = 0;
+
+        let sessionsTodoAgain: Set<SessionID> | undefined | "first" = "first";
+
+    while (sessionsTodoAgain === "first" || sessionsTodoAgain?.size || 0 > 0) {
+            if (sessionsTodoAgain === "first") {
+                sessionsTodoAgain = undefined;
+            }
+            const sessionsTodo = sessionsTodoAgain ?? this.sessionLogs.keys();
+
+            for (const sessionIDKey of sessionsTodo) {
+                const sessionID = sessionIDKey as SessionID;
+                const log = this.sessionLogs.get(sessionID)!;
+                const knownStateForSessionID = knownState?.sessions[sessionID];
+                const sentStateForSessionID = sentState[sessionID];
+                const nextKnownSignatureIdx = getNextKnownSignatureIdx(
+                    log,
+                    knownStateForSessionID,
+                    sentStateForSessionID,
+                );
+
+                const firstNewTxIdx =
+                    sentStateForSessionID ?? knownStateForSessionID ?? 0;
+                const afterLastNewTxIdx =
+                    nextKnownSignatureIdx === undefined
+                        ? log.transactions.length
+                        : nextKnownSignatureIdx + 1;
+
+                const nNewTx = Math.max(0, afterLastNewTxIdx - firstNewTxIdx);
+
+                if (nNewTx === 0) {
+                    sessionsTodoAgain?.delete(sessionID);
+                    continue;
+                }
+
+                if (afterLastNewTxIdx < log.transactions.length) {
+                    if (!sessionsTodoAgain) {
+                        sessionsTodoAgain = new Set();
+                    }
+                    sessionsTodoAgain.add(sessionID);
+                }
+
+                const oldPieceSize = pieceSize;
+        for (let txIdx = firstNewTxIdx; txIdx < afterLastNewTxIdx; txIdx++) {
+                    const tx = log.transactions[txIdx]!;
+                    pieceSize +=
+                        tx.privacy === "private"
+                            ? tx.encryptedChanges.length
+                            : tx.changes.length;
+                }
+
+                if (pieceSize >= MAX_RECOMMENDED_TX_SIZE) {
+                    currentPiece = {
+                        action: "content",
+                        id: this.id,
+                        header: undefined,
+                        new: {},
+                        priority: getPriorityFromHeader(this.header),
+                    };
+                    pieces.push(currentPiece);
+                    pieceSize = pieceSize - oldPieceSize;
+                }
+
+                let sessionEntry = currentPiece.new[sessionID];
+                if (!sessionEntry) {
+                    sessionEntry = {
             after: sentStateForSessionID ?? knownStateForSessionID ?? 0,
-            newTransactions: [],
-            lastSignature: "WILL_BE_REPLACED" as Signature,
-          };
-          currentPiece.new[sessionID] = sessionEntry;
-        }
+                        newTransactions: [],
+                        lastSignature: "WILL_BE_REPLACED" as Signature,
+                    };
+                    currentPiece.new[sessionID] = sessionEntry;
+                }
 
         for (let txIdx = firstNewTxIdx; txIdx < afterLastNewTxIdx; txIdx++) {
-          const tx = log.transactions[txIdx]!;
-          sessionEntry.newTransactions.push(tx);
-        }
-
-        sessionEntry.lastSignature =
-          nextKnownSignatureIdx === undefined
-            ? log.lastSignature!
-            : log.signatureAfter[nextKnownSignatureIdx]!;
-
-        sentState[sessionID] =
+                    const tx = log.transactions[txIdx]!;
+                    sessionEntry.newTransactions.push(tx);
+                }
+
+                sessionEntry.lastSignature =
+                    nextKnownSignatureIdx === undefined
+                        ? log.lastSignature!
+                        : log.signatureAfter[nextKnownSignatureIdx]!;
+
+                sentState[sessionID] =
           (sentStateForSessionID ?? knownStateForSessionID ?? 0) + nNewTx;
-      }
-    }
-
-    const piecesWithContent = pieces.filter(
-      (piece) => Object.keys(piece.new).length > 0 || piece.header,
-    );
-
-    if (piecesWithContent.length === 0) {
-      return undefined;
-    }
-
-    if (isKnownStateEmpty) {
-      this._cachedNewContentSinceEmpty = piecesWithContent;
-    }
-
-    return piecesWithContent;
-  }
-
-  getDependedOnCoValues(): RawCoID[] {
-    if (this._cachedDependentOn) {
-      return this._cachedDependentOn;
-    } else {
-      const dependentOn = this.getDependedOnCoValuesUncached();
-      this._cachedDependentOn = dependentOn;
-      return dependentOn;
-    }
-  }
-
-  /** @internal */
-  getDependedOnCoValuesUncached(): RawCoID[] {
-    return this.header.ruleset.type === "group"
-      ? expectGroup(this.getCurrentContent())
-          .keys()
-          .filter((k): k is RawAccountID => k.startsWith("co_"))
-      : this.header.ruleset.type === "ownedByGroup"
-        ? [
-            this.header.ruleset.group,
-            ...new Set(
-              [...this.sessionLogs.keys()]
-                .map((sessionID) =>
+            }
+        }
+
+        const piecesWithContent = pieces.filter(
+            (piece) => Object.keys(piece.new).length > 0 || piece.header,
+        );
+
+        if (piecesWithContent.length === 0) {
+            return undefined;
+        }
+
+        if (isKnownStateEmpty) {
+            this._cachedNewContentSinceEmpty = piecesWithContent;
+        }
+
+        return piecesWithContent;
+    }
+
+    getDependedOnCoValues(): RawCoID[] {
+        if (this._cachedDependentOn) {
+            return this._cachedDependentOn;
+        } else {
+            const dependentOn = this.getDependedOnCoValuesUncached();
+            this._cachedDependentOn = dependentOn;
+            return dependentOn;
+        }
+    }
+
+    /** @internal */
+    getDependedOnCoValuesUncached(): RawCoID[] {
+        return this.header.ruleset.type === "group"
+            ? expectGroup(this.getCurrentContent())
+                  .keys()
+                  .filter((k): k is RawAccountID => k.startsWith("co_"))
+            : this.header.ruleset.type === "ownedByGroup"
+              ? [
+                    this.header.ruleset.group,
+                    ...new Set(
+                        [...this.sessionLogs.keys()]
+                            .map((sessionID) =>
                   accountOrAgentIDfromSessionID(sessionID as SessionID),
-                )
-                .filter(
-                  (session): session is RawAccountID =>
-                    isAccountID(session) && session !== this.id,
-                ),
-            ),
-          ]
-        : [];
-  }
+                            )
+                            .filter(
+                                (session): session is RawAccountID =>
+                                    isAccountID(session) && session !== this.id,
+                            ),
+                    ),
+                ]
+              : [];
+    }
 }
 
 function getNextKnownSignatureIdx(
-  log: SessionLog,
-  knownStateForSessionID?: number,
-  sentStateForSessionID?: number,
+    log: SessionLog,
+    knownStateForSessionID?: number,
+    sentStateForSessionID?: number,
 ) {
-  return Object.keys(log.signatureAfter)
-    .map(Number)
-    .sort((a, b) => a - b)
-    .find(
+    return Object.keys(log.signatureAfter)
+        .map(Number)
+        .sort((a, b) => a - b)
+        .find(
       (idx) => idx >= (sentStateForSessionID ?? knownStateForSessionID ?? -1),
-    );
+        );
 }
 
 export type InvalidHashError = {
-  type: "InvalidHash";
-  id: RawCoID;
-  expectedNewHash: Hash;
-  givenExpectedNewHash: Hash;
+    type: "InvalidHash";
+    id: RawCoID;
+    expectedNewHash: Hash;
+    givenExpectedNewHash: Hash;
 };
 
 export type InvalidSignatureError = {
-  type: "InvalidSignature";
-  id: RawCoID;
-  newSignature: Signature;
-  sessionID: SessionID;
-  signerID: SignerID;
+    type: "InvalidSignature";
+    id: RawCoID;
+    newSignature: Signature;
+    sessionID: SessionID;
+    signerID: SignerID;
 };
 
 export type TryAddTransactionsError =
-  | ResolveAccountAgentError
-  | InvalidHashError
-  | InvalidSignatureError;+    | ResolveAccountAgentError
+    | InvalidHashError
+    | InvalidSignatureError;