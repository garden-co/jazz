--- conflicted
+++ resolved
@@ -132,30 +132,20 @@
 
 // eslint-disable-next-line @typescript-eslint/no-namespace
 export namespace CojsonInternalTypes {
-<<<<<<< HEAD
-    export type CoValueKnownState = import("./sync.js").CoValueKnownState;
-    export type DoneMessage = import("./sync.js").DoneMessage;
-    export type KnownStateMessage = import("./sync.js").KnownStateMessage;
-    export type LoadMessage = import("./sync.js").LoadMessage;
-    export type NewContentMessage = import("./sync.js").NewContentMessage;
-    export type PersistSyncStateMessage = import("./sync.js").PersistSyncStateMessage;
-    export type RequestSyncStateHydrationMessage = import("./sync.js").RequestSyncStateHydrationMessage;
-    export type HydrateSyncStateMessage = import("./sync.js").HydrateSyncStateMessage;
-    export type CoValueHeader = import("./coValueCore.js").CoValueHeader;
-    export type Transaction = import("./coValueCore.js").Transaction;
-    export type TransactionID = import("./ids.js").TransactionID;
-    export type Signature = import("./crypto/crypto.js").Signature;
-    export type RawCoID = import("./ids.js").RawCoID;
-    export type ProfileShape = import("./coValues/account.js").ProfileShape;
-    export type SealerSecret = import("./crypto/crypto.js").SealerSecret;
-    export type SignerSecret = import("./crypto/crypto.js").SignerSecret;
-    export type JsonObject = import("./jsonValue.js").JsonObject;
-=======
   export type CoValueKnownState = import("./sync.js").CoValueKnownState;
   export type DoneMessage = import("./sync.js").DoneMessage;
   export type KnownStateMessage = import("./sync.js").KnownStateMessage;
   export type LoadMessage = import("./sync.js").LoadMessage;
   export type NewContentMessage = import("./sync.js").NewContentMessage;
+  export type PersistSyncStateMessage = import(
+    "./sync.js",
+  ).PersistSyncStateMessage;
+  export type RequestSyncStateHydrationMessage = import(
+    "./sync.js",
+  ).RequestSyncStateHydrationMessage;
+  export type HydrateSyncStateMessage = import(
+    "./sync.js",
+  ).HydrateSyncStateMessage;
   export type CoValueHeader = import("./coValueCore.js").CoValueHeader;
   export type Transaction = import("./coValueCore.js").Transaction;
   export type TransactionID = import("./ids.js").TransactionID;
@@ -165,5 +155,4 @@
   export type SealerSecret = import("./crypto/crypto.js").SealerSecret;
   export type SignerSecret = import("./crypto/crypto.js").SignerSecret;
   export type JsonObject = import("./jsonValue.js").JsonObject;
->>>>>>> c0395dd0
 }