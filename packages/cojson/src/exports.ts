--- conflicted
+++ resolved
@@ -61,19 +61,11 @@
 import type { Peer, SyncMessage } from "./sync.js";
 import { DisconnectedError, SyncManager, emptyKnownState } from "./sync.js";
 
-type Value = JsonValue | AnyRawCoValue;
-
-<<<<<<< HEAD
-export { PriorityBasedMessageQueue } from "./PriorityBasedMessageQueue.js";
 import {
   getContentMessageSize,
   getDependedOnCoValuesFromRawData,
   getTransactionSize,
 } from "./coValueCore/utils.js";
-=======
-export { PriorityBasedMessageQueue } from "./queue/PriorityBasedMessageQueue.js";
-import { getDependedOnCoValuesFromRawData } from "./coValueCore/utils.js";
->>>>>>> 88ebcf58
 import {
   CO_VALUE_LOADING_CONFIG,
   MAX_RECOMMENDED_TX_SIZE,
@@ -84,6 +76,9 @@
 import { CO_VALUE_PRIORITY, getPriorityFromHeader } from "./priority.js";
 import { getDependedOnCoValues } from "./storage/syncUtils.js";
 
+type Value = JsonValue | AnyRawCoValue;
+
+export { PriorityBasedMessageQueue } from "./queue/PriorityBasedMessageQueue.js";
 /** @hidden */
 export const cojsonInternals = {
   connectedPeers,
