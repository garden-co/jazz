--- conflicted
+++ resolved
@@ -8,14 +8,14 @@
 const Crypto = await WasmCrypto.create();
 
 export function randomAnonymousAccountAndSessionID(): [
-  ControlledAgent,
-  SessionID,
+    ControlledAgent,
+    SessionID,
 ] {
-  const agentSecret = Crypto.newRandomAgentSecret();
+    const agentSecret = Crypto.newRandomAgentSecret();
 
-  const sessionID = Crypto.newRandomSessionID(Crypto.getAgentID(agentSecret));
+    const sessionID = Crypto.newRandomSessionID(Crypto.getAgentID(agentSecret));
 
-  return [new ControlledAgent(agentSecret, Crypto), sessionID];
+    return [new ControlledAgent(agentSecret, Crypto), sessionID];
 }
 
 export function createTestNode() {
@@ -24,75 +24,73 @@
 }
 
 export function newGroup() {
-  const [admin, sessionID] = randomAnonymousAccountAndSessionID();
+    const [admin, sessionID] = randomAnonymousAccountAndSessionID();
 
-  const node = new LocalNode(admin, sessionID, Crypto);
+    const node = new LocalNode(admin, sessionID, Crypto);
 
-  const groupCore = node.createCoValue({
-    type: "comap",
-    ruleset: { type: "group", initialAdmin: admin.id },
-    meta: null,
-    ...Crypto.createdNowUnique(),
-  });
+    const groupCore = node.createCoValue({
+        type: "comap",
+        ruleset: { type: "group", initialAdmin: admin.id },
+        meta: null,
+        ...Crypto.createdNowUnique(),
+    });
 
-  const group = expectGroup(groupCore.getCurrentContent());
+    const group = expectGroup(groupCore.getCurrentContent());
 
-  group.set(admin.id, "admin", "trusting");
-  expect(group.get(admin.id)).toEqual("admin");
+    group.set(admin.id, "admin", "trusting");
+    expect(group.get(admin.id)).toEqual("admin");
 
-  return { node, groupCore, admin };
+    return { node, groupCore, admin };
 }
 
 export function groupWithTwoAdmins() {
-  const { groupCore, admin, node } = newGroup();
+    const { groupCore, admin, node } = newGroup();
 
-  const otherAdmin = node.createAccount();
+    const otherAdmin = node.createAccount();
 
-  const group = expectGroup(groupCore.getCurrentContent());
+    const group = expectGroup(groupCore.getCurrentContent());
 
-  group.set(otherAdmin.id, "admin", "trusting");
-  expect(group.get(otherAdmin.id)).toEqual("admin");
+    group.set(otherAdmin.id, "admin", "trusting");
+    expect(group.get(otherAdmin.id)).toEqual("admin");
 
-  if (group.type !== "comap") {
-    throw new Error("Expected map");
-  }
+    if (group.type !== "comap") {
+        throw new Error("Expected map");
+    }
 
-  expect(group.get(otherAdmin.id)).toEqual("admin");
-  return { groupCore, admin, otherAdmin, node };
+    expect(group.get(otherAdmin.id)).toEqual("admin");
+    return { groupCore, admin, otherAdmin, node };
 }
 
 export function newGroupHighLevel() {
-  const [admin, sessionID] = randomAnonymousAccountAndSessionID();
+    const [admin, sessionID] = randomAnonymousAccountAndSessionID();
 
-  const node = new LocalNode(admin, sessionID, Crypto);
+    const node = new LocalNode(admin, sessionID, Crypto);
 
-  const group = node.createGroup();
+    const group = node.createGroup();
 
-  return { admin, node, group };
+    return { admin, node, group };
 }
 
 export function groupWithTwoAdminsHighLevel() {
-  const { admin, node, group } = newGroupHighLevel();
+    const { admin, node, group } = newGroupHighLevel();
 
-  const otherAdmin = node.createAccount();
+    const otherAdmin = node.createAccount();
 
-  group.addMember(otherAdmin, "admin");
+    group.addMember(otherAdmin, "admin");
 
-  return { admin, node, group, otherAdmin };
+    return { admin, node, group, otherAdmin };
 }
 
 export function shouldNotResolve<T>(
-  promise: Promise<T>,
-  ops: { timeout: number },
+    promise: Promise<T>,
+    ops: { timeout: number },
 ): Promise<void> {
-<<<<<<< HEAD
     return new Promise((resolve, reject) => {
         promise
             .then((v) =>
                 reject(
                     new Error(
-                        "Should not have resolved, but resolved to " +
-                            JSON.stringify(v),
+            "Should not have resolved, but resolved to " + JSON.stringify(v),
                     ),
                 ),
             )
@@ -127,18 +125,4 @@
             }
         }, 100);
     });
-=======
-  return new Promise((resolve, reject) => {
-    promise
-      .then((v) =>
-        reject(
-          new Error(
-            "Should not have resolved, but resolved to " + JSON.stringify(v),
-          ),
-        ),
-      )
-      .catch(reject);
-    setTimeout(resolve, ops.timeout);
-  });
->>>>>>> 9f0deeb3
 }