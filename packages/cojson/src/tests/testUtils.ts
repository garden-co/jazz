--- conflicted
+++ resolved
@@ -98,14 +98,6 @@
     },
   );
 
-<<<<<<< HEAD
-  node1.addPeer(node1ToNode2Peer);
-  node1.addPeer(node1ToNode3Peer);
-  node2.addPeer(node2ToNode1Peer);
-  node2.addPeer(node2ToNode3Peer);
-  node3.addPeer(node3ToNode1Peer);
-  node3.addPeer(node3ToNode2Peer);
-=======
   const node1 = await LocalNode.withNewlyCreatedAccount({
     peersToLoadFrom: [node1ToNode2Peer, node1ToNode3Peer],
     crypto: Crypto,
@@ -123,7 +115,6 @@
     crypto: Crypto,
     creationProps: { name: "Node 3" },
   });
->>>>>>> 0689ed37
 
   return {
     node1,
