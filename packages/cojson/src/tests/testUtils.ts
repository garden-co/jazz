--- conflicted
+++ resolved
@@ -8,18 +8,10 @@
 import { expect, vi } from "vitest";
 import { ControlledAgent } from "../coValues/account.js";
 import { WasmCrypto } from "../crypto/WasmCrypto.js";
-<<<<<<< HEAD
 import { CoID, Peer, RawCoValue } from "../exports.js";
 import { SessionID } from "../ids.js";
 import { LocalNode } from "../localNode.js";
 import { connectedPeers } from "../streamUtils.js";
-=======
-import type { CoID, RawCoValue } from "../exports.js";
-import type { SessionID } from "../ids.js";
-import { LocalNode } from "../localNode.js";
-import { connectedPeers } from "../streamUtils.js";
-import type { Peer, SyncMessage } from "../sync.js";
->>>>>>> 51515f62
 import { expectGroup } from "../typeUtils/expectGroup.js";
 
 const Crypto = await WasmCrypto.create();
