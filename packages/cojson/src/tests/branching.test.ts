--- conflicted
+++ resolved
@@ -277,17 +277,10 @@
 
       branch.core.mergeBranch();
       const loadedBranchMergeResult = loadedBranch.core.mergeBranch();
-<<<<<<< HEAD
 
       anotherSession.connectToSyncServer();
       await loadedBranchMergeResult.waitForSync();
 
-=======
-
-      anotherSession.connectToSyncServer();
-      await loadedBranchMergeResult.waitForSync();
-
->>>>>>> bc72a2f1
       expect(plainText.toString()).toEqual("hello world people");
     });
   });
@@ -556,8 +549,6 @@
     });
   });
 
-<<<<<<< HEAD
-=======
   test("should alias the txID when a transaction comes from a merge", async () => {
     const client = setupTestNode({
       connected: true,
@@ -601,7 +592,6 @@
     );
   });
 
->>>>>>> bc72a2f1
   describe("hasBranch", () => {
     test("should work when the branch owner is the source owner", () => {
       const client = setupTestNode({
