import {
  assert,
  afterEach,
  beforeEach,
  describe,
  expect,
  test,
  vi,
} from "vitest";
import { expectMap } from "../coValue.js";
import type { CoValueHeader, TryAddTransactionsError } from "../coValueCore.js";
import type { RawAccountID } from "../coValues/account.js";
import { type MapOpPayload, RawCoMap } from "../coValues/coMap.js";
import type { RawGroup } from "../coValues/group.js";
import { WasmCrypto } from "../crypto/WasmCrypto.js";
import { stableStringify } from "../jsonStringify.js";
import { LocalNode } from "../localNode.js";
import { getPriorityFromHeader } from "../priority.js";
import { connectedPeers, newQueuePair } from "../streamUtils.js";
import type { LoadMessage, SyncMessage } from "../sync.js";
import {
  blockMessageTypeOnOutgoingPeer,
  connectTwoPeers,
  createTestMetricReader,
  createTestNode,
  loadCoValueOrFail,
  randomAnonymousAccountAndSessionID,
  setupTestAccount,
  setupTestNode,
  tearDownTestMetricReader,
  waitFor,
} from "./testUtils.js";

const Crypto = await WasmCrypto.create();

let jazzCloud = setupTestNode({
  isSyncServer: true,
});

beforeEach(async () => {
  jazzCloud = setupTestNode({
    isSyncServer: true,
  });
});

test("If we add a peer, but it never subscribes to a coValue, it won't get any messages", async () => {
  const [admin, session] = randomAnonymousAccountAndSessionID();
  const node = new LocalNode(admin, session, Crypto);

  const group = node.createGroup();

  const map = group.createMap();

  const [inRx, _inTx] = newQueuePair();
  const [outRx, outTx] = newQueuePair();
  const outRxQ = outRx[Symbol.asyncIterator]();

  node.syncManager.addPeer({
    id: "test",
    incoming: inRx,
    outgoing: outTx,
    role: "peer",
    crashOnClose: true,
  });

  map.set("hello", "world", "trusting");

  const timeoutPromise = new Promise((resolve) =>
    setTimeout(() => resolve("neverHappened"), 100),
  );

  const result = await Promise.race([
    outRxQ.next().then((value) => value.value),
    timeoutPromise,
  ]);

  expect(result).toEqual("neverHappened");
});

test("Can sync a coValue through a server to another client", async () => {
  const { node: client1 } = await setupTestAccount({
    connected: true,
  });

  const group = client1.createGroup();

  const map = group.createMap();
  map.set("hello", "world", "trusting");

  const { node: client2 } = await setupTestAccount({
    connected: true,
  });

  const mapOnClient2 = await loadCoValueOrFail(client2, map.id);

  expect(mapOnClient2.get("hello")).toEqual("world");
});

test("Can sync a coValue with private transactions through a server to another client", async () => {
  const { node: client1 } = await setupTestAccount({
    connected: true,
  });

  const group = client1.createGroup();

  const map = group.createMap();
  map.set("hello", "world", "private");
  group.addMember("everyone", "reader");

  const { node: client2 } = await setupTestAccount({
    connected: true,
  });

  const mapOnClient2 = await loadCoValueOrFail(client2, map.id);

  expect(mapOnClient2.get("hello")).toEqual("world");
});

test("should keep the peer state when the peer closes", async () => {
  const client = setupTestNode();

  const { peer, peerState } = client.connectToSyncServer();

  const group = jazzCloud.node.createGroup();
  const map = group.createMap();
  map.set("hello", "world", "trusting");

  await client.node.loadCoValueCore(map.core.id);

  const syncManager = client.node.syncManager;

  // @ts-expect-error Simulating a peer closing, leveraging the direct connection between the client/server peers
  await peer.outgoing.push("Disconnected");

  await waitFor(() => peerState?.closed);

  expect(syncManager.peers[peer.id]).not.toBeUndefined();
});

test("should delete the peer state when the peer closes if deletePeerStateOnClose is true", async () => {
  const client = setupTestNode();

  const { peer, peerState } = client.connectToSyncServer();

  peer.deletePeerStateOnClose = true;

  const group = jazzCloud.node.createGroup();
  const map = group.createMap();
  map.set("hello", "world", "trusting");

  await client.node.loadCoValueCore(map.core.id);

  const syncManager = client.node.syncManager;

  // @ts-expect-error Simulating a peer closing, leveraging the direct connection between the client/server peers
  await peer.outgoing.push("Disconnected");

  await waitFor(() => peerState?.closed);

  expect(syncManager.peers[peer.id]).toBeUndefined();
});

describe("sync - extra tests", () => {
  test("Node handles disconnection and reconnection of a peer gracefully", async () => {
    // Create two nodes
    const [admin1, session1] = randomAnonymousAccountAndSessionID();
    const node1 = new LocalNode(admin1, session1, Crypto);

    const [admin2, session2] = randomAnonymousAccountAndSessionID();
    const node2 = new LocalNode(admin2, session2, Crypto);

    // Create a group and a map on node1
    const group = node1.createGroup();
    group.addMember("everyone", "writer");
    const map = group.createMap();
    map.set("key1", "value1", "trusting");

    // Connect the nodes
    const [node1AsPeer, node2AsPeer] = connectedPeers("node1", "node2", {
      peer1role: "server",
      peer2role: "client",
    });

    node1.syncManager.addPeer(node2AsPeer);
    node2.syncManager.addPeer(node1AsPeer);

    // Wait for initial sync
    await new Promise((resolve) => setTimeout(resolve, 100));

    // Verify that node2 has received the map
    const mapOnNode2 = await node2.loadCoValueCore(map.core.id);
    if (mapOnNode2 === "unavailable") {
      throw new Error("Map is unavailable on node2");
    }

    expect(expectMap(mapOnNode2.getCurrentContent()).get("key1")).toEqual(
      "value1",
    );

    // Simulate disconnection
    node1.syncManager.gracefulShutdown();
    node2.syncManager.gracefulShutdown();

    // Make changes on node1 while disconnected
    map.set("key2", "value2", "trusting");

    // Simulate reconnection
    const [newNode1AsPeer, newNode2AsPeer] = connectedPeers(
      "node11",
      "node22",
      {
        peer1role: "server",
        peer2role: "client",
        // trace: true,
      },
    );

    node1.syncManager.addPeer(newNode2AsPeer);
    node2.syncManager.addPeer(newNode1AsPeer);

    // Wait for re-sync
    await new Promise((resolve) => setTimeout(resolve, 100));

    // Verify that node2 has received the changes made during disconnection
    const updatedMapOnNode2 = await node2.loadCoValueCore(map.core.id);
    if (updatedMapOnNode2 === "unavailable") {
      throw new Error("Updated map is unavailable on node2");
    }

    expect(
      expectMap(updatedMapOnNode2.getCurrentContent()).get("key2"),
    ).toEqual("value2");

    // Make a new change on node2 to verify two-way sync
    const mapOnNode2ForEdit = await node2.loadCoValueCore(map.core.id);
    if (mapOnNode2ForEdit === "unavailable") {
      throw new Error("Updated map is unavailable on node2");
    }

    const success = mapOnNode2ForEdit.makeTransaction(
      [
        {
          op: "set",
          key: "key3",
          value: "value3",
        },
      ],
      "trusting",
    );

    if (!success) {
      throw new Error("Failed to make transaction");
    }

    // Wait for sync back to node1
    await new Promise((resolve) => setTimeout(resolve, 100));

    const mapOnNode1 = await node1.loadCoValueCore(map.core.id);
    if (mapOnNode1 === "unavailable") {
      throw new Error("Updated map is unavailable on node1");
    }

    // Verify that node1 has received the change from node2
    expect(expectMap(mapOnNode1.getCurrentContent()).get("key3")).toEqual(
      "value3",
    );
  });
  test("Concurrent modifications on multiple nodes are resolved correctly", async () => {
    // Create three nodes
    const [admin1, session1] = randomAnonymousAccountAndSessionID();
    const node1 = new LocalNode(admin1, session1, Crypto);

    const [admin2, session2] = randomAnonymousAccountAndSessionID();
    const node2 = new LocalNode(admin2, session2, Crypto);

    const [admin3, session3] = randomAnonymousAccountAndSessionID();
    const node3 = new LocalNode(admin3, session3, Crypto);

    // Create a group and a map on node1
    const group = node1.createGroup();
    group.addMember("everyone", "writer");
    const map = group.createMap();

    // Connect the nodes in a triangle topology
    const [node1AsPeerFor2, node2AsPeerFor1] = connectedPeers(
      "node1",
      "node2",
      {
        peer1role: "server",
        peer2role: "client",
        // trace: true,
      },
    );

    const [node2AsPeerFor3, node3AsPeerFor2] = connectedPeers(
      "node2",
      "node3",
      {
        peer1role: "server",
        peer2role: "client",
        // trace: true,
      },
    );

    const [node3AsPeerFor1, node1AsPeerFor3] = connectedPeers(
      "node3",
      "node1",
      {
        peer1role: "server",
        peer2role: "client",
        // trace: true,
      },
    );

    node1.syncManager.addPeer(node2AsPeerFor1);
    node1.syncManager.addPeer(node3AsPeerFor1);
    node2.syncManager.addPeer(node1AsPeerFor2);
    node2.syncManager.addPeer(node3AsPeerFor2);
    node3.syncManager.addPeer(node1AsPeerFor3);
    node3.syncManager.addPeer(node2AsPeerFor3);

    // Wait for initial sync
    await new Promise((resolve) => setTimeout(resolve, 100));

    // Verify that all nodes have the map
    const mapOnNode1 = await node1.loadCoValueCore(map.core.id);
    const mapOnNode2 = await node2.loadCoValueCore(map.core.id);
    const mapOnNode3 = await node3.loadCoValueCore(map.core.id);

    if (
      mapOnNode1 === "unavailable" ||
      mapOnNode2 === "unavailable" ||
      mapOnNode3 === "unavailable"
    ) {
      throw new Error("Map is unavailable on node2 or node3");
    }

    // Perform concurrent modifications
    map.set("key1", "value1", "trusting");
    new RawCoMap(mapOnNode2).set("key2", "value2", "trusting");
    new RawCoMap(mapOnNode3).set("key3", "value3", "trusting");

    // Wait for sync to complete
    await new Promise((resolve) => setTimeout(resolve, 200));

    // Verify that all nodes have the same final state
    const finalStateNode1 = expectMap(mapOnNode1.getCurrentContent());
    const finalStateNode2 = expectMap(mapOnNode2.getCurrentContent());
    const finalStateNode3 = expectMap(mapOnNode3.getCurrentContent());

    const expectedState = {
      key1: "value1",
      key2: "value2",
      key3: "value3",
    };

    expect(finalStateNode1.toJSON()).toEqual(expectedState);
    expect(finalStateNode2.toJSON()).toEqual(expectedState);
    expect(finalStateNode3.toJSON()).toEqual(expectedState);
  });

  test("Node correctly handles and recovers from network partitions", async () => {
    // Create three nodes
    const [admin1, session1] = randomAnonymousAccountAndSessionID();
    const node1 = new LocalNode(admin1, session1, Crypto);

    const [admin2, session2] = randomAnonymousAccountAndSessionID();
    const node2 = new LocalNode(admin2, session2, Crypto);

    const [admin3, session3] = randomAnonymousAccountAndSessionID();
    const node3 = new LocalNode(admin3, session3, Crypto);

    // Create a group and a map on node1
    const group = node1.createGroup();
    group.addMember("everyone", "writer");
    const map = group.createMap();
    map.set("initial", "value", "trusting");

    // Connect all nodes
    const [node1AsPeerFor2, node2AsPeerFor1] = connectedPeers(
      "node1",
      "node2",
      {
        peer1role: "server",
        peer2role: "client",
        // trace: true,
      },
    );

    const [node2AsPeerFor3, node3AsPeerFor2] = connectedPeers(
      "node2",
      "node3",
      {
        peer1role: "server",
        peer2role: "client",
        // trace: true,
      },
    );

    const [node3AsPeerFor1, node1AsPeerFor3] = connectedPeers(
      "node3",
      "node1",
      {
        peer1role: "server",
        peer2role: "client",
        // trace: true,
      },
    );

    node1.syncManager.addPeer(node2AsPeerFor1);
    node1.syncManager.addPeer(node3AsPeerFor1);
    node2.syncManager.addPeer(node1AsPeerFor2);
    node2.syncManager.addPeer(node3AsPeerFor2);
    node3.syncManager.addPeer(node1AsPeerFor3);
    node3.syncManager.addPeer(node2AsPeerFor3);

    // Wait for initial sync
    await new Promise((resolve) => setTimeout(resolve, 100));

    // Verify initial state
    const mapOnNode1Core = await node1.loadCoValueCore(map.core.id);
    const mapOnNode2Core = await node2.loadCoValueCore(map.core.id);
    const mapOnNode3Core = await node3.loadCoValueCore(map.core.id);

    if (
      mapOnNode1Core === "unavailable" ||
      mapOnNode2Core === "unavailable" ||
      mapOnNode3Core === "unavailable"
    ) {
      throw new Error("Map is unavailable on node2 or node3");
    }

    // const mapOnNode1 = new RawCoMap(mapOnNode1Core);
    const mapOnNode2 = new RawCoMap(mapOnNode2Core);
    const mapOnNode3 = new RawCoMap(mapOnNode3Core);

    expect(mapOnNode2.get("initial")).toBe("value");
    expect(mapOnNode3.get("initial")).toBe("value");

    // Simulate network partition: disconnect node3 from node1 and node2
    node1.syncManager.peers["node3"]?.gracefulShutdown();
    delete node1.syncManager.peers["node3"];
    node2.syncManager.peers["node3"]?.gracefulShutdown();
    delete node2.syncManager.peers["node3"];
    node3.syncManager.peers["node1"]?.gracefulShutdown();
    delete node3.syncManager.peers["node1"];
    node3.syncManager.peers["node2"]?.gracefulShutdown();
    delete node3.syncManager.peers["node2"];

    // Make changes on both sides of the partition
    map.set("node1", "partition", "trusting");
    mapOnNode2.set("node2", "partition", "trusting");
    mapOnNode3.set("node3", "partition", "trusting");

    // Wait for sync between node1 and node2
    await new Promise((resolve) => setTimeout(resolve, 100));

    // Verify that node1 and node2 are in sync, but node3 is not
    expect(expectMap(mapOnNode1Core.getCurrentContent()).get("node1")).toBe(
      "partition",
    );
    expect(expectMap(mapOnNode1Core.getCurrentContent()).get("node2")).toBe(
      "partition",
    );
    expect(expectMap(mapOnNode1Core.getCurrentContent()).toJSON()?.node3).toBe(
      undefined,
    );

    expect(expectMap(mapOnNode2Core.getCurrentContent()).get("node1")).toBe(
      "partition",
    );
    expect(expectMap(mapOnNode2Core.getCurrentContent()).get("node2")).toBe(
      "partition",
    );
    expect(expectMap(mapOnNode2Core.getCurrentContent()).toJSON()?.node3).toBe(
      undefined,
    );

    expect(expectMap(mapOnNode3Core.getCurrentContent()).toJSON()?.node1).toBe(
      undefined,
    );
    expect(expectMap(mapOnNode3Core.getCurrentContent()).toJSON()?.node2).toBe(
      undefined,
    );

    expect(expectMap(mapOnNode3Core.getCurrentContent()).toJSON()?.node3).toBe(
      "partition",
    );

    // Restore connectivity
    const [newNode3AsPeerFor1, newNode1AsPeerFor3] = connectedPeers(
      "node3",
      "node1",
      {
        peer1role: "server",
        peer2role: "client",
        // trace: true,
      },
    );

    const [newNode3AsPeerFor2, newNode2AsPeerFor3] = connectedPeers(
      "node3",
      "node2",
      {
        peer1role: "server",
        peer2role: "client",
        // trace: true,
      },
    );

    node1.syncManager.addPeer(newNode3AsPeerFor1);
    node2.syncManager.addPeer(newNode3AsPeerFor2);
    node3.syncManager.addPeer(newNode1AsPeerFor3);
    node3.syncManager.addPeer(newNode2AsPeerFor3);

    // Wait for re-sync
    await new Promise((resolve) => setTimeout(resolve, 200));

    // Verify final state: all nodes should have all changes
    const finalStateNode1 = expectMap(
      mapOnNode1Core.getCurrentContent(),
    ).toJSON();
    const finalStateNode2 = expectMap(
      mapOnNode2Core.getCurrentContent(),
    ).toJSON();
    const finalStateNode3 = expectMap(
      mapOnNode3Core.getCurrentContent(),
    ).toJSON();

    const expectedFinalState = {
      initial: "value",
      node1: "partition",
      node2: "partition",
      node3: "partition",
    };

    expect(finalStateNode1).toEqual(expectedFinalState);
    expect(finalStateNode2).toEqual(expectedFinalState);
    expect(finalStateNode3).toEqual(expectedFinalState);
  });
});

test("a value created on one node can be loaded on anotehr node even if not directly connected", async () => {
  const userA = createTestNode();
  const userB = createTestNode();
  const serverA = createTestNode();
  const serverB = createTestNode();
  const core = createTestNode();

  connectTwoPeers(userA, serverA, "client", "server");
  connectTwoPeers(userB, serverB, "client", "server");
  connectTwoPeers(serverA, core, "client", "server");
  connectTwoPeers(serverB, core, "client", "server");

  const group = userA.createGroup();
  const map = group.createMap();
  map.set("key1", "value1", "trusting");

  await map.core.waitForSync();

  const mapOnUserB = await loadCoValueOrFail(userB, map.id);
  expect(mapOnUserB.get("key1")).toBe("value1");
});

describe("SyncManager - knownStates vs optimisticKnownStates", () => {
  test("knownStates and optimisticKnownStates are the same when the coValue is fully synced", async () => {
    const { node: client } = await setupTestAccount({
      connected: true,
    });

    // Create test data
    const group = client.createGroup();
    const mapOnClient = group.createMap();
    mapOnClient.set("key1", "value1", "trusting");

    await client.syncManager.actuallySyncCoValue(mapOnClient.core);

    // Wait for the full sync to complete
    await mapOnClient.core.waitForSync();

    const peerStateClient = client.syncManager.getPeers()[0]!;
    const peerStateJazzCloud = jazzCloud.node.syncManager.getPeers()[0]!;

    // The optimisticKnownStates should be the same as the knownStates after the full sync is complete
    expect(
      peerStateClient.optimisticKnownStates.get(mapOnClient.core.id),
    ).toEqual(peerStateClient.knownStates.get(mapOnClient.core.id));

    // On the other node the knownStates should be updated correctly based on the messages we received
    expect(
      peerStateJazzCloud.optimisticKnownStates.get(mapOnClient.core.id),
    ).toEqual(peerStateJazzCloud.knownStates.get(mapOnClient.core.id));
  });

  test("optimisticKnownStates is updated as new transactions are sent, while knownStates only when the updates are acknowledged", async () => {
    const client = await setupTestAccount();

    const { peer, peerState } = client.connectToSyncServer();

    // Create test data and sync the first change
    // We want that both the nodes know about the coValue so we can test
    // the content acknowledgement flow.
    const group = client.node.createGroup();
    const map = group.createMap();
    map.set("key1", "value1", "trusting");

    await client.node.syncManager.actuallySyncCoValue(map.core);
    await map.core.waitForSync();

    // Block the content messages
    // The main difference between optimisticKnownStates and knownStates is that
    // optimisticKnownStates is updated when the content messages are sent,
    // while knownStates is only updated when we receive the "known" messages
    // that are acknowledging the receipt of the content messages
    const outgoing = blockMessageTypeOnOutgoingPeer(peer, "content");

    map.set("key2", "value2", "trusting");

    await client.node.syncManager.actuallySyncCoValue(map.core);

    expect(peerState.optimisticKnownStates.get(map.core.id)).not.toEqual(
      peerState.knownStates.get(map.core.id),
    );

    // Restore the implementation of push and send the blocked messages
    // After this the full sync can be completed and the other node will
    // respond with a "known" message acknowledging the receipt of the content messages
    outgoing.unblock();
    await outgoing.sendBlockedMessages();

    await map.core.waitForSync();

    expect(peerState.optimisticKnownStates.get(map.core.id)).toEqual(
      peerState.knownStates.get(map.core.id),
    );
  });
});

describe("SyncManager.addPeer", () => {
  test("new peer gets a copy of previous peer's knownStates when replacing it", async () => {
    const client = await setupTestAccount();

    const { peerState: firstPeerState, getCurrentPeerState } =
      client.connectToSyncServer();

    // Create test data
    const group = client.node.createGroup();
    const map = group.createMap();
    map.set("key1", "value1", "trusting");

    await client.node.syncManager.actuallySyncCoValue(map.core);

    // Wait for initial sync
    await map.core.waitForSync();

    // Store the initial known states
    const initialKnownStates = firstPeerState.knownStates;

    // Create new connection with same ID
    client.connectToSyncServer();

    // Wait for the new peer to be added
    await waitFor(() => expect(getCurrentPeerState()).not.toBe(firstPeerState));

    // Verify that the new peer has a copy of the previous known states
    const newPeerKnownStates = getCurrentPeerState().knownStates;

    expect(newPeerKnownStates).not.toBe(initialKnownStates); // Should be a different instance
    expect(newPeerKnownStates.get(map.core.id)).toEqual(
      initialKnownStates.get(map.core.id),
    );
  });

  test("new peer with new ID starts with empty knownStates", async () => {
    const client = await setupTestAccount({
      connected: true,
    });

    // Create test data
    const group = client.node.createGroup();
    const map = group.createMap();
    map.set("key1", "value1", "trusting");

    await client.node.syncManager.actuallySyncCoValue(map.core);

    // Wait for initial sync
    await map.core.waitForSync();

    // Connect second peer with different ID
    const [brandNewPeer] = connectedPeers("brandNewPeer", "unusedPeer", {
      peer1role: "client",
      peer2role: "server",
    });

    // Add new peer with different ID
    client.node.syncManager.addPeer(brandNewPeer);

    // Verify that the new peer starts with empty known states
    const newPeerKnownStates =
      client.node.syncManager.peers["brandNewPeer"]!.knownStates;
    expect(newPeerKnownStates.get(map.core.id)).toBe(undefined);
  });

  test("when adding a peer with the same ID as a previous peer, the previous peer is closed", async () => {
    const client = await setupTestAccount({});

    const { peerState: firstPeerState } = client.connectToSyncServer();

    // Store reference to first peer
    const closeSpy = vi.spyOn(firstPeerState, "gracefulShutdown");

    // Create and add replacement peer
    const [secondPeer] = connectedPeers(firstPeerState.id, "unusedPeer", {
      peer1role: "server",
      peer2role: "client",
    });

    client.node.syncManager.addPeer(secondPeer);

    // Verify thet the first peer had ben closed correctly
    expect(closeSpy).toHaveBeenCalled();
    expect(firstPeerState.closed).toBe(true);
  });

  test("when adding a peer with the same ID as a previous peer and the previous peer is closed, do not attempt to close it again", async () => {
    const client = await setupTestAccount({
      connected: true,
    });

    // Store reference to first peer
    const { peerState: firstPeerState } = client.connectToSyncServer();

    firstPeerState.gracefulShutdown();
    const closeSpy = vi.spyOn(firstPeerState, "gracefulShutdown");

    // Create and add replacement peer
    const [secondPeer] = connectedPeers(firstPeerState.id, "unusedPeer", {
      peer1role: "server",
      peer2role: "client",
    });

    client.node.syncManager.addPeer(secondPeer);

    // Verify thet the first peer had not been closed again
    expect(closeSpy).not.toHaveBeenCalled();
    expect(firstPeerState.closed).toBe(true);
  });

  test("when adding a server peer the local coValues should be sent to it", async () => {
    const client = await setupTestAccount({
      connected: false,
    });

    const group = client.node.createGroup();
    const map = group.createMap();
    map.set("key1", "value1", "trusting");

    client.connectToSyncServer();

    await map.core.waitForSync();

    expect(jazzCloud.node.coValuesStore.get(map.id).isAvailable()).toBe(true);
  });
});

describe("loadCoValueCore with retry", () => {
  test("should load the value if available on the server", async () => {
    const client = await setupTestAccount({
      connected: true,
    });

    const anotherClient = await setupTestAccount({
      connected: true,
    });

    const group = anotherClient.node.createGroup();
    const map = group.createMap();
    map.set("key1", "value1", "trusting");

    const promise = client.node.loadCoValueCore(map.id);

    await expect(promise).resolves.not.toBe("unavailable");
  });

  test("should handle correctly two subsequent loads", async () => {
    const client = await setupTestAccount({
      connected: true,
    });

    const anotherClient = await setupTestAccount({
      connected: true,
    });

    const group = anotherClient.node.createGroup();
    const map = group.createMap();
    map.set("key1", "value1", "trusting");

    const promise1 = client.node.loadCoValueCore(map.id);
    const promise2 = client.node.loadCoValueCore(map.id);

    await expect(promise1).resolves.not.toBe("unavailable");
    await expect(promise2).resolves.not.toBe("unavailable");
  });

  test("should load unavailable coValues after they are synced", async () => {
    const bob = createTestNode();
    const alice = createTestNode();

    // Create a group and map on anotherClient
    const group = alice.createGroup();
    const map = group.createMap();
    map.set("key1", "value1", "trusting");

    // Start loading before syncing
    const result = await bob.loadCoValueCore(map.id);

    expect(result).toBe("unavailable");

    connectTwoPeers(alice, bob, "server", "server");

    const result2 = await bob.loadCoValueCore(map.id);

    expect(result2).not.toBe("unavailable");
  });

  test("should successfully mark a coValue as unavailable if the server does not have it", async () => {
    const bob = createTestNode();
    const alice = createTestNode();
    const charlie = createTestNode();

    connectTwoPeers(bob, charlie, "client", "server");

    // Create a group and map on anotherClient
    const group = alice.createGroup();
    const map = group.createMap();
    map.set("key1", "value1", "trusting");

    // Start loading before syncing
    const result = await bob.loadCoValueCore(map.id);

    expect(result).toBe("unavailable");
  });
});

describe("waitForSyncWithPeer", () => {
  test("should resolve when the coValue is fully uploaded into the peer", async () => {
    const client = await setupTestAccount();

    const { peerState } = client.connectToSyncServer();

    // Create test data
    const group = client.node.createGroup();
    const map = group.createMap();
    map.set("key1", "value1", "trusting");

    await client.node.syncManager.actuallySyncCoValue(map.core);

    await expect(
      client.node.syncManager.waitForSyncWithPeer(
        peerState.id,
        map.core.id,
        100,
      ),
    ).resolves.toBe(true);
  });

  test("should not resolve when the coValue is not synced", async () => {
    const client = await setupTestAccount();

    const { peerState } = client.connectToSyncServer();

    // Create test data
    const group = client.node.createGroup();
    const map = group.createMap();
    map.set("key1", "value1", "trusting");

    vi.spyOn(peerState, "pushOutgoingMessage").mockImplementation(async () => {
      return Promise.resolve();
    });

    await client.node.syncManager.actuallySyncCoValue(map.core);

    await expect(
      client.node.syncManager.waitForSyncWithPeer(
        peerState.id,
        map.core.id,
        100,
      ),
    ).rejects.toThrow("Timeout");
  });
});

test("Should not crash when syncing an unknown coValue type", async () => {
  const client = await setupTestAccount({
    connected: true,
  });

  const coValue = client.node.createCoValue({
    type: "ooops" as any,
    ruleset: { type: "unsafeAllowAll" },
    meta: null,
    ...Crypto.createdNowUnique(),
  });

  await coValue.waitForSync();

  const anotherClient = await setupTestAccount({
    connected: true,
  });

  const coValueOnTheOtherNode = await loadCoValueOrFail(
    anotherClient.node,
    coValue.getCurrentContent().id,
  );
  expect(coValueOnTheOtherNode.id).toBe(coValue.id);
});

describe("metrics", () => {
  afterEach(() => {
    tearDownTestMetricReader();
  });

  test("should correctly track the number of connected peers", async () => {
    const metricReader = createTestMetricReader();
    const [admin, session] = randomAnonymousAccountAndSessionID();
    const node = new LocalNode(admin, session, Crypto);

    let connectedPeers = await metricReader.getMetricValue("jazz.peers", {
      role: "peer",
    });
    expect(connectedPeers).toBeUndefined();
    let connectedServerPeers = await metricReader.getMetricValue("jazz.peers", {
      role: "server",
    });
    expect(connectedServerPeers).toBeUndefined();

    // Add a first peer
    const [inPeer1, outPeer1] = newQueuePair();
    node.syncManager.addPeer({
      id: "peer-1",
      incoming: inPeer1,
      outgoing: outPeer1,
      role: "peer",
      crashOnClose: false,
    });

    connectedPeers = await metricReader.getMetricValue("jazz.peers", {
      role: "peer",
    });
    expect(connectedPeers).toBe(1);

    // Add another peer
    const [inPeer2, outPeer2] = newQueuePair();
    node.syncManager.addPeer({
      id: "peer-2",
      incoming: inPeer2,
      outgoing: outPeer2,
      role: "peer",
      crashOnClose: false,
    });

    connectedPeers = await metricReader.getMetricValue("jazz.peers", {
      role: "peer",
    });
    expect(connectedPeers).toBe(2);

    // Add a server peer
    const [inServer1, outServer1] = newQueuePair();
    node.syncManager.addPeer({
      id: "server-1",
      incoming: inServer1,
      outgoing: outServer1,
      role: "server",
      crashOnClose: false,
    });
    connectedServerPeers = await metricReader.getMetricValue("jazz.peers", {
      role: "server",
    });
    expect(connectedServerPeers).toBe(1);
    connectedPeers = await metricReader.getMetricValue("jazz.peers", {
      role: "peer",
    });
    expect(connectedPeers).toBe(2);

    // @ts-expect-error Simulating peer-1 closing
    await outPeer1.push("Disconnected");
    await waitFor(() => node.syncManager.peers["peer-1"]?.closed);

    connectedPeers = await metricReader.getMetricValue("jazz.peers", {
      role: "peer",
    });
    expect(connectedPeers).toBe(1);

    // @ts-expect-error Simulating server-1 closing
    await outServer1.push("Disconnected");

    await waitFor(() => node.syncManager.peers["server-1"]?.closed);

    connectedServerPeers = await metricReader.getMetricValue("jazz.peers", {
      role: "server",
    });
    expect(connectedServerPeers).toBe(0);
  });
});

function groupContentEx(group: RawGroup) {
  return {
    action: "content",
    id: group.core.id,
  };
}

function groupStateEx(group: RawGroup) {
  return {
    action: "known",
    id: group.core.id,
  };
}

describe("LocalNode.load", () => {
  test("should throw error when trying to load with undefined ID", async () => {
    const client = await setupTestAccount();

    // @ts-expect-error Testing with undefined ID
    await expect(client.node.load(undefined)).rejects.toThrow(
      "Trying to load CoValue with undefined id",
    );
  });

  test("should throw error when trying to load with invalid ID format", async () => {
    const client = await setupTestAccount();

    // @ts-expect-error Testing with invalid ID format
    await expect(client.node.load("invalid_id")).rejects.toThrow(
      "Trying to load CoValue with invalid id invalid_id",
    );
  });
});

describe("SyncManager.handleSyncMessage", () => {
  test("should ignore messages with undefined ID", async () => {
    const client = await setupTestAccount();

    const { peerState } = client.connectToSyncServer();

    // Create an invalid message with undefined ID
    const invalidMessage = {
      action: "load",
      id: undefined,
      header: false,
      sessions: {},
    } as unknown as LoadMessage;

    await client.node.syncManager.handleSyncMessage(invalidMessage, peerState);

    // Verify that no state changes occurred
    expect(peerState.knownStates.has(invalidMessage.id)).toBe(false);
    expect(peerState.optimisticKnownStates.has(invalidMessage.id)).toBe(false);
  });

  test("should ignore messages with invalid ID format", async () => {
    const client = await setupTestAccount();

    const { peerState } = client.connectToSyncServer();

    // Create an invalid message with wrong ID format
    const invalidMessage = {
      action: "load",
      id: "invalid_id",
      header: false,
      sessions: {},
    } as unknown as LoadMessage;

    await client.node.syncManager.handleSyncMessage(invalidMessage, peerState);

    // Verify that no state changes occurred
    expect(peerState.knownStates.has(invalidMessage.id)).toBe(false);
    expect(peerState.optimisticKnownStates.has(invalidMessage.id)).toBe(false);
  });

  test("should ignore messages for errored coValues", async () => {
    const client = await setupTestAccount();

    const { peerState } = client.connectToSyncServer();

    // Add a coValue to the errored set
    const erroredId = "co_z123" as const;
<<<<<<< HEAD
    client.coValuesStore.get(erroredId).markErrored(peer.id, {
      message: "Test error",
    } as any);
=======
    peerState.erroredCoValues.set(
      erroredId,
      new Error("Test error") as unknown as TryAddTransactionsError,
    );
>>>>>>> 41a62a8d

    const message = {
      action: "load" as const,
      id: erroredId,
      header: false,
      sessions: {},
    } satisfies LoadMessage;

    await client.node.syncManager.handleSyncMessage(message, peerState);

    // Verify that no state changes occurred
    expect(peerState.knownStates.has(message.id)).toBe(false);
    expect(peerState.optimisticKnownStates.has(message.id)).toBe(false);
  });

  test("should process valid messages", async () => {
    const client = await setupTestAccount();

    const { peerState } = client.connectToSyncServer();

    const group = client.node.createGroup();

    const validMessage = {
      action: "load" as const,
      id: group.id,
      header: false,
      sessions: {},
    };

    await client.node.syncManager.handleSyncMessage(validMessage, peerState);

    // Verify that the message was processed
    expect(peerState.knownStates.has(group.id)).toBe(true);
  });
});<|MERGE_RESOLUTION|>--- conflicted
+++ resolved
@@ -1085,16 +1085,9 @@
 
     // Add a coValue to the errored set
     const erroredId = "co_z123" as const;
-<<<<<<< HEAD
-    client.coValuesStore.get(erroredId).markErrored(peer.id, {
+    client.node.coValuesStore.get(erroredId).markErrored(peerState.id, {
       message: "Test error",
     } as any);
-=======
-    peerState.erroredCoValues.set(
-      erroredId,
-      new Error("Test error") as unknown as TryAddTransactionsError,
-    );
->>>>>>> 41a62a8d
 
     const message = {
       action: "load" as const,
