--- conflicted
+++ resolved
@@ -963,32 +963,6 @@
     */
 });
 
-<<<<<<< HEAD
-test("If we start loading a coValue before connecting to a peer that has it, it will load it once we connect", async () => {
-  const { node: node1 } = await createConnectedTestNode();
-
-  const group = node1.createGroup();
-
-  const map = group.createMap();
-  map.set("hello", "world", "trusting");
-
-  const node2 = createTestNode();
-
-  const mapOnNode2Promise = loadCoValueOrFail(node2, map.id);
-
-  expect(
-    node2.coValuesStore.getOrCreateEmpty(map.core.id).loadingState,
-  ).toEqual("unknown");
-
-  connectNodeToSyncServer(node2);
-
-  const mapOnNode2 = await mapOnNode2Promise;
-
-  expect(mapOnNode2.get("hello")).toEqual("world");
-});
-
-=======
->>>>>>> 051e6c49
 test("should keep the peer state when the peer closes", async () => {
   const client = createTestNode();
 
