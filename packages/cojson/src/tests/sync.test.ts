<<<<<<< HEAD
import { expect, test, describe, vi } from "vitest";
import { LocalNode } from "../localNode.js";
import { SyncMessage } from "../sync.js";
import { MapOpPayload, RawCoMap } from "../coValues/coMap.js";
import { RawGroup } from "../coValues/group.js";
import { createTestNode, randomAnonymousAccountAndSessionID, waitFor } from "./testUtils.js";
import { connectedPeers, newQueuePair } from "../streamUtils.js";
import { RawAccountID } from "../coValues/account.js";
import { stableStringify } from "../jsonStringify.js";
=======
import { describe, expect, test } from "vitest";
import { expectMap } from "../coValue.js";
import { CoValueHeader } from "../coValueCore.js";
import { RawAccountID } from "../coValues/account.js";
import { MapOpPayload, RawCoMap } from "../coValues/coMap.js";
import { RawGroup } from "../coValues/group.js";
>>>>>>> 9f0deeb3
import { WasmCrypto } from "../crypto/WasmCrypto.js";
import { stableStringify } from "../jsonStringify.js";
import { LocalNode } from "../localNode.js";
import { getPriorityFromHeader } from "../priority.js";
import { connectedPeers, newQueuePair } from "../streamUtils.js";
import { SyncMessage } from "../sync.js";
import { randomAnonymousAccountAndSessionID } from "./testUtils.js";

const Crypto = await WasmCrypto.create();

test("Node replies with initial tx and header to empty subscribe", async () => {
  const [admin, session] = randomAnonymousAccountAndSessionID();
  const node = new LocalNode(admin, session, Crypto);

  const group = node.createGroup();

  const map = group.createMap();

  map.set("hello", "world", "trusting");

  const [inRx, inTx] = newQueuePair();
  const [outRx, outTx] = newQueuePair();
  const outRxQ = outRx[Symbol.asyncIterator]();

  node.syncManager.addPeer({
    id: "test",
    incoming: inRx,
    outgoing: outTx,
    role: "peer",
    crashOnClose: true,
  });

  await inTx.push({
    action: "load",
    id: map.core.id,
    header: false,
    sessions: {},
  });

  // expect((await outRxQ.next()).value).toMatchObject(admStateEx(admin.id));
  expect((await outRxQ.next()).value).toMatchObject(groupStateEx(group));

  const mapTellKnownStateMsg = (await outRxQ.next()).value;
  expect(mapTellKnownStateMsg).toEqual({
    action: "known",
    ...map.core.knownState(),
  } satisfies SyncMessage);

  // expect((await outRxQ.next()).value).toMatchObject(admContEx(admin.id));
  expect((await outRxQ.next()).value).toMatchObject(groupContentEx(group));

  const newContentMsg = (await outRxQ.next()).value;

  const expectedHeader = {
    type: "comap",
    ruleset: { type: "ownedByGroup", group: group.id },
    meta: null,
    createdAt: map.core.header.createdAt,
    uniqueness: map.core.header.uniqueness,
  } satisfies CoValueHeader;

  expect(newContentMsg).toEqual({
    action: "content",
    id: map.core.id,
    header: expectedHeader,
    new: {
      [node.currentSessionID]: {
        after: 0,
        newTransactions: [
          {
            privacy: "trusting" as const,
            madeAt: map.core.sessionLogs.get(node.currentSessionID)!
              .transactions[0]!.madeAt,
            changes: stableStringify([
              {
                op: "set",
                key: "hello",
                value: "world",
              } satisfies MapOpPayload<string, string>,
            ]),
          },
        ],
        lastSignature: map.core.sessionLogs.get(node.currentSessionID)!
          .lastSignature!,
      },
    },
    priority: getPriorityFromHeader(map.core.header),
  } satisfies SyncMessage);
});

test("Node replies with only new tx to subscribe with some known state", async () => {
  const [admin, session] = randomAnonymousAccountAndSessionID();
  const node = new LocalNode(admin, session, Crypto);

  const group = node.createGroup();

  const map = group.createMap();

  map.set("hello", "world", "trusting");
  map.set("goodbye", "world", "trusting");

  const [inRx, inTx] = newQueuePair();
  const [outRx, outTx] = newQueuePair();
  const outRxQ = outRx[Symbol.asyncIterator]();

  node.syncManager.addPeer({
    id: "test",
    incoming: inRx,
    outgoing: outTx,
    role: "peer",
    crashOnClose: true,
  });

  await inTx.push({
    action: "load",
    id: map.core.id,
    header: true,
    sessions: {
      [node.currentSessionID]: 1,
    },
  });

  // expect((await outRxQ.next()).value).toMatchObject(admStateEx(admin.id));
  expect((await outRxQ.next()).value).toMatchObject(groupStateEx(group));

  const mapTellKnownStateMsg = (await outRxQ.next()).value;
  expect(mapTellKnownStateMsg).toEqual({
    action: "known",
    ...map.core.knownState(),
  } satisfies SyncMessage);

  // expect((await outRxQ.next()).value).toMatchObject(admContEx(admin.id));
  expect((await outRxQ.next()).value).toMatchObject(groupContentEx(group));

  const mapNewContentMsg = (await outRxQ.next()).value;

  expect(mapNewContentMsg).toEqual({
    action: "content",
    id: map.core.id,
    header: undefined,
    new: {
      [node.currentSessionID]: {
        after: 1,
        newTransactions: [
          {
            privacy: "trusting" as const,
            madeAt: map.core.sessionLogs.get(node.currentSessionID)!
              .transactions[1]!.madeAt,
            changes: stableStringify([
              {
                op: "set",
                key: "goodbye",
                value: "world",
              } satisfies MapOpPayload<string, string>,
            ]),
          },
        ],
        lastSignature: map.core.sessionLogs.get(node.currentSessionID)!
          .lastSignature!,
      },
    },
    priority: getPriorityFromHeader(map.core.header),
  } satisfies SyncMessage);
});
test.todo(
  "TODO: node only replies with new tx to subscribe with some known state, even in the depended on coValues",
);

test("After subscribing, node sends own known state and new txs to peer", async () => {
  const [admin, session] = randomAnonymousAccountAndSessionID();
  const node = new LocalNode(admin, session, Crypto);

  const group = node.createGroup();

  const map = group.createMap();

  const [inRx, inTx] = newQueuePair();
  const [outRx, outTx] = newQueuePair();
  const outRxQ = outRx[Symbol.asyncIterator]();

  node.syncManager.addPeer({
    id: "test",
    incoming: inRx,
    outgoing: outTx,
    role: "peer",
    crashOnClose: true,
  });

  await inTx.push({
    action: "load",
    id: map.core.id,
    header: false,
    sessions: {
      [node.currentSessionID]: 0,
    },
  });

  // expect((await outRxQ.next()).value).toMatchObject(admStateEx(admin.id));
  expect((await outRxQ.next()).value).toMatchObject(groupStateEx(group));

  const mapTellKnownStateMsg = (await outRxQ.next()).value;
  expect(mapTellKnownStateMsg).toEqual({
    action: "known",
    ...map.core.knownState(),
  } satisfies SyncMessage);

  // expect((await outRxQ.next()).value).toMatchObject(admContEx(admin.id));
  expect((await outRxQ.next()).value).toMatchObject(groupContentEx(group));

  const mapNewContentHeaderOnlyMsg = (await outRxQ.next()).value;

  expect(mapNewContentHeaderOnlyMsg).toEqual({
    action: "content",
    id: map.core.id,
    header: map.core.header,
    new: {},
    priority: getPriorityFromHeader(map.core.header),
  } satisfies SyncMessage);

  map.set("hello", "world", "trusting");

  const mapEditMsg1 = (await outRxQ.next()).value;

  expect(mapEditMsg1).toEqual({
    action: "content",
    id: map.core.id,
    new: {
      [node.currentSessionID]: {
        after: 0,
        newTransactions: [
          {
            privacy: "trusting" as const,
            madeAt: map.core.sessionLogs.get(node.currentSessionID)!
              .transactions[0]!.madeAt,
            changes: stableStringify([
              {
                op: "set",
                key: "hello",
                value: "world",
              } satisfies MapOpPayload<string, string>,
            ]),
          },
        ],
        lastSignature: map.core.sessionLogs.get(node.currentSessionID)!
          .lastSignature!,
      },
    },
    priority: getPriorityFromHeader(map.core.header),
  } satisfies SyncMessage);

  map.set("goodbye", "world", "trusting");

  const mapEditMsg2 = (await outRxQ.next()).value;

  expect(mapEditMsg2).toEqual({
    action: "content",
    id: map.core.id,
    new: {
      [node.currentSessionID]: {
        after: 1,
        newTransactions: [
          {
            privacy: "trusting" as const,
            madeAt: map.core.sessionLogs.get(node.currentSessionID)!
              .transactions[1]!.madeAt,
            changes: stableStringify([
              {
                op: "set",
                key: "goodbye",
                value: "world",
              } satisfies MapOpPayload<string, string>,
            ]),
          },
        ],
        lastSignature: map.core.sessionLogs.get(node.currentSessionID)!
          .lastSignature!,
      },
    },
    priority: getPriorityFromHeader(map.core.header),
  } satisfies SyncMessage);
});

test("Client replies with known new content to tellKnownState from server", async () => {
  const [admin, session] = randomAnonymousAccountAndSessionID();
  const node = new LocalNode(admin, session, Crypto);

  const group = node.createGroup();

  const map = group.createMap();

  map.set("hello", "world", "trusting");

  const [inRx, inTx] = newQueuePair();
  const [outRx, outTx] = newQueuePair();
  const outRxQ = outRx[Symbol.asyncIterator]();

  node.syncManager.addPeer({
    id: "test",
    incoming: inRx,
    outgoing: outTx,
    role: "peer",
    crashOnClose: true,
  });

  // expect((await outRxQ.next()).value).toMatchObject(groupStateEx(group));

  await inTx.push({
    action: "known",
    id: map.core.id,
    header: false,
    sessions: {
      [node.currentSessionID]: 0,
    },
  });

  // expect((await outRxQ.next()).value).toMatchObject(admStateEx(admin.id));
  expect((await outRxQ.next()).value).toMatchObject(groupStateEx(group));

  const mapTellKnownStateMsg = (await outRxQ.next()).value;
  expect(mapTellKnownStateMsg).toEqual({
    action: "known",
    ...map.core.knownState(),
  } satisfies SyncMessage);

  // expect((await outRxQ.next()).value).toMatchObject(admContEx(admin.id));
  expect((await outRxQ.next()).value).toMatchObject(groupContentEx(group));

  const mapNewContentMsg = (await outRxQ.next()).value;

  expect(mapNewContentMsg).toEqual({
    action: "content",
    id: map.core.id,
    header: map.core.header,
    new: {
      [node.currentSessionID]: {
        after: 0,
        newTransactions: [
          {
            privacy: "trusting" as const,
            madeAt: map.core.sessionLogs.get(node.currentSessionID)!
              .transactions[0]!.madeAt,
            changes: stableStringify([
              {
                op: "set",
                key: "hello",
                value: "world",
              } satisfies MapOpPayload<string, string>,
            ]),
          },
        ],
        lastSignature: map.core.sessionLogs.get(node.currentSessionID)!
          .lastSignature!,
      },
    },
    priority: getPriorityFromHeader(map.core.header),
  } satisfies SyncMessage);
});

test("No matter the optimistic known state, node respects invalid known state messages and resyncs", async () => {
  const [admin, session] = randomAnonymousAccountAndSessionID();
  const node = new LocalNode(admin, session, Crypto);

  const group = node.createGroup();

  const map = group.createMap();

  const [inRx, inTx] = newQueuePair();
  const [outRx, outTx] = newQueuePair();
  const outRxQ = outRx[Symbol.asyncIterator]();

  node.syncManager.addPeer({
    id: "test",
    incoming: inRx,
    outgoing: outTx,
    role: "peer",
    crashOnClose: true,
  });

  await inTx.push({
    action: "load",
    id: map.core.id,
    header: false,
    sessions: {
      [node.currentSessionID]: 0,
    },
  });

  // expect((await outRxQ.next()).value).toMatchObject(admStateEx(admin.id));
  expect((await outRxQ.next()).value).toMatchObject(groupStateEx(group));

  const mapTellKnownStateMsg = (await outRxQ.next()).value;
  expect(mapTellKnownStateMsg).toEqual({
    action: "known",
    ...map.core.knownState(),
  } satisfies SyncMessage);

  // expect((await outRxQ.next()).value).toMatchObject(admContEx(admin.id));
  expect((await outRxQ.next()).value).toMatchObject(groupContentEx(group));

  const mapNewContentHeaderOnlyMsg = (await outRxQ.next()).value;

  expect(mapNewContentHeaderOnlyMsg).toEqual({
    action: "content",
    id: map.core.id,
    header: map.core.header,
    new: {},
    priority: getPriorityFromHeader(map.core.header),
  } satisfies SyncMessage);

  map.set("hello", "world", "trusting");

  map.set("goodbye", "world", "trusting");

  const _mapEditMsgs = (await outRxQ.next()).value;

  console.log("Sending correction");

  await inTx.push({
    action: "known",
    isCorrection: true,
    id: map.core.id,
    header: true,
    sessions: {
      [node.currentSessionID]: 1,
    },
  } satisfies SyncMessage);

  const newContentAfterWrongAssumedState = (await outRxQ.next()).value;

  expect(newContentAfterWrongAssumedState).toEqual({
    action: "content",
    id: map.core.id,
    header: undefined,
    new: {
      [node.currentSessionID]: {
        after: 1,
        newTransactions: [
          {
            privacy: "trusting" as const,
            madeAt: map.core.sessionLogs.get(node.currentSessionID)!
              .transactions[1]!.madeAt,
            changes: stableStringify([
              {
                op: "set",
                key: "goodbye",
                value: "world",
              } satisfies MapOpPayload<string, string>,
            ]),
          },
        ],
        lastSignature: map.core.sessionLogs.get(node.currentSessionID)!
          .lastSignature!,
      },
    },
    priority: getPriorityFromHeader(map.core.header),
  } satisfies SyncMessage);
});

test("If we add a peer, but it never subscribes to a coValue, it won't get any messages", async () => {
  const [admin, session] = randomAnonymousAccountAndSessionID();
  const node = new LocalNode(admin, session, Crypto);

  const group = node.createGroup();

  const map = group.createMap();

  const [inRx, _inTx] = newQueuePair();
  const [outRx, outTx] = newQueuePair();
  const outRxQ = outRx[Symbol.asyncIterator]();

  node.syncManager.addPeer({
    id: "test",
    incoming: inRx,
    outgoing: outTx,
    role: "peer",
    crashOnClose: true,
  });

  map.set("hello", "world", "trusting");

  const timeoutPromise = new Promise((resolve) =>
    setTimeout(() => resolve("neverHappened"), 100),
  );

  const result = await Promise.race([
    outRxQ.next().then((value) => value.value),
    timeoutPromise,
  ]);

  expect(result).toEqual("neverHappened");
});

test.todo(
  "If we add a server peer, all updates to all coValues are sent to it, even if it doesn't subscribe",
  async () => {
    const [admin, session] = randomAnonymousAccountAndSessionID();
    const node = new LocalNode(admin, session, Crypto);

    const group = node.createGroup();

    const map = group.createMap();

    const [inRx, _inTx] = newQueuePair();
    const [outRx, outTx] = newQueuePair();
    const outRxQ = outRx[Symbol.asyncIterator]();

    node.syncManager.addPeer({
      id: "test",
      incoming: inRx,
      outgoing: outTx,
      role: "server",
      crashOnClose: true,
    });

    // expect((await outRxQ.next()).value).toMatchObject({
    //     action: "load",
    //     id: adminID,
    // });
    expect((await outRxQ.next()).value).toMatchObject({
      action: "load",
      id: group.core.id,
    });

    const mapSubscribeMsg = (await outRxQ.next()).value;

    expect(mapSubscribeMsg).toEqual({
      action: "load",
      id: map.core.id,
      header: true,
      sessions: {},
    } satisfies SyncMessage);

    map.set("hello", "world", "trusting");

    // expect((await outRxQ.next()).value).toMatchObject(admContEx(admin.id));
    expect((await outRxQ.next()).value).toMatchObject(groupContentEx(group));

    const mapNewContentMsg = (await outRxQ.next()).value;

    expect(mapNewContentMsg).toEqual({
      action: "content",
      id: map.core.id,
      header: map.core.header,
      new: {
        [node.currentSessionID]: {
          after: 0,
          newTransactions: [
            {
              privacy: "trusting" as const,
              madeAt: map.core.sessionLogs.get(node.currentSessionID)!
                .transactions[0]!.madeAt,
              changes: stableStringify([
                {
                  op: "set",
                  key: "hello",
                  value: "world",
                } satisfies MapOpPayload<string, string>,
              ]),
            },
          ],
          lastSignature: map.core.sessionLogs.get(node.currentSessionID)!
            .lastSignature!,
        },
      },
      priority: getPriorityFromHeader(map.core.header),
    } satisfies SyncMessage);
  },
);

test.skip("If we add a server peer, newly created coValues are auto-subscribed to", async () => {
  const [admin, session] = randomAnonymousAccountAndSessionID();
  const node = new LocalNode(admin, session, Crypto);

  const group = node.createGroup();

  const [inRx, _inTx] = newQueuePair();
  const [outRx, outTx] = newQueuePair();
  const outRxQ = outRx[Symbol.asyncIterator]();

  node.syncManager.addPeer({
    id: "test",
    incoming: inRx,
    outgoing: outTx,
    role: "server",
    crashOnClose: true,
  });

  // expect((await outRxQ.next()).value).toMatchObject({
  //     action: "load",
  //     id: admin.id,
  // });
  expect((await outRxQ.next()).value).toMatchObject({
    action: "load",
    id: group.core.id,
  });

  const map = group.createMap();

  const mapSubscribeMsg = (await outRxQ.next()).value;

  expect(mapSubscribeMsg).toEqual({
    action: "load",
    ...map.core.knownState(),
  } satisfies SyncMessage);

  // expect((await outRxQ.next()).value).toMatchObject(admContEx(adminID));
  expect((await outRxQ.next()).value).toMatchObject(groupContentEx(group));

  const mapContentMsg = (await outRxQ.next()).value;

  expect(mapContentMsg).toEqual({
    action: "content",
    id: map.core.id,
    header: map.core.header,
    new: {},
    priority: getPriorityFromHeader(map.core.header),
  } satisfies SyncMessage);
});

test.todo(
  "TODO: when receiving a subscribe response that is behind our optimistic state (due to already sent content), we ignore it",
);

test("When we connect a new server peer, we try to sync all existing coValues to it", async () => {
  const [admin, session] = randomAnonymousAccountAndSessionID();
  const node = new LocalNode(admin, session, Crypto);

  const group = node.createGroup();

  const map = group.createMap();

  const [inRx, _inTx] = newQueuePair();
  const [outRx, outTx] = newQueuePair();
  const outRxQ = outRx[Symbol.asyncIterator]();

  node.syncManager.addPeer({
    id: "test",
    incoming: inRx,
    outgoing: outTx,
    role: "server",
    crashOnClose: true,
  });

  // const _adminSubscribeMessage = await outRxQ.next();
  const groupSubscribeMessage = (await outRxQ.next()).value;

  expect(groupSubscribeMessage).toEqual({
    action: "load",
    ...group.core.knownState(),
  } satisfies SyncMessage);

  const secondMessage = (await outRxQ.next()).value;

  expect(secondMessage).toEqual({
    action: "load",
    ...map.core.knownState(),
  } satisfies SyncMessage);
});

test("When receiving a subscribe with a known state that is ahead of our own, peers should respond with a corresponding subscribe response message", async () => {
  const [admin, session] = randomAnonymousAccountAndSessionID();
  const node = new LocalNode(admin, session, Crypto);

  const group = node.createGroup();

  const map = group.createMap();

  const [inRx, inTx] = newQueuePair();
  const [outRx, outTx] = newQueuePair();
  const outRxQ = outRx[Symbol.asyncIterator]();

  node.syncManager.addPeer({
    id: "test",
    incoming: inRx,
    outgoing: outTx,
    role: "peer",
    crashOnClose: true,
  });

  await inTx.push({
    action: "load",
    id: map.core.id,
    header: true,
    sessions: {
      [node.currentSessionID]: 1,
    },
  });

  // expect((await outRxQ.next()).value).toMatchObject(admStateEx(admin.id));
  expect((await outRxQ.next()).value).toMatchObject(groupStateEx(group));
  const mapTellKnownState = (await outRxQ.next()).value;

  expect(mapTellKnownState).toEqual({
    action: "known",
    ...map.core.knownState(),
  } satisfies SyncMessage);
});

test.skip("When replaying creation and transactions of a coValue as new content, the receiving peer integrates this information", async () => {
  // TODO: this test is mostly correct but also slightly unrealistic, make sure we pass all messages back and forth as expected and then it should work
  const [admin, session] = randomAnonymousAccountAndSessionID();

  const node1 = new LocalNode(admin, session, Crypto);

  const group = node1.createGroup();

  const [inRx1, inTx1] = newQueuePair();
  const [outRx1, outTx1] = newQueuePair();
  const outRxQ1 = outRx1[Symbol.asyncIterator]();

  node1.syncManager.addPeer({
    id: "test2",
    incoming: inRx1,
    outgoing: outTx1,
    role: "server",
    crashOnClose: true,
  });

  const node2 = new LocalNode(
    admin,
    Crypto.newRandomSessionID(admin.id),
    Crypto,
  );

  const [inRx2, inTx2] = newQueuePair();
  const [outRx2, outTx2] = newQueuePair();
  const outRxQ2 = outRx2[Symbol.asyncIterator]();

  node2.syncManager.addPeer({
    id: "test1",
    incoming: inRx2,
    outgoing: outTx2,
    role: "client",
    crashOnClose: true,
  });

  const adminSubscribeMessage = (await outRxQ1.next()).value;
  expect(adminSubscribeMessage).toMatchObject({
    action: "load",
    id: admin.id,
  });
  const groupSubscribeMsg = (await outRxQ1.next()).value;
  expect(groupSubscribeMsg).toMatchObject({
    action: "load",
    id: group.core.id,
  });

  await inTx2.push(adminSubscribeMessage);
  await inTx2.push(groupSubscribeMsg);

  // const adminTellKnownStateMsg = (await outRxQ2.next()).value;
  // expect(adminTellKnownStateMsg).toMatchObject(admStateEx(admin.id));

  const groupTellKnownStateMsg = (await outRxQ2.next()).value;
  expect(groupTellKnownStateMsg).toMatchObject(groupStateEx(group));

  expect(
    node2.syncManager.peers["test1"]!.optimisticKnownStates.has(group.core.id),
  ).toBeDefined();

  // await inTx1.push(adminTellKnownStateMsg);
  await inTx1.push(groupTellKnownStateMsg);

  // const adminContentMsg = (await outRxQ1.next()).value;
  // expect(adminContentMsg).toMatchObject(admContEx(admin.id));

  const groupContentMsg = (await outRxQ1.next()).value;
  expect(groupContentMsg).toMatchObject(groupContentEx(group));

  // await inTx2.push(adminContentMsg);
  await inTx2.push(groupContentMsg);

  const map = group.createMap();

  const mapSubscriptionMsg = (await outRxQ1.next()).value;
  expect(mapSubscriptionMsg).toMatchObject({
    action: "load",
    id: map.core.id,
  });

  const mapNewContentMsg = (await outRxQ1.next()).value;
  expect(mapNewContentMsg).toEqual({
    action: "content",
    id: map.core.id,
    header: map.core.header,
    new: {},
    priority: getPriorityFromHeader(map.core.header),
  } satisfies SyncMessage);

  await inTx2.push(mapSubscriptionMsg);

  const mapTellKnownStateMsg = (await outRxQ2.next()).value;
  expect(mapTellKnownStateMsg).toEqual({
    action: "known",
    id: map.core.id,
    header: false,
    sessions: {},
  } satisfies SyncMessage);

  expect(node2.coValues[map.core.id]?.state).toEqual("loading");

  await inTx2.push(mapNewContentMsg);

  map.set("hello", "world", "trusting");

  const mapEditMsg = (await outRxQ1.next()).value;

  await inTx2.push(mapEditMsg);

  await new Promise((resolve) => setTimeout(resolve, 100));

  expect(
    expectMap(node2.expectCoValueLoaded(map.core.id).getCurrentContent()).get(
      "hello",
    ),
  ).toEqual("world");
});

test.skip("When loading a coValue on one node, the server node it is requested from replies with all the necessary depended on coValues to make it work", async () => {
  /*
    // TODO: this test is mostly correct but also slightly unrealistic, make sure we pass all messages back and forth as expected and then it should work
    const [admin, session] = randomAnonymousAccountAndSessionID();

    const node1 = new LocalNode(admin, session, Crypto);

    const group = node1.createGroup();

    const map = group.createMap();
    map.set("hello", "world", "trusting");

    const node2 = new LocalNode(admin, newRandomSessionID(admin.id), Crypto);

    const [node1asPeer, node2asPeer] = connectedPeers("peer1", "peer2");

    node1.syncManager.addPeer(node2asPeer);
    node2.syncManager.addPeer(node1asPeer);

    await node2.loadCoValueCore(map.core.id);

    expect(
        expectMap(
            node2.expectCoValueLoaded(map.core.id).getCurrentContent(),
        ).get("hello"),
    ).toEqual("world");
    */
});

test("Can sync a coValue through a server to another client", async () => {
  const [admin, session] = randomAnonymousAccountAndSessionID();

  const client1 = new LocalNode(admin, session, Crypto);

  const group = client1.createGroup();

  const map = group.createMap();
  map.set("hello", "world", "trusting");

  const [serverUser, serverSession] = randomAnonymousAccountAndSessionID();

  const server = new LocalNode(serverUser, serverSession, Crypto);

  const [serverAsPeerForClient1, client1AsPeer] = connectedPeers(
    "serverFor1",
    "client1",
    {
      peer1role: "server",
      peer2role: "client",
      trace: true,
    },
  );

  client1.syncManager.addPeer(serverAsPeerForClient1);
  server.syncManager.addPeer(client1AsPeer);

  const client2 = new LocalNode(
    admin,
    Crypto.newRandomSessionID(admin.id),
    Crypto,
  );

  const [serverAsPeerForClient2, client2AsPeer] = connectedPeers(
    "serverFor2",
    "client2",
    {
      peer1role: "server",
      peer2role: "client",
      trace: true,
    },
  );

  client2.syncManager.addPeer(serverAsPeerForClient2);
  server.syncManager.addPeer(client2AsPeer);

  const mapOnClient2 = await client2.loadCoValueCore(map.core.id);
  if (mapOnClient2 === "unavailable") {
    throw new Error("Map is unavailable");
  }

  expect(expectMap(mapOnClient2.getCurrentContent()).get("hello")).toEqual(
    "world",
  );
});

test("Can sync a coValue with private transactions through a server to another client", async () => {
  const [admin, session] = randomAnonymousAccountAndSessionID();

  const client1 = new LocalNode(admin, session, Crypto);

  const group = client1.createGroup();

  const map = group.createMap();
  map.set("hello", "world", "private");

  const [serverUser, serverSession] = randomAnonymousAccountAndSessionID();

  const server = new LocalNode(serverUser, serverSession, Crypto);

  const [serverAsPeer, client1AsPeer] = connectedPeers("server", "client1", {
    trace: true,
    peer1role: "server",
    peer2role: "client",
  });

  client1.syncManager.addPeer(serverAsPeer);
  server.syncManager.addPeer(client1AsPeer);

  const client2 = new LocalNode(
    admin,
    client1.crypto.newRandomSessionID(admin.id),
    Crypto,
  );

  const [serverAsOtherPeer, client2AsPeer] = connectedPeers(
    "server",
    "client2",
    {
      trace: true,
      peer1role: "server",
      peer2role: "client",
    },
  );

  client2.syncManager.addPeer(serverAsOtherPeer);
  server.syncManager.addPeer(client2AsPeer);

  const mapOnClient2 = await client2.loadCoValueCore(map.core.id);
  if (mapOnClient2 === "unavailable") {
    throw new Error("Map is unavailable");
  }

  expect(expectMap(mapOnClient2.getCurrentContent()).get("hello")).toEqual(
    "world",
  );
});

test.skip("When a peer's incoming/readable stream closes, we remove the peer", async () => {
  /*
    const [admin, session] = randomAnonymousAccountAndSessionID();
    const node = new LocalNode(admin, session, Crypto);

    const group = node.createGroup();

    const [inRx, inTx] = await Effect.runPromise(newStreamPair());
    const [outRx, outTx] = await Effect.runPromise(newStreamPair());

    node.syncManager.addPeer({
        id: "test",
        incoming: inRx,
        outgoing: outTx,
        role: "server",
    });

    // expect(yield* Queue.take(outRxQ)).toMatchObject({
    //     action: "load",
    //     id: admin.id,
    // });
    expect(yield * Queue.take(outRxQ)).toMatchObject({
        action: "load",
        id: group.core.id,
    });

    const map = group.createMap();

    const mapSubscribeMsg = await reader.read();

    expect(mapSubscribeMsg.value).toEqual({
        action: "load",
        ...map.core.knownState(),
    } satisfies SyncMessage);

    // expect(yield* Queue.take(outRxQ)).toMatchObject(admContEx(admin.id));
    expect(yield * Queue.take(outRxQ)).toMatchObject(groupContentEx(group));

    const mapContentMsg = await reader.read();

    expect(mapContentMsg.value).toEqual({
        action: "content",
        id: map.core.id,
        header: map.core.header,
        new: {},
    } satisfies SyncMessage);

    await inTx.abort();

    await new Promise((resolve) => setTimeout(resolve, 100));

    expect(node.syncManager.peers["test"]).toBeUndefined();
    */
});

test.skip("When a peer's outgoing/writable stream closes, we remove the peer", async () => {
  /*
    const [admin, session] = randomAnonymousAccountAndSessionID();
    const node = new LocalNode(admin, session, Crypto);

    const group = node.createGroup();

    const [inRx] = await Effect.runPromise(newStreamPair());
    const [outRx, outTx] = await Effect.runPromise(newStreamPair());

    node.syncManager.addPeer({
        id: "test",
        incoming: inRx,
        outgoing: outTx,
        role: "server",
    });

    // expect(yield* Queue.take(outRxQ)).toMatchObject({
    //     action: "load",
    //     id: admin.id,
    // });
    expect(yield * Queue.take(outRxQ)).toMatchObject({
        action: "load",
        id: group.core.id,
    });

    const map = group.createMap();

    const mapSubscribeMsg = await reader.read();

    expect(mapSubscribeMsg.value).toEqual({
        action: "load",
        ...map.core.knownState(),
    } satisfies SyncMessage);

    // expect(yield* Queue.take(outRxQ)).toMatchObject(admContEx(admin.id));
    expect(yield * Queue.take(outRxQ)).toMatchObject(groupContentEx(group));

    const mapContentMsg = await reader.read();

    expect(mapContentMsg.value).toEqual({
        action: "content",
        id: map.core.id,
        header: map.core.header,
        new: {},
    } satisfies SyncMessage);

    reader.releaseLock();
    await outRx.cancel();

    map.set("hello", "world", "trusting");

    await new Promise((resolve) => setTimeout(resolve, 100));

    expect(node.syncManager.peers["test"]).toBeUndefined();
    */
});

test("If we start loading a coValue before connecting to a peer that has it, it will load it once we connect", async () => {
  const [admin, session] = randomAnonymousAccountAndSessionID();

  const node1 = new LocalNode(admin, session, Crypto);

  const group = node1.createGroup();

  const map = group.createMap();
  map.set("hello", "world", "trusting");

  const node2 = new LocalNode(
    admin,
    Crypto.newRandomSessionID(admin.id),
    Crypto,
  );

  const [node1asPeer, node2asPeer] = connectedPeers("peer1", "peer2", {
    peer1role: "server",
    peer2role: "client",
    trace: true,
  });

  node1.syncManager.addPeer(node2asPeer);

  const mapOnNode2Promise = node2.loadCoValueCore(map.core.id);

  expect(node2.coValues[map.core.id]?.state.type).toEqual("unknown");

  node2.syncManager.addPeer(node1asPeer);

  const mapOnNode2 = await mapOnNode2Promise;
  if (mapOnNode2 === "unavailable") {
    throw new Error("Map is unavailable");
  }

  expect(expectMap(mapOnNode2.getCurrentContent()).get("hello")).toEqual(
    "world",
  );
});

describe("sync - extra tests", () => {
  test("Node handles disconnection and reconnection of a peer gracefully", async () => {
    // Create two nodes
    const [admin1, session1] = randomAnonymousAccountAndSessionID();
    const node1 = new LocalNode(admin1, session1, Crypto);

    const [admin2, session2] = randomAnonymousAccountAndSessionID();
    const node2 = new LocalNode(admin2, session2, Crypto);

    // Create a group and a map on node1
    const group = node1.createGroup();
    group.addMember("everyone", "writer");
    const map = group.createMap();
    map.set("key1", "value1", "trusting");

    // Connect the nodes
    const [node1AsPeer, node2AsPeer] = connectedPeers("node1", "node2", {
      peer1role: "server",
      peer2role: "client",
    });

    node1.syncManager.addPeer(node2AsPeer);
    node2.syncManager.addPeer(node1AsPeer);

    // Wait for initial sync
    await new Promise((resolve) => setTimeout(resolve, 100));

    // Verify that node2 has received the map
    const mapOnNode2 = await node2.loadCoValueCore(map.core.id);
    if (mapOnNode2 === "unavailable") {
      throw new Error("Map is unavailable on node2");
    }

    expect(expectMap(mapOnNode2.getCurrentContent()).get("key1")).toEqual(
      "value1",
    );

    // Simulate disconnection
    node1.syncManager.gracefulShutdown();
    node2.syncManager.gracefulShutdown();

    // Make changes on node1 while disconnected
    map.set("key2", "value2", "trusting");

    // Simulate reconnection
    const [newNode1AsPeer, newNode2AsPeer] = connectedPeers(
      "node11",
      "node22",
      {
        peer1role: "server",
        peer2role: "client",
        // trace: true,
      },
    );

    node1.syncManager.addPeer(newNode2AsPeer);
    node2.syncManager.addPeer(newNode1AsPeer);

    // Wait for re-sync
    await new Promise((resolve) => setTimeout(resolve, 100));

    // Verify that node2 has received the changes made during disconnection
    const updatedMapOnNode2 = await node2.loadCoValueCore(map.core.id);
    if (updatedMapOnNode2 === "unavailable") {
      throw new Error("Updated map is unavailable on node2");
    }

    expect(
      expectMap(updatedMapOnNode2.getCurrentContent()).get("key2"),
    ).toEqual("value2");

    // Make a new change on node2 to verify two-way sync
    const mapOnNode2ForEdit = await node2.loadCoValueCore(map.core.id);
    if (mapOnNode2ForEdit === "unavailable") {
      throw new Error("Updated map is unavailable on node2");
    }

    const success = mapOnNode2ForEdit.makeTransaction(
      [
        {
          op: "set",
          key: "key3",
          value: "value3",
        },
      ],
      "trusting",
    );

    if (!success) {
      throw new Error("Failed to make transaction");
    }

    // Wait for sync back to node1
    await new Promise((resolve) => setTimeout(resolve, 100));

    const mapOnNode1 = await node1.loadCoValueCore(map.core.id);
    if (mapOnNode1 === "unavailable") {
      throw new Error("Updated map is unavailable on node1");
    }

    // Verify that node1 has received the change from node2
    expect(expectMap(mapOnNode1.getCurrentContent()).get("key3")).toEqual(
      "value3",
    );
  });
  test("Concurrent modifications on multiple nodes are resolved correctly", async () => {
    // Create three nodes
    const [admin1, session1] = randomAnonymousAccountAndSessionID();
    const node1 = new LocalNode(admin1, session1, Crypto);

    const [admin2, session2] = randomAnonymousAccountAndSessionID();
    const node2 = new LocalNode(admin2, session2, Crypto);

    const [admin3, session3] = randomAnonymousAccountAndSessionID();
    const node3 = new LocalNode(admin3, session3, Crypto);

    // Create a group and a map on node1
    const group = node1.createGroup();
    group.addMember("everyone", "writer");
    const map = group.createMap();

    // Connect the nodes in a triangle topology
    const [node1AsPeerFor2, node2AsPeerFor1] = connectedPeers(
      "node1",
      "node2",
      {
        peer1role: "server",
        peer2role: "client",
        // trace: true,
      },
    );

    const [node2AsPeerFor3, node3AsPeerFor2] = connectedPeers(
      "node2",
      "node3",
      {
        peer1role: "server",
        peer2role: "client",
        // trace: true,
      },
    );

    const [node3AsPeerFor1, node1AsPeerFor3] = connectedPeers(
      "node3",
      "node1",
      {
        peer1role: "server",
        peer2role: "client",
        // trace: true,
      },
    );

    node1.syncManager.addPeer(node2AsPeerFor1);
    node1.syncManager.addPeer(node3AsPeerFor1);
    node2.syncManager.addPeer(node1AsPeerFor2);
    node2.syncManager.addPeer(node3AsPeerFor2);
    node3.syncManager.addPeer(node1AsPeerFor3);
    node3.syncManager.addPeer(node2AsPeerFor3);

    // Wait for initial sync
    await new Promise((resolve) => setTimeout(resolve, 100));

    // Verify that all nodes have the map
    const mapOnNode1 = await node1.loadCoValueCore(map.core.id);
    const mapOnNode2 = await node2.loadCoValueCore(map.core.id);
    const mapOnNode3 = await node3.loadCoValueCore(map.core.id);

    if (
      mapOnNode1 === "unavailable" ||
      mapOnNode2 === "unavailable" ||
      mapOnNode3 === "unavailable"
    ) {
      throw new Error("Map is unavailable on node2 or node3");
    }

    // Perform concurrent modifications
    map.set("key1", "value1", "trusting");
    new RawCoMap(mapOnNode2).set("key2", "value2", "trusting");
    new RawCoMap(mapOnNode3).set("key3", "value3", "trusting");

    // Wait for sync to complete
    await new Promise((resolve) => setTimeout(resolve, 200));

    // Verify that all nodes have the same final state
    const finalStateNode1 = expectMap(mapOnNode1.getCurrentContent());
    const finalStateNode2 = expectMap(mapOnNode2.getCurrentContent());
    const finalStateNode3 = expectMap(mapOnNode3.getCurrentContent());

    const expectedState = {
      key1: "value1",
      key2: "value2",
      key3: "value3",
    };

    expect(finalStateNode1.toJSON()).toEqual(expectedState);
    expect(finalStateNode2.toJSON()).toEqual(expectedState);
    expect(finalStateNode3.toJSON()).toEqual(expectedState);
  });
  test.skip("Large coValues are synced efficiently in chunks", async () => {
    // Create two nodes
    const [admin1, session1] = randomAnonymousAccountAndSessionID();
    const node1 = new LocalNode(admin1, session1, Crypto);

    const [admin2, session2] = randomAnonymousAccountAndSessionID();
    const node2 = new LocalNode(admin2, session2, Crypto);

    // Create a group and a large map on node1
    const group = node1.createGroup();
    group.addMember("everyone", "writer");
    const largeMap = group.createMap();

    // Generate a large amount of data (about 10MB)
    const dataSize = 1 * 1024 * 1024;
    const chunkSize = 1024; // 1KB chunks
    const chunks = dataSize / chunkSize;

    for (let i = 0; i < chunks; i++) {
      const key = `key${i}`;
      const value = Buffer.alloc(chunkSize, `value${i}`).toString("base64");
      largeMap.set(key, value, "trusting");
    }

    // Connect the nodes
    const [node1AsPeer, node2AsPeer] = connectedPeers("node1", "node2", {
      peer1role: "server",
      peer2role: "client",
    });

    node1.syncManager.addPeer(node2AsPeer);
    node2.syncManager.addPeer(node1AsPeer);

    await new Promise((resolve) => setTimeout(resolve, 4000));

    // Measure sync time
    const startSync = performance.now();

    // Load the large map on node2
    const largeMapOnNode2 = await node2.loadCoValueCore(largeMap.core.id);
    if (largeMapOnNode2 === "unavailable") {
      throw new Error("Large map is unavailable on node2");
    }

    const endSync = performance.now();
    const syncTime = endSync - startSync;

    // Verify that all data was synced correctly
    const syncedMap = new RawCoMap(largeMapOnNode2);
    expect(
      Object.keys(largeMapOnNode2.getCurrentContent().toJSON() || {}).length,
    ).toBe(chunks);

    for (let i = 0; i < chunks; i++) {
      const key = `key${i}`;
      const expectedValue = Buffer.alloc(chunkSize, `value${i}`).toString(
        "base64",
      );
      expect(syncedMap.get(key)).toBe(expectedValue);
    }

    // Check that sync time is reasonable (this threshold may need adjustment)
    const reasonableSyncTime = 10; // 30 seconds
    expect(syncTime).toBeLessThan(reasonableSyncTime);

    // Check memory usage (this threshold may need adjustment)
    const memoryUsage = process.memoryUsage().heapUsed / 1024 / 1024; // in MB
    const reasonableMemoryUsage = 1; // 500 MB
    expect(memoryUsage).toBeLessThan(reasonableMemoryUsage);
  });
  test("Node correctly handles and recovers from network partitions", async () => {
    // Create three nodes
    const [admin1, session1] = randomAnonymousAccountAndSessionID();
    const node1 = new LocalNode(admin1, session1, Crypto);

    const [admin2, session2] = randomAnonymousAccountAndSessionID();
    const node2 = new LocalNode(admin2, session2, Crypto);

    const [admin3, session3] = randomAnonymousAccountAndSessionID();
    const node3 = new LocalNode(admin3, session3, Crypto);

    // Create a group and a map on node1
    const group = node1.createGroup();
    group.addMember("everyone", "writer");
    const map = group.createMap();
    map.set("initial", "value", "trusting");

    // Connect all nodes
    const [node1AsPeerFor2, node2AsPeerFor1] = connectedPeers(
      "node1",
      "node2",
      {
        peer1role: "server",
        peer2role: "client",
        // trace: true,
      },
    );

    const [node2AsPeerFor3, node3AsPeerFor2] = connectedPeers(
      "node2",
      "node3",
      {
        peer1role: "server",
        peer2role: "client",
        // trace: true,
      },
    );

    const [node3AsPeerFor1, node1AsPeerFor3] = connectedPeers(
      "node3",
      "node1",
      {
        peer1role: "server",
        peer2role: "client",
        // trace: true,
      },
    );

    node1.syncManager.addPeer(node2AsPeerFor1);
    node1.syncManager.addPeer(node3AsPeerFor1);
    node2.syncManager.addPeer(node1AsPeerFor2);
    node2.syncManager.addPeer(node3AsPeerFor2);
    node3.syncManager.addPeer(node1AsPeerFor3);
    node3.syncManager.addPeer(node2AsPeerFor3);

    // Wait for initial sync
    await new Promise((resolve) => setTimeout(resolve, 100));

    // Verify initial state
    const mapOnNode1Core = await node1.loadCoValueCore(map.core.id);
    const mapOnNode2Core = await node2.loadCoValueCore(map.core.id);
    const mapOnNode3Core = await node3.loadCoValueCore(map.core.id);

    if (
      mapOnNode1Core === "unavailable" ||
      mapOnNode2Core === "unavailable" ||
      mapOnNode3Core === "unavailable"
    ) {
      throw new Error("Map is unavailable on node2 or node3");
    }

    // const mapOnNode1 = new RawCoMap(mapOnNode1Core);
    const mapOnNode2 = new RawCoMap(mapOnNode2Core);
    const mapOnNode3 = new RawCoMap(mapOnNode3Core);

    expect(mapOnNode2.get("initial")).toBe("value");
    expect(mapOnNode3.get("initial")).toBe("value");

    // Simulate network partition: disconnect node3 from node1 and node2
    node1.syncManager.peers["node3"]?.gracefulShutdown();
    delete node1.syncManager.peers["node3"];
    node2.syncManager.peers["node3"]?.gracefulShutdown();
    delete node2.syncManager.peers["node3"];
    node3.syncManager.peers["node1"]?.gracefulShutdown();
    delete node3.syncManager.peers["node1"];
    node3.syncManager.peers["node2"]?.gracefulShutdown();
    delete node3.syncManager.peers["node2"];

    // Make changes on both sides of the partition
    map.set("node1", "partition", "trusting");
    mapOnNode2.set("node2", "partition", "trusting");
    mapOnNode3.set("node3", "partition", "trusting");

    // Wait for sync between node1 and node2
    await new Promise((resolve) => setTimeout(resolve, 100));

    // Verify that node1 and node2 are in sync, but node3 is not
    expect(expectMap(mapOnNode1Core.getCurrentContent()).get("node1")).toBe(
      "partition",
    );
    expect(expectMap(mapOnNode1Core.getCurrentContent()).get("node2")).toBe(
      "partition",
    );
    expect(expectMap(mapOnNode1Core.getCurrentContent()).toJSON()?.node3).toBe(
      undefined,
    );

    expect(expectMap(mapOnNode2Core.getCurrentContent()).get("node1")).toBe(
      "partition",
    );
    expect(expectMap(mapOnNode2Core.getCurrentContent()).get("node2")).toBe(
      "partition",
    );
    expect(expectMap(mapOnNode2Core.getCurrentContent()).toJSON()?.node3).toBe(
      undefined,
    );

    expect(expectMap(mapOnNode3Core.getCurrentContent()).toJSON()?.node1).toBe(
      undefined,
    );
    expect(expectMap(mapOnNode3Core.getCurrentContent()).toJSON()?.node2).toBe(
      undefined,
    );

    expect(expectMap(mapOnNode3Core.getCurrentContent()).toJSON()?.node3).toBe(
      "partition",
    );

    // Restore connectivity
    const [newNode3AsPeerFor1, newNode1AsPeerFor3] = connectedPeers(
      "node3",
      "node1",
      {
        peer1role: "server",
        peer2role: "client",
        trace: true,
      },
    );

    const [newNode3AsPeerFor2, newNode2AsPeerFor3] = connectedPeers(
      "node3",
      "node2",
      {
        peer1role: "server",
        peer2role: "client",
        trace: true,
      },
    );

    node1.syncManager.addPeer(newNode3AsPeerFor1);
    node2.syncManager.addPeer(newNode3AsPeerFor2);
    node3.syncManager.addPeer(newNode1AsPeerFor3);
    node3.syncManager.addPeer(newNode2AsPeerFor3);

    // Wait for re-sync
    await new Promise((resolve) => setTimeout(resolve, 200));

    // Verify final state: all nodes should have all changes
    const finalStateNode1 = expectMap(
      mapOnNode1Core.getCurrentContent(),
    ).toJSON();
    const finalStateNode2 = expectMap(
      mapOnNode2Core.getCurrentContent(),
    ).toJSON();
    const finalStateNode3 = expectMap(
      mapOnNode3Core.getCurrentContent(),
    ).toJSON();

    const expectedFinalState = {
      initial: "value",
      node1: "partition",
      node2: "partition",
      node3: "partition",
    };

    expect(finalStateNode1).toEqual(expectedFinalState);
    expect(finalStateNode2).toEqual(expectedFinalState);
    expect(finalStateNode3).toEqual(expectedFinalState);
  });
});

function createTwoConnectedNodes() {
     // Setup nodes
     const client = createTestNode();
     const jazzCloud = createTestNode();

     // Connect nodes initially
     const [connectionWithClientAsPeer, jazzCloudConnectionAsPeer] = connectedPeers(
         "connectionWithClient",
         "jazzCloudConnection",
         {
             peer1role: "client",
             peer2role: "server",
         },
     );

     client.syncManager.addPeer(jazzCloudConnectionAsPeer);
     jazzCloud.syncManager.addPeer(connectionWithClientAsPeer);

    return { client, jazzCloud, connectionWithClientAsPeer, jazzCloudConnectionAsPeer };
}

describe("SyncManager - knownStates vs optimisticKnownStates", () => {
    test("knownStates and optimisticKnownStates are the same when the coValue is fully synced", async () => {
        const { client } = createTwoConnectedNodes();

        // Create test data
        const group = client.createGroup();
        const map = group.createMap();
        map.set("key1", "value1", "trusting");


        await client.syncManager.actuallySyncCoValue(map.core);

        // Wait for the full sync to complete
        await waitFor(() => {
            return client.syncManager.syncStateSubscriptionManager.getIsCoValueFullyUploadedIntoPeer(
                "jazzCloudConnection",
                map.core.id,
            );
        });

        const peerState = client.syncManager.peers["jazzCloudConnection"]!;

        // The optimisticKnownStates should be the same as the knownStates after the full sync is complete
        expect(peerState.optimisticKnownStates.get(map.core.id)).toEqual(peerState.knownStates.get(map.core.id));
    });

    test("optimisticKnownStates is updated as new transactions are received, while knownStates only when the coValue is fully synced", async () => {
        const { client, jazzCloudConnectionAsPeer } = createTwoConnectedNodes();

        // Create test data
        const group = client.createGroup();
        const map = group.createMap();
        map.set("key1", "value1", "trusting");

        
        // Block the content messages
        // The main difference between optimisticKnownStates and knownStates is that 
        // optimisticKnownStates is updated when the content messages are sent,
        // while knownStates is only updated when we receive the "known" messages
        // that are acknowledging the receipt of the content messages
        const push = jazzCloudConnectionAsPeer.outgoing.push;
        const pushSpy = vi.spyOn(jazzCloudConnectionAsPeer.outgoing, 'push');

        const blockedMessages: SyncMessage[] = [];

        pushSpy.mockImplementation(async (msg) => {
            if (msg.action === "content") {
                blockedMessages.push(msg);
                return Promise.resolve();
            }

            return push.call(jazzCloudConnectionAsPeer.outgoing, msg);
        });

        await client.syncManager.actuallySyncCoValue(map.core);

        const peerState = client.syncManager.peers["jazzCloudConnection"]!;

        expect(peerState.optimisticKnownStates.get(map.core.id)).not.toEqual(peerState.knownStates.get(map.core.id));

        // Restore the implementation of push and send the blocked messages
        // After this the full sync can be completed and the other node will
        // respond with a "known" message acknowledging the receipt of the content messages
        pushSpy.mockRestore()
    
        for (const msg of blockedMessages) {
            await jazzCloudConnectionAsPeer.outgoing.push(msg);
        }

        await waitFor(() => {
            return client.syncManager.syncStateSubscriptionManager.getIsCoValueFullyUploadedIntoPeer(
                "jazzCloudConnection",
                map.core.id,
            );
        });

        expect(peerState.optimisticKnownStates.get(map.core.id)).toEqual(peerState.knownStates.get(map.core.id));
    });
});



describe("SyncManager.addPeer", () => {
    test("new peer gets a copy of previous peer's knownStates when replacing it", async () => {
        const { client } = createTwoConnectedNodes();

        // Create test data
        const group = client.createGroup();
        const map = group.createMap();
        map.set("key1", "value1", "trusting");

        await client.syncManager.actuallySyncCoValue(map.core);

        // Wait for initial sync
        await waitFor(() => {
            return client.syncManager.syncStateSubscriptionManager.getIsCoValueFullyUploadedIntoPeer(
                "jazzCloudConnection",
                map.core.id,
            );
        });

        // Store the initial known states
        const initialKnownStates = client.syncManager.peers["jazzCloudConnection"]!.knownStates;

        // Create new connection with same ID
        const [jazzCloudConnectionAsPeer2] = connectedPeers(
            "jazzCloudConnection",
            "unusedPeer",
            {
                peer1role: "server",
                peer2role: "client",
            },
        );

        // Add new peer with same ID
        client.syncManager.addPeer(jazzCloudConnectionAsPeer2);

        // Verify that the new peer has a copy of the previous known states
        const newPeerKnownStates = client.syncManager.peers["jazzCloudConnection"]!.knownStates;
        
        expect(newPeerKnownStates).not.toBe(initialKnownStates); // Should be a different instance
        expect(newPeerKnownStates.get(map.core.id)).toEqual(initialKnownStates.get(map.core.id));
    });

    test("new peer with new ID starts with empty knownStates", async () => {
        const { client } = createTwoConnectedNodes();

        // Create test data
        const group = client.createGroup();
        const map = group.createMap();
        map.set("key1", "value1", "trusting");

        await client.syncManager.actuallySyncCoValue(map.core);

        // Wait for initial sync
        await waitFor(() => {
            return client.syncManager.syncStateSubscriptionManager.getIsCoValueFullyUploadedIntoPeer(
                "jazzCloudConnection",
                map.core.id,
            );
        });

        // Connect second peer with different ID
        const [brandNewPeer] = connectedPeers(
            "brandNewPeer",
            "unusedPeer",
            {
                peer1role: "client",
                peer2role: "server",
            },
        );

        // Add new peer with different ID
        client.syncManager.addPeer(brandNewPeer);

        // Verify that the new peer starts with empty known states
        const newPeerKnownStates = client.syncManager.peers["brandNewPeer"]!.knownStates;
        expect(newPeerKnownStates.get(map.core.id)).toBe(undefined);
    });

    test("when adding a peer with the same ID as a previous peer, the previous peer is closed", async () => {
        const { client } = createTwoConnectedNodes();

        // Store reference to first peer
        const firstPeer = client.syncManager.peers["jazzCloudConnection"]!;
        const closeSpy = vi.spyOn(firstPeer, 'gracefulShutdown');

        // Create and add replacement peer
        const [jazzCloudConnectionAsPeer2] = connectedPeers(
            "jazzCloudConnection",
            "unusedPeer",
            {
                peer1role: "server",
                peer2role: "client",
            },
        );

        client.syncManager.addPeer(jazzCloudConnectionAsPeer2);

        // Verify thet the first peer had ben closed correctly
        expect(closeSpy).toHaveBeenCalled();
        expect(firstPeer.closed).toBe(true);
    });

    test("when adding a peer with the same ID as a previous peer and the previous peer is closed, do not attempt to close it again", async () => {
        const { client } = createTwoConnectedNodes();

        // Store reference to first peer
        const firstPeer = client.syncManager.peers["jazzCloudConnection"]!;

        firstPeer.gracefulShutdown();
        const closeSpy = vi.spyOn(firstPeer, 'gracefulShutdown');

        // Create and add replacement peer
        const [jazzCloudConnectionAsPeer2] = connectedPeers(
            "jazzCloudConnection",
            "unusedPeer",
            {
                peer1role: "server",
                peer2role: "client",
            },
        );

        client.syncManager.addPeer(jazzCloudConnectionAsPeer2);

        // Verify thet the first peer had not been closed again
        expect(closeSpy).not.toHaveBeenCalled();
        expect(firstPeer.closed).toBe(true);
    });
});

describe("waitForUploadIntoPeer", () => {
    test("should resolve when the coValue is fully uploaded into the peer", async () => {
        const { client, jazzCloudConnectionAsPeer: peer } = createTwoConnectedNodes();

        // Create test data
        const group = client.createGroup();
        const map = group.createMap();
        map.set("key1", "value1", "trusting");

        await client.syncManager.actuallySyncCoValue(map.core);

        await expect(Promise.race([
            client.syncManager.waitForUploadIntoPeer(peer.id, map.core.id),
            new Promise((_, reject) => setTimeout(() => reject(new Error("Timeout")), 100)),
        ])).resolves.toBe(true);
    });

    test("should not resolve when the coValue is not synced", async () => {
        const { client, jazzCloudConnectionAsPeer: peer } = createTwoConnectedNodes();

        // Create test data
        const group = client.createGroup();
        const map = group.createMap();
        map.set("key1", "value1", "trusting");

        vi.spyOn(peer.outgoing, 'push').mockImplementation(async () => {
            return Promise.resolve();
        });

        await client.syncManager.actuallySyncCoValue(map.core);

        await expect(Promise.race([
            client.syncManager.waitForUploadIntoPeer(peer.id, map.core.id),
            new Promise((_, reject) => setTimeout(() => reject(new Error("Timeout")), 100)),
        ])).rejects.toThrow("Timeout");
    });
})

function groupContentEx(group: RawGroup) {
  return {
    action: "content",
    id: group.core.id,
  };
}

function _admContEx(adminID: RawAccountID) {
  return {
    action: "content",
    id: adminID,
  };
}

function groupStateEx(group: RawGroup) {
  return {
    action: "known",
    id: group.core.id,
  };
}

function _admStateEx(adminID: RawAccountID) {
  return {
    action: "known",
    id: adminID,
  };
}<|MERGE_RESOLUTION|>--- conflicted
+++ resolved
@@ -1,28 +1,20 @@
-<<<<<<< HEAD
 import { expect, test, describe, vi } from "vitest";
 import { LocalNode } from "../localNode.js";
 import { SyncMessage } from "../sync.js";
 import { MapOpPayload, RawCoMap } from "../coValues/coMap.js";
 import { RawGroup } from "../coValues/group.js";
-import { createTestNode, randomAnonymousAccountAndSessionID, waitFor } from "./testUtils.js";
-import { connectedPeers, newQueuePair } from "../streamUtils.js";
-import { RawAccountID } from "../coValues/account.js";
-import { stableStringify } from "../jsonStringify.js";
-=======
-import { describe, expect, test } from "vitest";
+import {
+  createTestNode,
+  randomAnonymousAccountAndSessionID,
+  waitFor,
+} from "./testUtils.js";
 import { expectMap } from "../coValue.js";
 import { CoValueHeader } from "../coValueCore.js";
 import { RawAccountID } from "../coValues/account.js";
-import { MapOpPayload, RawCoMap } from "../coValues/coMap.js";
-import { RawGroup } from "../coValues/group.js";
->>>>>>> 9f0deeb3
 import { WasmCrypto } from "../crypto/WasmCrypto.js";
 import { stableStringify } from "../jsonStringify.js";
-import { LocalNode } from "../localNode.js";
 import { getPriorityFromHeader } from "../priority.js";
 import { connectedPeers, newQueuePair } from "../streamUtils.js";
-import { SyncMessage } from "../sync.js";
-import { randomAnonymousAccountAndSessionID } from "./testUtils.js";
 
 const Crypto = await WasmCrypto.create();
 
@@ -181,7 +173,7 @@
   } satisfies SyncMessage);
 });
 test.todo(
-  "TODO: node only replies with new tx to subscribe with some known state, even in the depended on coValues",
+  "TODO: node only replies with new tx to subscribe with some known state, even in the depended on coValues"
 );
 
 test("After subscribing, node sends own known state and new txs to peer", async () => {
@@ -497,7 +489,7 @@
   map.set("hello", "world", "trusting");
 
   const timeoutPromise = new Promise((resolve) =>
-    setTimeout(() => resolve("neverHappened"), 100),
+    setTimeout(() => resolve("neverHappened"), 100)
   );
 
   const result = await Promise.race([
@@ -582,7 +574,7 @@
       },
       priority: getPriorityFromHeader(map.core.header),
     } satisfies SyncMessage);
-  },
+  }
 );
 
 test.skip("If we add a server peer, newly created coValues are auto-subscribed to", async () => {
@@ -636,7 +628,7 @@
 });
 
 test.todo(
-  "TODO: when receiving a subscribe response that is behind our optimistic state (due to already sent content), we ignore it",
+  "TODO: when receiving a subscribe response that is behind our optimistic state (due to already sent content), we ignore it"
 );
 
 test("When we connect a new server peer, we try to sync all existing coValues to it", async () => {
@@ -737,7 +729,7 @@
   const node2 = new LocalNode(
     admin,
     Crypto.newRandomSessionID(admin.id),
-    Crypto,
+    Crypto
   );
 
   const [inRx2, inTx2] = newQueuePair();
@@ -773,7 +765,7 @@
   expect(groupTellKnownStateMsg).toMatchObject(groupStateEx(group));
 
   expect(
-    node2.syncManager.peers["test1"]!.optimisticKnownStates.has(group.core.id),
+    node2.syncManager.peers["test1"]!.optimisticKnownStates.has(group.core.id)
   ).toBeDefined();
 
   // await inTx1.push(adminTellKnownStateMsg);
@@ -829,8 +821,8 @@
 
   expect(
     expectMap(node2.expectCoValueLoaded(map.core.id).getCurrentContent()).get(
-      "hello",
-    ),
+      "hello"
+    )
   ).toEqual("world");
 });
 
@@ -884,7 +876,7 @@
       peer1role: "server",
       peer2role: "client",
       trace: true,
-    },
+    }
   );
 
   client1.syncManager.addPeer(serverAsPeerForClient1);
@@ -893,7 +885,7 @@
   const client2 = new LocalNode(
     admin,
     Crypto.newRandomSessionID(admin.id),
-    Crypto,
+    Crypto
   );
 
   const [serverAsPeerForClient2, client2AsPeer] = connectedPeers(
@@ -903,7 +895,7 @@
       peer1role: "server",
       peer2role: "client",
       trace: true,
-    },
+    }
   );
 
   client2.syncManager.addPeer(serverAsPeerForClient2);
@@ -915,7 +907,7 @@
   }
 
   expect(expectMap(mapOnClient2.getCurrentContent()).get("hello")).toEqual(
-    "world",
+    "world"
   );
 });
 
@@ -945,7 +937,7 @@
   const client2 = new LocalNode(
     admin,
     client1.crypto.newRandomSessionID(admin.id),
-    Crypto,
+    Crypto
   );
 
   const [serverAsOtherPeer, client2AsPeer] = connectedPeers(
@@ -955,7 +947,7 @@
       trace: true,
       peer1role: "server",
       peer2role: "client",
-    },
+    }
   );
 
   client2.syncManager.addPeer(serverAsOtherPeer);
@@ -967,7 +959,7 @@
   }
 
   expect(expectMap(mapOnClient2.getCurrentContent()).get("hello")).toEqual(
-    "world",
+    "world"
   );
 });
 
@@ -1097,7 +1089,7 @@
   const node2 = new LocalNode(
     admin,
     Crypto.newRandomSessionID(admin.id),
-    Crypto,
+    Crypto
   );
 
   const [node1asPeer, node2asPeer] = connectedPeers("peer1", "peer2", {
@@ -1120,7 +1112,7 @@
   }
 
   expect(expectMap(mapOnNode2.getCurrentContent()).get("hello")).toEqual(
-    "world",
+    "world"
   );
 });
 
@@ -1158,7 +1150,7 @@
     }
 
     expect(expectMap(mapOnNode2.getCurrentContent()).get("key1")).toEqual(
-      "value1",
+      "value1"
     );
 
     // Simulate disconnection
@@ -1176,7 +1168,7 @@
         peer1role: "server",
         peer2role: "client",
         // trace: true,
-      },
+      }
     );
 
     node1.syncManager.addPeer(newNode2AsPeer);
@@ -1192,7 +1184,7 @@
     }
 
     expect(
-      expectMap(updatedMapOnNode2.getCurrentContent()).get("key2"),
+      expectMap(updatedMapOnNode2.getCurrentContent()).get("key2")
     ).toEqual("value2");
 
     // Make a new change on node2 to verify two-way sync
@@ -1209,7 +1201,7 @@
           value: "value3",
         },
       ],
-      "trusting",
+      "trusting"
     );
 
     if (!success) {
@@ -1226,7 +1218,7 @@
 
     // Verify that node1 has received the change from node2
     expect(expectMap(mapOnNode1.getCurrentContent()).get("key3")).toEqual(
-      "value3",
+      "value3"
     );
   });
   test("Concurrent modifications on multiple nodes are resolved correctly", async () => {
@@ -1253,7 +1245,7 @@
         peer1role: "server",
         peer2role: "client",
         // trace: true,
-      },
+      }
     );
 
     const [node2AsPeerFor3, node3AsPeerFor2] = connectedPeers(
@@ -1263,7 +1255,7 @@
         peer1role: "server",
         peer2role: "client",
         // trace: true,
-      },
+      }
     );
 
     const [node3AsPeerFor1, node1AsPeerFor3] = connectedPeers(
@@ -1273,7 +1265,7 @@
         peer1role: "server",
         peer2role: "client",
         // trace: true,
-      },
+      }
     );
 
     node1.syncManager.addPeer(node2AsPeerFor1);
@@ -1372,13 +1364,13 @@
     // Verify that all data was synced correctly
     const syncedMap = new RawCoMap(largeMapOnNode2);
     expect(
-      Object.keys(largeMapOnNode2.getCurrentContent().toJSON() || {}).length,
+      Object.keys(largeMapOnNode2.getCurrentContent().toJSON() || {}).length
     ).toBe(chunks);
 
     for (let i = 0; i < chunks; i++) {
       const key = `key${i}`;
       const expectedValue = Buffer.alloc(chunkSize, `value${i}`).toString(
-        "base64",
+        "base64"
       );
       expect(syncedMap.get(key)).toBe(expectedValue);
     }
@@ -1417,7 +1409,7 @@
         peer1role: "server",
         peer2role: "client",
         // trace: true,
-      },
+      }
     );
 
     const [node2AsPeerFor3, node3AsPeerFor2] = connectedPeers(
@@ -1427,7 +1419,7 @@
         peer1role: "server",
         peer2role: "client",
         // trace: true,
-      },
+      }
     );
 
     const [node3AsPeerFor1, node1AsPeerFor3] = connectedPeers(
@@ -1437,7 +1429,7 @@
         peer1role: "server",
         peer2role: "client",
         // trace: true,
-      },
+      }
     );
 
     node1.syncManager.addPeer(node2AsPeerFor1);
@@ -1490,34 +1482,34 @@
 
     // Verify that node1 and node2 are in sync, but node3 is not
     expect(expectMap(mapOnNode1Core.getCurrentContent()).get("node1")).toBe(
-      "partition",
+      "partition"
     );
     expect(expectMap(mapOnNode1Core.getCurrentContent()).get("node2")).toBe(
-      "partition",
+      "partition"
     );
     expect(expectMap(mapOnNode1Core.getCurrentContent()).toJSON()?.node3).toBe(
-      undefined,
+      undefined
     );
 
     expect(expectMap(mapOnNode2Core.getCurrentContent()).get("node1")).toBe(
-      "partition",
+      "partition"
     );
     expect(expectMap(mapOnNode2Core.getCurrentContent()).get("node2")).toBe(
-      "partition",
+      "partition"
     );
     expect(expectMap(mapOnNode2Core.getCurrentContent()).toJSON()?.node3).toBe(
-      undefined,
+      undefined
     );
 
     expect(expectMap(mapOnNode3Core.getCurrentContent()).toJSON()?.node1).toBe(
-      undefined,
+      undefined
     );
     expect(expectMap(mapOnNode3Core.getCurrentContent()).toJSON()?.node2).toBe(
-      undefined,
+      undefined
     );
 
     expect(expectMap(mapOnNode3Core.getCurrentContent()).toJSON()?.node3).toBe(
-      "partition",
+      "partition"
     );
 
     // Restore connectivity
@@ -1528,7 +1520,7 @@
         peer1role: "server",
         peer2role: "client",
         trace: true,
-      },
+      }
     );
 
     const [newNode3AsPeerFor2, newNode2AsPeerFor3] = connectedPeers(
@@ -1538,7 +1530,7 @@
         peer1role: "server",
         peer2role: "client",
         trace: true,
-      },
+      }
     );
 
     node1.syncManager.addPeer(newNode3AsPeerFor1);
@@ -1551,13 +1543,13 @@
 
     // Verify final state: all nodes should have all changes
     const finalStateNode1 = expectMap(
-      mapOnNode1Core.getCurrentContent(),
+      mapOnNode1Core.getCurrentContent()
     ).toJSON();
     const finalStateNode2 = expectMap(
-      mapOnNode2Core.getCurrentContent(),
+      mapOnNode2Core.getCurrentContent()
     ).toJSON();
     const finalStateNode3 = expectMap(
-      mapOnNode3Core.getCurrentContent(),
+      mapOnNode3Core.getCurrentContent()
     ).toJSON();
 
     const expectedFinalState = {
@@ -1574,274 +1566,289 @@
 });
 
 function createTwoConnectedNodes() {
-     // Setup nodes
-     const client = createTestNode();
-     const jazzCloud = createTestNode();
-
-     // Connect nodes initially
-     const [connectionWithClientAsPeer, jazzCloudConnectionAsPeer] = connectedPeers(
-         "connectionWithClient",
-         "jazzCloudConnection",
-         {
-             peer1role: "client",
-             peer2role: "server",
-         },
-     );
-
-     client.syncManager.addPeer(jazzCloudConnectionAsPeer);
-     jazzCloud.syncManager.addPeer(connectionWithClientAsPeer);
-
-    return { client, jazzCloud, connectionWithClientAsPeer, jazzCloudConnectionAsPeer };
+  // Setup nodes
+  const client = createTestNode();
+  const jazzCloud = createTestNode();
+
+  // Connect nodes initially
+  const [connectionWithClientAsPeer, jazzCloudConnectionAsPeer] =
+    connectedPeers("connectionWithClient", "jazzCloudConnection", {
+      peer1role: "client",
+      peer2role: "server",
+    });
+
+  client.syncManager.addPeer(jazzCloudConnectionAsPeer);
+  jazzCloud.syncManager.addPeer(connectionWithClientAsPeer);
+
+  return {
+    client,
+    jazzCloud,
+    connectionWithClientAsPeer,
+    jazzCloudConnectionAsPeer,
+  };
 }
 
 describe("SyncManager - knownStates vs optimisticKnownStates", () => {
-    test("knownStates and optimisticKnownStates are the same when the coValue is fully synced", async () => {
-        const { client } = createTwoConnectedNodes();
-
-        // Create test data
-        const group = client.createGroup();
-        const map = group.createMap();
-        map.set("key1", "value1", "trusting");
-
-
-        await client.syncManager.actuallySyncCoValue(map.core);
-
-        // Wait for the full sync to complete
-        await waitFor(() => {
-            return client.syncManager.syncStateSubscriptionManager.getIsCoValueFullyUploadedIntoPeer(
-                "jazzCloudConnection",
-                map.core.id,
-            );
-        });
-
-        const peerState = client.syncManager.peers["jazzCloudConnection"]!;
-
-        // The optimisticKnownStates should be the same as the knownStates after the full sync is complete
-        expect(peerState.optimisticKnownStates.get(map.core.id)).toEqual(peerState.knownStates.get(map.core.id));
+  test("knownStates and optimisticKnownStates are the same when the coValue is fully synced", async () => {
+    const { client } = createTwoConnectedNodes();
+
+    // Create test data
+    const group = client.createGroup();
+    const map = group.createMap();
+    map.set("key1", "value1", "trusting");
+
+    await client.syncManager.actuallySyncCoValue(map.core);
+
+    // Wait for the full sync to complete
+    await waitFor(() => {
+      return client.syncManager.syncStateSubscriptionManager.getIsCoValueFullyUploadedIntoPeer(
+        "jazzCloudConnection",
+        map.core.id
+      );
     });
 
-    test("optimisticKnownStates is updated as new transactions are received, while knownStates only when the coValue is fully synced", async () => {
-        const { client, jazzCloudConnectionAsPeer } = createTwoConnectedNodes();
-
-        // Create test data
-        const group = client.createGroup();
-        const map = group.createMap();
-        map.set("key1", "value1", "trusting");
-
-        
-        // Block the content messages
-        // The main difference between optimisticKnownStates and knownStates is that 
-        // optimisticKnownStates is updated when the content messages are sent,
-        // while knownStates is only updated when we receive the "known" messages
-        // that are acknowledging the receipt of the content messages
-        const push = jazzCloudConnectionAsPeer.outgoing.push;
-        const pushSpy = vi.spyOn(jazzCloudConnectionAsPeer.outgoing, 'push');
-
-        const blockedMessages: SyncMessage[] = [];
-
-        pushSpy.mockImplementation(async (msg) => {
-            if (msg.action === "content") {
-                blockedMessages.push(msg);
-                return Promise.resolve();
-            }
-
-            return push.call(jazzCloudConnectionAsPeer.outgoing, msg);
-        });
-
-        await client.syncManager.actuallySyncCoValue(map.core);
-
-        const peerState = client.syncManager.peers["jazzCloudConnection"]!;
-
-        expect(peerState.optimisticKnownStates.get(map.core.id)).not.toEqual(peerState.knownStates.get(map.core.id));
-
-        // Restore the implementation of push and send the blocked messages
-        // After this the full sync can be completed and the other node will
-        // respond with a "known" message acknowledging the receipt of the content messages
-        pushSpy.mockRestore()
-    
-        for (const msg of blockedMessages) {
-            await jazzCloudConnectionAsPeer.outgoing.push(msg);
-        }
-
-        await waitFor(() => {
-            return client.syncManager.syncStateSubscriptionManager.getIsCoValueFullyUploadedIntoPeer(
-                "jazzCloudConnection",
-                map.core.id,
-            );
-        });
-
-        expect(peerState.optimisticKnownStates.get(map.core.id)).toEqual(peerState.knownStates.get(map.core.id));
+    const peerState = client.syncManager.peers["jazzCloudConnection"]!;
+
+    // The optimisticKnownStates should be the same as the knownStates after the full sync is complete
+    expect(peerState.optimisticKnownStates.get(map.core.id)).toEqual(
+      peerState.knownStates.get(map.core.id)
+    );
+  });
+
+  test("optimisticKnownStates is updated as new transactions are received, while knownStates only when the coValue is fully synced", async () => {
+    const { client, jazzCloudConnectionAsPeer } = createTwoConnectedNodes();
+
+    // Create test data
+    const group = client.createGroup();
+    const map = group.createMap();
+    map.set("key1", "value1", "trusting");
+
+    // Block the content messages
+    // The main difference between optimisticKnownStates and knownStates is that
+    // optimisticKnownStates is updated when the content messages are sent,
+    // while knownStates is only updated when we receive the "known" messages
+    // that are acknowledging the receipt of the content messages
+    const push = jazzCloudConnectionAsPeer.outgoing.push;
+    const pushSpy = vi.spyOn(jazzCloudConnectionAsPeer.outgoing, "push");
+
+    const blockedMessages: SyncMessage[] = [];
+
+    pushSpy.mockImplementation(async (msg) => {
+      if (msg.action === "content") {
+        blockedMessages.push(msg);
+        return Promise.resolve();
+      }
+
+      return push.call(jazzCloudConnectionAsPeer.outgoing, msg);
     });
-});
-
-
+
+    await client.syncManager.actuallySyncCoValue(map.core);
+
+    const peerState = client.syncManager.peers["jazzCloudConnection"]!;
+
+    expect(peerState.optimisticKnownStates.get(map.core.id)).not.toEqual(
+      peerState.knownStates.get(map.core.id)
+    );
+
+    // Restore the implementation of push and send the blocked messages
+    // After this the full sync can be completed and the other node will
+    // respond with a "known" message acknowledging the receipt of the content messages
+    pushSpy.mockRestore();
+
+    for (const msg of blockedMessages) {
+      await jazzCloudConnectionAsPeer.outgoing.push(msg);
+    }
+
+    await waitFor(() => {
+      return client.syncManager.syncStateSubscriptionManager.getIsCoValueFullyUploadedIntoPeer(
+        "jazzCloudConnection",
+        map.core.id
+      );
+    });
+
+    expect(peerState.optimisticKnownStates.get(map.core.id)).toEqual(
+      peerState.knownStates.get(map.core.id)
+    );
+  });
+});
 
 describe("SyncManager.addPeer", () => {
-    test("new peer gets a copy of previous peer's knownStates when replacing it", async () => {
-        const { client } = createTwoConnectedNodes();
-
-        // Create test data
-        const group = client.createGroup();
-        const map = group.createMap();
-        map.set("key1", "value1", "trusting");
-
-        await client.syncManager.actuallySyncCoValue(map.core);
-
-        // Wait for initial sync
-        await waitFor(() => {
-            return client.syncManager.syncStateSubscriptionManager.getIsCoValueFullyUploadedIntoPeer(
-                "jazzCloudConnection",
-                map.core.id,
-            );
-        });
-
-        // Store the initial known states
-        const initialKnownStates = client.syncManager.peers["jazzCloudConnection"]!.knownStates;
-
-        // Create new connection with same ID
-        const [jazzCloudConnectionAsPeer2] = connectedPeers(
-            "jazzCloudConnection",
-            "unusedPeer",
-            {
-                peer1role: "server",
-                peer2role: "client",
-            },
-        );
-
-        // Add new peer with same ID
-        client.syncManager.addPeer(jazzCloudConnectionAsPeer2);
-
-        // Verify that the new peer has a copy of the previous known states
-        const newPeerKnownStates = client.syncManager.peers["jazzCloudConnection"]!.knownStates;
-        
-        expect(newPeerKnownStates).not.toBe(initialKnownStates); // Should be a different instance
-        expect(newPeerKnownStates.get(map.core.id)).toEqual(initialKnownStates.get(map.core.id));
+  test("new peer gets a copy of previous peer's knownStates when replacing it", async () => {
+    const { client } = createTwoConnectedNodes();
+
+    // Create test data
+    const group = client.createGroup();
+    const map = group.createMap();
+    map.set("key1", "value1", "trusting");
+
+    await client.syncManager.actuallySyncCoValue(map.core);
+
+    // Wait for initial sync
+    await waitFor(() => {
+      return client.syncManager.syncStateSubscriptionManager.getIsCoValueFullyUploadedIntoPeer(
+        "jazzCloudConnection",
+        map.core.id
+      );
     });
 
-    test("new peer with new ID starts with empty knownStates", async () => {
-        const { client } = createTwoConnectedNodes();
-
-        // Create test data
-        const group = client.createGroup();
-        const map = group.createMap();
-        map.set("key1", "value1", "trusting");
-
-        await client.syncManager.actuallySyncCoValue(map.core);
-
-        // Wait for initial sync
-        await waitFor(() => {
-            return client.syncManager.syncStateSubscriptionManager.getIsCoValueFullyUploadedIntoPeer(
-                "jazzCloudConnection",
-                map.core.id,
-            );
-        });
-
-        // Connect second peer with different ID
-        const [brandNewPeer] = connectedPeers(
-            "brandNewPeer",
-            "unusedPeer",
-            {
-                peer1role: "client",
-                peer2role: "server",
-            },
-        );
-
-        // Add new peer with different ID
-        client.syncManager.addPeer(brandNewPeer);
-
-        // Verify that the new peer starts with empty known states
-        const newPeerKnownStates = client.syncManager.peers["brandNewPeer"]!.knownStates;
-        expect(newPeerKnownStates.get(map.core.id)).toBe(undefined);
+    // Store the initial known states
+    const initialKnownStates =
+      client.syncManager.peers["jazzCloudConnection"]!.knownStates;
+
+    // Create new connection with same ID
+    const [jazzCloudConnectionAsPeer2] = connectedPeers(
+      "jazzCloudConnection",
+      "unusedPeer",
+      {
+        peer1role: "server",
+        peer2role: "client",
+      }
+    );
+
+    // Add new peer with same ID
+    client.syncManager.addPeer(jazzCloudConnectionAsPeer2);
+
+    // Verify that the new peer has a copy of the previous known states
+    const newPeerKnownStates =
+      client.syncManager.peers["jazzCloudConnection"]!.knownStates;
+
+    expect(newPeerKnownStates).not.toBe(initialKnownStates); // Should be a different instance
+    expect(newPeerKnownStates.get(map.core.id)).toEqual(
+      initialKnownStates.get(map.core.id)
+    );
+  });
+
+  test("new peer with new ID starts with empty knownStates", async () => {
+    const { client } = createTwoConnectedNodes();
+
+    // Create test data
+    const group = client.createGroup();
+    const map = group.createMap();
+    map.set("key1", "value1", "trusting");
+
+    await client.syncManager.actuallySyncCoValue(map.core);
+
+    // Wait for initial sync
+    await waitFor(() => {
+      return client.syncManager.syncStateSubscriptionManager.getIsCoValueFullyUploadedIntoPeer(
+        "jazzCloudConnection",
+        map.core.id
+      );
     });
 
-    test("when adding a peer with the same ID as a previous peer, the previous peer is closed", async () => {
-        const { client } = createTwoConnectedNodes();
-
-        // Store reference to first peer
-        const firstPeer = client.syncManager.peers["jazzCloudConnection"]!;
-        const closeSpy = vi.spyOn(firstPeer, 'gracefulShutdown');
-
-        // Create and add replacement peer
-        const [jazzCloudConnectionAsPeer2] = connectedPeers(
-            "jazzCloudConnection",
-            "unusedPeer",
-            {
-                peer1role: "server",
-                peer2role: "client",
-            },
-        );
-
-        client.syncManager.addPeer(jazzCloudConnectionAsPeer2);
-
-        // Verify thet the first peer had ben closed correctly
-        expect(closeSpy).toHaveBeenCalled();
-        expect(firstPeer.closed).toBe(true);
+    // Connect second peer with different ID
+    const [brandNewPeer] = connectedPeers("brandNewPeer", "unusedPeer", {
+      peer1role: "client",
+      peer2role: "server",
     });
 
-    test("when adding a peer with the same ID as a previous peer and the previous peer is closed, do not attempt to close it again", async () => {
-        const { client } = createTwoConnectedNodes();
-
-        // Store reference to first peer
-        const firstPeer = client.syncManager.peers["jazzCloudConnection"]!;
-
-        firstPeer.gracefulShutdown();
-        const closeSpy = vi.spyOn(firstPeer, 'gracefulShutdown');
-
-        // Create and add replacement peer
-        const [jazzCloudConnectionAsPeer2] = connectedPeers(
-            "jazzCloudConnection",
-            "unusedPeer",
-            {
-                peer1role: "server",
-                peer2role: "client",
-            },
-        );
-
-        client.syncManager.addPeer(jazzCloudConnectionAsPeer2);
-
-        // Verify thet the first peer had not been closed again
-        expect(closeSpy).not.toHaveBeenCalled();
-        expect(firstPeer.closed).toBe(true);
+    // Add new peer with different ID
+    client.syncManager.addPeer(brandNewPeer);
+
+    // Verify that the new peer starts with empty known states
+    const newPeerKnownStates =
+      client.syncManager.peers["brandNewPeer"]!.knownStates;
+    expect(newPeerKnownStates.get(map.core.id)).toBe(undefined);
+  });
+
+  test("when adding a peer with the same ID as a previous peer, the previous peer is closed", async () => {
+    const { client } = createTwoConnectedNodes();
+
+    // Store reference to first peer
+    const firstPeer = client.syncManager.peers["jazzCloudConnection"]!;
+    const closeSpy = vi.spyOn(firstPeer, "gracefulShutdown");
+
+    // Create and add replacement peer
+    const [jazzCloudConnectionAsPeer2] = connectedPeers(
+      "jazzCloudConnection",
+      "unusedPeer",
+      {
+        peer1role: "server",
+        peer2role: "client",
+      }
+    );
+
+    client.syncManager.addPeer(jazzCloudConnectionAsPeer2);
+
+    // Verify thet the first peer had ben closed correctly
+    expect(closeSpy).toHaveBeenCalled();
+    expect(firstPeer.closed).toBe(true);
+  });
+
+  test("when adding a peer with the same ID as a previous peer and the previous peer is closed, do not attempt to close it again", async () => {
+    const { client } = createTwoConnectedNodes();
+
+    // Store reference to first peer
+    const firstPeer = client.syncManager.peers["jazzCloudConnection"]!;
+
+    firstPeer.gracefulShutdown();
+    const closeSpy = vi.spyOn(firstPeer, "gracefulShutdown");
+
+    // Create and add replacement peer
+    const [jazzCloudConnectionAsPeer2] = connectedPeers(
+      "jazzCloudConnection",
+      "unusedPeer",
+      {
+        peer1role: "server",
+        peer2role: "client",
+      }
+    );
+
+    client.syncManager.addPeer(jazzCloudConnectionAsPeer2);
+
+    // Verify thet the first peer had not been closed again
+    expect(closeSpy).not.toHaveBeenCalled();
+    expect(firstPeer.closed).toBe(true);
+  });
+});
+
+describe("waitForUploadIntoPeer", () => {
+  test("should resolve when the coValue is fully uploaded into the peer", async () => {
+    const { client, jazzCloudConnectionAsPeer: peer } =
+      createTwoConnectedNodes();
+
+    // Create test data
+    const group = client.createGroup();
+    const map = group.createMap();
+    map.set("key1", "value1", "trusting");
+
+    await client.syncManager.actuallySyncCoValue(map.core);
+
+    await expect(
+      Promise.race([
+        client.syncManager.waitForUploadIntoPeer(peer.id, map.core.id),
+        new Promise((_, reject) =>
+          setTimeout(() => reject(new Error("Timeout")), 100)
+        ),
+      ])
+    ).resolves.toBe(true);
+  });
+
+  test("should not resolve when the coValue is not synced", async () => {
+    const { client, jazzCloudConnectionAsPeer: peer } =
+      createTwoConnectedNodes();
+
+    // Create test data
+    const group = client.createGroup();
+    const map = group.createMap();
+    map.set("key1", "value1", "trusting");
+
+    vi.spyOn(peer.outgoing, "push").mockImplementation(async () => {
+      return Promise.resolve();
     });
-});
-
-describe("waitForUploadIntoPeer", () => {
-    test("should resolve when the coValue is fully uploaded into the peer", async () => {
-        const { client, jazzCloudConnectionAsPeer: peer } = createTwoConnectedNodes();
-
-        // Create test data
-        const group = client.createGroup();
-        const map = group.createMap();
-        map.set("key1", "value1", "trusting");
-
-        await client.syncManager.actuallySyncCoValue(map.core);
-
-        await expect(Promise.race([
-            client.syncManager.waitForUploadIntoPeer(peer.id, map.core.id),
-            new Promise((_, reject) => setTimeout(() => reject(new Error("Timeout")), 100)),
-        ])).resolves.toBe(true);
-    });
-
-    test("should not resolve when the coValue is not synced", async () => {
-        const { client, jazzCloudConnectionAsPeer: peer } = createTwoConnectedNodes();
-
-        // Create test data
-        const group = client.createGroup();
-        const map = group.createMap();
-        map.set("key1", "value1", "trusting");
-
-        vi.spyOn(peer.outgoing, 'push').mockImplementation(async () => {
-            return Promise.resolve();
-        });
-
-        await client.syncManager.actuallySyncCoValue(map.core);
-
-        await expect(Promise.race([
-            client.syncManager.waitForUploadIntoPeer(peer.id, map.core.id),
-            new Promise((_, reject) => setTimeout(() => reject(new Error("Timeout")), 100)),
-        ])).rejects.toThrow("Timeout");
-    });
-})
+
+    await client.syncManager.actuallySyncCoValue(map.core);
+
+    await expect(
+      Promise.race([
+        client.syncManager.waitForUploadIntoPeer(peer.id, map.core.id),
+        new Promise((_, reject) =>
+          setTimeout(() => reject(new Error("Timeout")), 100)
+        ),
+      ])
+    ).rejects.toThrow("Timeout");
+  });
+});
 
 function groupContentEx(group: RawGroup) {
   return {
