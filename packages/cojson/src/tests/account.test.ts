--- conflicted
+++ resolved
@@ -56,13 +56,7 @@
     peer2role: "client",
   });
 
-<<<<<<< HEAD
-  console.log("After connected peers");
-
-  node.addPeer(node2asPeer);
-=======
-  node.syncManager.addPeer(node2asPeer);
->>>>>>> 0689ed37
+  await node.addPeer(node2asPeer);
 
   const node2 = await LocalNode.withLoadedAccount({
     accountID,
