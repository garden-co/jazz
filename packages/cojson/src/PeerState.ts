--- conflicted
+++ resolved
@@ -1,14 +1,13 @@
 import { PeerKnownStates } from "./PeerKnownStates.js";
 import {
-  PriorityBasedMessageQueue,
-  QueueEntry,
+    PriorityBasedMessageQueue,
+    QueueEntry,
 } from "./PriorityBasedMessageQueue.js";
 import { RawCoID } from "./ids.js";
 import { CO_VALUE_PRIORITY } from "./priority.js";
 import { Peer, SyncMessage } from "./sync.js";
 
 export class PeerState {
-<<<<<<< HEAD
     constructor(private peer: Peer, knownStates: PeerKnownStates | undefined) {
         this.optimisticKnownStates = knownStates?.clone() ?? new PeerKnownStates();
         this.knownStates = knownStates?.clone() ?? new PeerKnownStates();
@@ -20,85 +19,76 @@
 
     get id() {
         return this.peer.id;
-=======
-  constructor(private peer: Peer) {}
-
-  readonly optimisticKnownStates = new PeerKnownStates();
-  readonly toldKnownState: Set<RawCoID> = new Set();
-
-  get id() {
-    return this.peer.id;
-  }
-
-  get role() {
-    return this.peer.role;
-  }
-
-  get priority() {
-    return this.peer.priority;
-  }
-
-  get crashOnClose() {
-    return this.peer.crashOnClose;
-  }
-
-  isServerOrStoragePeer() {
-    return this.peer.role === "server" || this.peer.role === "storage";
-  }
-
-  /**
-   * We set as default priority HIGH to handle all the messages without a
-   * priority property as HIGH priority.
-   *
-   * This way we consider all the non-content messsages as HIGH priority.
-   */
-  private queue = new PriorityBasedMessageQueue(CO_VALUE_PRIORITY.HIGH);
-  private processing = false;
-  public closed = false;
-
-  async processQueue() {
-    if (this.processing) {
-      return;
->>>>>>> 9f0deeb3
     }
 
-    this.processing = true;
-
-    let entry: QueueEntry | undefined;
-    while ((entry = this.queue.pull())) {
-      // Awaiting the push to send one message at a time
-      // This way when the peer is "under pressure" we can enqueue all
-      // the coming messages and organize them by priority
-      await this.peer.outgoing
-        .push(entry.msg)
-        .then(entry.resolve)
-        .catch(entry.reject);
+    get role() {
+        return this.peer.role;
     }
 
-    this.processing = false;
-  }
-
-  pushOutgoingMessage(msg: SyncMessage) {
-    const promise = this.queue.push(msg);
-
-    void this.processQueue();
-
-    return promise;
-  }
-
-  get incoming() {
-    if (this.closed) {
-      return (async function* () {
-        yield "Disconnected" as const;
-      })();
+    get priority() {
+        return this.peer.priority;
     }
 
-    return this.peer.incoming;
-  }
+    get crashOnClose() {
+        return this.peer.crashOnClose;
+    }
 
-  gracefulShutdown() {
-    console.debug("Gracefully closing", this.id);
-    this.peer.outgoing.close();
-    this.closed = true;
-  }
+    isServerOrStoragePeer() {
+        return this.peer.role === "server" || this.peer.role === "storage";
+    }
+
+    /**
+     * We set as default priority HIGH to handle all the messages without a
+     * priority property as HIGH priority.
+     *
+     * This way we consider all the non-content messsages as HIGH priority.
+     */
+    private queue = new PriorityBasedMessageQueue(CO_VALUE_PRIORITY.HIGH);
+    private processing = false;
+    public closed = false;
+
+    async processQueue() {
+        if (this.processing) {
+            return;
+        }
+
+        this.processing = true;
+
+        let entry: QueueEntry | undefined;
+        while ((entry = this.queue.pull())) {
+            // Awaiting the push to send one message at a time
+            // This way when the peer is "under pressure" we can enqueue all
+            // the coming messages and organize them by priority
+            await this.peer.outgoing
+                .push(entry.msg)
+                .then(entry.resolve)
+                .catch(entry.reject);
+        }
+
+        this.processing = false;
+    }
+
+    pushOutgoingMessage(msg: SyncMessage) {
+        const promise = this.queue.push(msg);
+
+        void this.processQueue();
+
+        return promise;
+    }
+
+    get incoming() {
+        if (this.closed) {
+            return (async function* () {
+                yield "Disconnected" as const;
+            })();
+        }
+
+        return this.peer.incoming;
+    }
+
+    gracefulShutdown() {
+        console.debug("Gracefully closing", this.id);
+        this.peer.outgoing.close();
+        this.closed = true;
+    }
 }