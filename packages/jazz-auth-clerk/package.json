--- conflicted
+++ resolved
@@ -9,14 +9,8 @@
     "jazz-tools": "workspace:*"
   },
   "dependencies": {
-<<<<<<< HEAD
     "cojson": "workspace:*",
     "jazz-browser": "workspace:*"
-=======
-    "cojson": "workspace:0.14.1",
-    "jazz-browser": "workspace:0.14.1",
-    "jazz-tools": "workspace:0.14.1"
->>>>>>> 3b2fa64a
   },
   "scripts": {
     "format-and-lint": "biome check .",
