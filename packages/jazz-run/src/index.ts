#!/usr/bin/env node
/* istanbul ignore file -- @preserve */
import { Command, Options } from "@effect/cli";
import { NodeContext, NodeRuntime } from "@effect/platform-node";
import { Console, Effect } from "effect";
import { createWebSocketPeer } from "cojson-transport-ws";
import { WebSocket } from "ws";
import {
    Account,
    WasmCrypto,
    createJazzContext,
    isControlledAccount,
} from "jazz-tools";
<<<<<<< HEAD
import { fixedCredentialsAuth, randomSessionProvider } from "jazz-tools/src/internal";
=======
import type { AccountID } from "cojson";
import { startSync } from "./startSync.js";
>>>>>>> 87ef6d50

const jazzTools = Command.make("jazz-tools");

const name = Options.text("name").pipe(Options.withAlias("n"));
const peer = Options.text("peer")
    .pipe(Options.withAlias("p"))
    .pipe(Options.withDefault("wss://mesh.jazz.tools"));
const accountCreate = Command.make(
    "create",
    { name, peer },
    ({ name, peer: peerAddr }) => {
        return Effect.gen(function* () {
            const crypto = yield* Effect.promise(() => WasmCrypto.create());

            const peer = createWebSocketPeer({
                id: "upstream",
                websocket: new WebSocket(peerAddr),
                role: "server",
            });

            const account: Account = yield* Effect.promise(async () =>
                Account.create({
                    creationProps: { name },
                    peersToLoadFrom: [peer],
                    crypto,
                }),
            );
            if (!isControlledAccount(account)) {
                throw new Error("account is not a controlled account");
            }

            yield* Effect.promise(() =>
                account._raw.core.node.syncManager.syncCoValue(
                    account._raw.core,
                ),
            );
            yield* Effect.promise(() =>
                account._raw.core.node.syncManager.syncCoValue(
                    account.profile!._raw.core,
                ),
            );

            // TODO: remove this once we have a better way to wait for the sync
            yield* Effect.sleep(500);

            const peer2 = createWebSocketPeer({
                id: "upstream2",
                websocket: new WebSocket(peerAddr),
                role: "server",
            });

            yield* Effect.promise(async () =>
                createJazzContext({
                    auth: fixedCredentialsAuth({
                        accountID: account.id,
                        secret: account._raw.agentSecret,
                    }),
                    sessionProvider: randomSessionProvider,
                    peersToLoadFrom: [peer2],
                    crypto
                }),
            );

            yield* Console.log(`# Credentials for Jazz account "${name}":
JAZZ_WORKER_ACCOUNT=${account.id}
JAZZ_WORKER_SECRET=${account._raw.agentSecret}
`);
        });
    },
);

const accountBase = Command.make("account");

const account = accountBase.pipe(Command.withSubcommands([accountCreate]));

const command = jazzTools.pipe(Command.withSubcommands([account, startSync]));

const cli = Command.run(command, {
    name: "Jazz CLI Tools",
    version: "v0.7.0",
});

Effect.suspend(() => cli(process.argv)).pipe(
    Effect.provide(NodeContext.layer),
    NodeRuntime.runMain,
);<|MERGE_RESOLUTION|>--- conflicted
+++ resolved
@@ -11,12 +11,8 @@
     createJazzContext,
     isControlledAccount,
 } from "jazz-tools";
-<<<<<<< HEAD
 import { fixedCredentialsAuth, randomSessionProvider } from "jazz-tools/src/internal";
-=======
-import type { AccountID } from "cojson";
 import { startSync } from "./startSync.js";
->>>>>>> 87ef6d50
 
 const jazzTools = Command.make("jazz-tools");
 
