{
    "name": "jazz-run",
    "bin": "./dist/index.js",
    "type": "module",
    "license": "MIT",
<<<<<<< HEAD
    "version": "0.7.35-guest-auth.5",
=======
    "version": "0.7.35",
>>>>>>> 87ef6d50
    "scripts": {
        "lint": "eslint . --ext ts,tsx",
        "format": "prettier --write './src/**/*.{ts,tsx}'",
        "build": "npm run lint && rm -rf ./dist && tsc --sourceMap --outDir dist",
        "prepublishOnly": "npm run build"
    },
    "dependencies": {
        "@effect/cli": "^0.41.2",
        "@effect/platform-node": "^0.57.2",
        "@effect/printer": "^0.34.5",
        "@effect/printer-ansi": "^0.34.5",
        "@effect/schema": "^0.71.1",
        "@effect/typeclass": "^0.25.5",
        "cojson": "workspace:*",
        "cojson-storage-sqlite": "workspace:*",
        "cojson-transport-ws": "workspace:*",
        "effect": "^3.6.5",
        "jazz-tools": "workspace:*",
        "ws": "^8.14.2"
    },
    "devDependencies": {
        "@types/ws": "^8.5.5",
        "typescript": "^5.3.3"
    },
    "lint-staged": {
        "*.{ts,tsx}": "eslint --fix",
        "*.{js,jsx,mdx,json}": "prettier --write"
    }
}<|MERGE_RESOLUTION|>--- conflicted
+++ resolved
@@ -3,11 +3,7 @@
     "bin": "./dist/index.js",
     "type": "module",
     "license": "MIT",
-<<<<<<< HEAD
     "version": "0.7.35-guest-auth.5",
-=======
-    "version": "0.7.35",
->>>>>>> 87ef6d50
     "scripts": {
         "lint": "eslint . --ext ts,tsx",
         "format": "prettier --write './src/**/*.{ts,tsx}'",
