--- conflicted
+++ resolved
@@ -3,11 +3,7 @@
   "bin": "./dist/index.js",
   "type": "module",
   "license": "MIT",
-<<<<<<< HEAD
-  "version": "0.8.19-group-inheritance.0",
-=======
   "version": "0.8.34",
->>>>>>> 46f2ab80
   "scripts": {
     "format-and-lint": "biome check .",
     "format-and-lint:fix": "biome check . --write",
@@ -22,19 +18,11 @@
     "@effect/printer-ansi": "^0.34.5",
     "@effect/schema": "^0.71.1",
     "@effect/typeclass": "^0.25.5",
-<<<<<<< HEAD
-    "cojson": "workspace:0.8.19-group-inheritance.0",
-    "cojson-storage-sqlite": "workspace:0.8.19-group-inheritance.0",
-    "cojson-transport-ws": "workspace:0.8.19-group-inheritance.0",
-    "effect": "^3.6.5",
-    "jazz-tools": "workspace:0.8.19-group-inheritance.0",
-=======
     "cojson": "workspace:0.8.34",
     "cojson-storage-sqlite": "workspace:0.8.34",
     "cojson-transport-ws": "workspace:0.8.34",
     "effect": "^3.6.5",
     "jazz-tools": "workspace:0.8.34",
->>>>>>> 46f2ab80
     "ws": "^8.14.2"
   },
   "devDependencies": {
