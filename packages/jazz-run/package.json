{
  "name": "jazz-run",
  "bin": "./dist/index.js",
  "type": "module",
  "license": "MIT",
  "version": "0.13.5",
  "exports": {
    "./startSyncServer": {
      "import": "./dist/startSyncServer.js",
      "types": "./dist/startSyncServer.d.ts"
    },
    "./createWorkerAccount": {
      "import": "./dist/createWorkerAccount.js",
      "types": "./dist/createWorkerAccount.d.ts"
    }
  },
  "scripts": {
    "format-and-lint": "biome check .",
    "format-and-lint:fix": "biome check . --write",
    "build": "rm -rf ./dist && tsc --sourceMap --outDir dist && chmod +x ./dist/index.js",
<<<<<<< HEAD
    "build-and-run": "pnpm turbo build && ./dist/index.js sync --in-memory",
    "dev": "tsc --sourceMap --outDir dist --watch",
    "prepublishOnly": "npm run build"
=======
    "build-and-run": "pnpm turbo build && ./dist/index.js sync --in-memory"
>>>>>>> 752f453e
  },
  "dependencies": {
    "@effect/cli": "^0.41.2",
    "@effect/platform-node": "^0.57.2",
    "@effect/printer": "^0.34.5",
    "@effect/printer-ansi": "^0.34.5",
    "@effect/schema": "^0.71.1",
    "@effect/typeclass": "^0.25.5",
    "cojson": "workspace:0.13.5",
    "cojson-storage-sqlite": "workspace:0.13.5",
    "cojson-transport-ws": "workspace:0.13.5",
    "effect": "^3.6.5",
    "jazz-tools": "workspace:0.13.5",
    "ws": "^8.14.2"
  },
  "devDependencies": {
    "@types/ws": "8.5.10",
    "typescript": "~5.6.2"
  }
}<|MERGE_RESOLUTION|>--- conflicted
+++ resolved
@@ -18,13 +18,8 @@
     "format-and-lint": "biome check .",
     "format-and-lint:fix": "biome check . --write",
     "build": "rm -rf ./dist && tsc --sourceMap --outDir dist && chmod +x ./dist/index.js",
-<<<<<<< HEAD
     "build-and-run": "pnpm turbo build && ./dist/index.js sync --in-memory",
-    "dev": "tsc --sourceMap --outDir dist --watch",
-    "prepublishOnly": "npm run build"
-=======
-    "build-and-run": "pnpm turbo build && ./dist/index.js sync --in-memory"
->>>>>>> 752f453e
+    "dev": "tsc --sourceMap --outDir dist --watch"
   },
   "dependencies": {
     "@effect/cli": "^0.41.2",
