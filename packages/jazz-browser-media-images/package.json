{
  "name": "jazz-browser-media-images",
<<<<<<< HEAD
  "version": "0.4.7",
=======
  "version": "0.4.13",
>>>>>>> 46330ae2
  "main": "dist/index.js",
  "types": "src/index.ts",
  "license": "MIT",
  "dependencies": {
    "@types/image-blob-reduce": "^4.1.1",
    "cojson": "^0.4.13",
    "image-blob-reduce": "^4.1.0",
<<<<<<< HEAD
    "jazz-autosub": "^0.4.5",
    "jazz-browser": "^0.4.6",
=======
    "jazz-autosub": "^0.4.13",
    "jazz-browser": "^0.4.13",
>>>>>>> 46330ae2
    "typescript": "^5.1.6"
  },
  "scripts": {
    "lint": "eslint src/**/*.ts",
    "build": "npm run lint && rm -rf ./dist && tsc --sourceMap --outDir dist",
    "prepublishOnly": "npm run build"
  }
}<|MERGE_RESOLUTION|>--- conflicted
+++ resolved
@@ -1,10 +1,6 @@
 {
   "name": "jazz-browser-media-images",
-<<<<<<< HEAD
-  "version": "0.4.7",
-=======
   "version": "0.4.13",
->>>>>>> 46330ae2
   "main": "dist/index.js",
   "types": "src/index.ts",
   "license": "MIT",
@@ -12,13 +8,8 @@
     "@types/image-blob-reduce": "^4.1.1",
     "cojson": "^0.4.13",
     "image-blob-reduce": "^4.1.0",
-<<<<<<< HEAD
-    "jazz-autosub": "^0.4.5",
-    "jazz-browser": "^0.4.6",
-=======
     "jazz-autosub": "^0.4.13",
     "jazz-browser": "^0.4.13",
->>>>>>> 46330ae2
     "typescript": "^5.1.6"
   },
   "scripts": {
