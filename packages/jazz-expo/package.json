{
  "name": "jazz-expo",
  "version": "0.14.1",
  "type": "module",
  "main": "./dist/index.js",
  "module": "./dist/index.js",
  "react-native": "./dist/index.js",
  "types": "./dist/index.d.ts",
  "exports": {
    ".": {
      "react-native": "./dist/index.js",
      "types": "./dist/index.d.ts",
      "default": "./dist/index.js"
    },
    "./dist/auth/clerk": {
      "react-native": "./dist/auth/clerk/index.js",
      "types": "./dist/auth/clerk/index.d.ts",
      "default": "./dist/auth/clerk/index.js"
    },
    "./auth/clerk": {
      "react-native": "./dist/auth/clerk/index.js",
      "types": "./dist/auth/clerk/index.d.ts",
      "default": "./dist/auth/clerk/index.js"
    },
    "./crypto": {
      "react-native": "./crypto/index.js",
      "types": "./crypto/index.d.ts",
      "default": "./crypto/index.js"
    },
    "./testing": {
      "react-native": "./dist/testing.js",
      "types": "./dist/testing.d.ts",
      "default": "./dist/testing.js"
    }
  },
  "license": "MIT",
  "dependencies": {
    "@scure/base": "1.2.1",
    "cojson": "workspace:*",
    "cojson-transport-ws": "workspace:*",
    "expo-sqlite": "15.2.9",
    "jazz-auth-clerk": "workspace:*",
    "jazz-react-core": "workspace:*",
    "jazz-react-native-core": "workspace:*"
  },
  "peerDependencies": {
    "@react-native-community/netinfo": "*",
    "expo-secure-store": "*",
    "react-native": "*",
    "jazz-tools": "workspace:*"
  },
  "devDependencies": {
    "@react-native-community/netinfo": "11.4.1",
    "expo-secure-store": "~14.2.3",
    "react": "18.3.1",
<<<<<<< HEAD
    "react-native": "0.76.7",
    "typescript": "catalog:",
    "jazz-tools": "workspace:*"
=======
    "react-native": "0.79.2",
    "typescript": "catalog:"
>>>>>>> 3b2fa64a
  },
  "scripts": {
    "dev": "tsc --watch --sourceMap --outDir dist",
    "format-and-lint": "biome check .",
    "format-and-lint:fix": "biome check . --write",
    "build": "rm -rf ./dist && tsc --sourceMap --outDir dist",
    "prepublishOnly": "npm run build"
  },
  "gitHead": "33c27053293b4801b968c61d5c4c989f93a67d13"
}<|MERGE_RESOLUTION|>--- conflicted
+++ resolved
@@ -53,14 +53,9 @@
     "@react-native-community/netinfo": "11.4.1",
     "expo-secure-store": "~14.2.3",
     "react": "18.3.1",
-<<<<<<< HEAD
     "react-native": "0.76.7",
     "typescript": "catalog:",
     "jazz-tools": "workspace:*"
-=======
-    "react-native": "0.79.2",
-    "typescript": "catalog:"
->>>>>>> 3b2fa64a
   },
   "scripts": {
     "dev": "tsc --watch --sourceMap --outDir dist",
