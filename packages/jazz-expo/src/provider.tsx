--- conflicted
+++ resolved
@@ -9,17 +9,6 @@
 import { ExpoSecureStoreAdapter } from "./storage/expo-secure-store-adapter.js";
 import { ExpoSQLiteAdapter } from "./storage/expo-sqlite-adapter.js";
 
-let jazzStorage: JazzProviderProps<AnyAccountSchema>["storage"] = undefined;
-export const clearLocalData = async () => {
-  if (
-    jazzStorage &&
-    jazzStorage !== "disabled" &&
-    "clearLocalData" in jazzStorage
-  ) {
-    await (jazzStorage as ExpoSQLiteAdapter).clearLocalData();
-  }
-};
-
 export function JazzProvider<
   S extends
     | (AccountClass<Account> & CoValueFromRaw<Account>)
@@ -29,21 +18,9 @@
     return props.storage ?? new ExpoSQLiteAdapter();
   }, [props.storage]);
 
-<<<<<<< HEAD
-  jazzStorage = storage ?? new ExpoSQLiteAdapter();
-
-  return (
-    <JazzProviderCore
-      {...rest}
-      storage={jazzStorage}
-      kvStore={kvStore ?? new ExpoSecureStoreAdapter()}
-    />
-  );
-=======
   const kvStore = useMemo(() => {
     return props.kvStore ?? new ExpoSecureStoreAdapter();
   }, [props.kvStore]);
 
   return <JazzProviderCore {...props} storage={storage} kvStore={kvStore} />;
->>>>>>> 7f09bc94
 }