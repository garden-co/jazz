{
  "name": "community-jazz-vue",
<<<<<<< HEAD
  "version": "0.18.20",
=======
  "version": "0.18.21",
>>>>>>> 16b0eb78
  "type": "module",
  "main": "dist/index.js",
  "types": "src/index.ts",
  "license": "MIT",
  "exports": {
    ".": {
      "types": "./dist/index.d.ts",
      "default": "./dist/index.js"
    },
    "./testing": {
      "types": "./dist/testing.d.ts",
      "default": "./dist/testing.js"
    },
    "./inspector": {
      "types": "./dist/inspector/index.d.ts",
      "default": "./dist/inspector/index.js"
    },
    "./inspector/vue": {
      "types": "./dist/inspector/vue-index.d.ts",
      "default": "./dist/inspector/vue-index.js"
    }
  },
  "dependencies": {
    "cojson": "workspace:*",
    "jazz-tools": "workspace:*"
  },
  "devDependencies": {
    "@babel/plugin-syntax-jsx": "^7.25.0",
    "@scure/bip39": "^1.3.0",
    "@vitejs/plugin-vue": "^5.1.4",
    "@vitejs/plugin-vue-jsx": "^4.2.0",
    "rollup-plugin-node-externals": "^8.0.0",
    "typescript": "catalog:default",
    "vite": "catalog:default",
    "vite-plugin-dts": "^4.2.4",
    "vue": "^3.5.11",
    "vue-tsc": "^2.1.6"
  },
  "peerDependencies": {
    "vue": "^3.5.11"
  },
  "scripts": {
    "dev": "vite build --watch",
    "format-and-lint": "biome check .",
    "format-and-lint:fix": "biome check . --write",
    "typecheck": "vue-tsc --noEmit",
    "build": "pnpm typecheck && rm -rf ./dist && vite build",
    "test": "vitest run",
    "test:watch": "vitest"
  }
}<|MERGE_RESOLUTION|>--- conflicted
+++ resolved
@@ -1,10 +1,6 @@
 {
   "name": "community-jazz-vue",
-<<<<<<< HEAD
-  "version": "0.18.20",
-=======
   "version": "0.18.21",
->>>>>>> 16b0eb78
   "type": "module",
   "main": "dist/index.js",
   "types": "src/index.ts",
