import React, {
  useCallback,
  useContext,
  useRef,
  useSyncExternalStore,
} from "react";

import {
  Account,
  AnonymousJazzAgent,
  CoValue,
  CoValueClass,
  ID,
  InboxSender,
  JazzContextManager,
  JazzContextType,
  RefsToResolve,
  RefsToResolveStrict,
  Resolved,
  createCoValueObservable,
} from "jazz-tools";
import {
  JazzContext,
  JazzContextManagerContext,
  RegisteredAccount,
} from "./provider.js";
import { getCurrentAccountFromContextManager } from "./utils.js";
import { subscribeToContextManager } from "./utils.js";

export function useJazzContext<Acc extends Account>() {
  const value = useContext(JazzContext) as JazzContextType<Acc>;

  if (!value) {
    throw new Error(
      "You need to set up a JazzProvider on top of your app to use this hook.",
    );
  }

  return value;
}

export function useJazzContextManager<Acc extends Account>() {
  const value = useContext(JazzContextManagerContext) as JazzContextManager<
    Acc,
    {}
  >;

  if (!value) {
    throw new Error(
      "You need to set up a JazzProvider on top of your app to use this hook.",
    );
  }

  return value;
}

export function useAuthSecretStorage() {
  const value = useContext(JazzContextManagerContext);

  if (!value) {
    throw new Error(
      "You need to set up a JazzProvider on top of your app to use this useAuthSecretStorage.",
    );
  }

  return value.getAuthSecretStorage();
}

export function useIsAuthenticated() {
  const authSecretStorage = useAuthSecretStorage();

  return useSyncExternalStore(
    useCallback(
      (callback) => {
        return authSecretStorage.onUpdate(callback);
      },
      [authSecretStorage],
    ),
    () => authSecretStorage.isAuthenticated,
    () => authSecretStorage.isAuthenticated,
  );
}

function useCoValueObservable<
  V extends CoValue,
  const R extends RefsToResolve<V>,
>() {
  const [initialValue] = React.useState(() => createCoValueObservable<V, R>());
  const ref = useRef(initialValue);

  return {
    getCurrentValue() {
      return ref.current.getCurrentValue();
    },
    getCurrentObservable() {
      return ref.current;
    },
    reset() {
      ref.current = createCoValueObservable<V, R>();
    },
  };
}

export function useCoState<
  V extends CoValue,
  const R extends RefsToResolve<V> = true,
>(
  // eslint-disable-next-line @typescript-eslint/no-explicit-any
  Schema: CoValueClass<V>,
  id: ID<CoValue> | undefined,
  options?: { resolve?: RefsToResolveStrict<V, R> },
): Resolved<V, R> | undefined | null {
  const contextManager = useJazzContextManager();

  const observable = useCoValueObservable<V, R>();

  const value = React.useSyncExternalStore<Resolved<V, R> | undefined | null>(
    React.useCallback(
      (callback) => {
        if (!id) return () => {};

        // We subscribe to the context manager to react to the account updates
        // faster than the useSyncExternalStore callback update to keep the isAuthenticated state
        // up to date with the data when logging in and out.
        return subscribeToContextManager(contextManager, () => {
          const agent = getCurrentAccountFromContextManager(contextManager);
          observable.reset();

          return observable.getCurrentObservable().subscribe(
            Schema,
            id,
            {
              loadAs: agent,
              resolve: options?.resolve,
              onUnauthorized: callback,
              onUnavailable: callback,
              syncResolution: true,
            },
            callback,
          );
        });
      },
      [Schema, id, contextManager],
    ),
    () => observable.getCurrentValue(),
    () => observable.getCurrentValue(),
  );

  return value;
}

<<<<<<< HEAD
export function createUseAccountHooks<Acc extends Account>() {
  function useAccount(): {
    me: Acc;
    logOut: () => void;
  };
  function useAccount<const R extends RefsToResolve<Acc> = true>(options?: {
    resolve?: RefsToResolveStrict<Acc, R>;
  }): { me: Resolved<Acc, R> | undefined | null; logOut: () => void };
  function useAccount<const R extends RefsToResolve<Acc>>(options?: {
    resolve?: RefsToResolveStrict<Acc, R>;
  }): { me: Acc | Resolved<Acc, R> | undefined | null; logOut: () => void } {
    const context = useJazzContext<Acc>();
    const contextManager = useJazzContextManager<Acc>();

    if (!("me" in context)) {
      throw new Error(
        "useAccount can't be used in a JazzProvider with auth === 'guest' - consider using useAccountOrGuest()",
      );
    }

    const observable = useCoValueObservable<Acc, R>();

    const me = React.useSyncExternalStore<Resolved<Acc, R> | undefined | null>(
      React.useCallback(
        (callback) => {
          return subscribeToContextManager(contextManager, () => {
            const agent = getCurrentAccountFromContextManager(contextManager);

            if (agent._type === "Anonymous") {
              throw new Error(
                "useAccount can't be used in a JazzProvider with auth === 'guest' - consider using useAccountOrGuest()",
              );
            }

            observable.reset();

            const Schema = agent.constructor as CoValueClass<Acc>;

            return observable.getCurrentObservable().subscribe(
              Schema,
              agent.id,
              {
                loadAs: agent,
                resolve: options?.resolve,
                onUnauthorized: callback,
                onUnavailable: callback,
                syncResolution: true,
              },
              callback,
            );
          });
        },
        [contextManager],
      ),
      () => observable.getCurrentValue(),
      () => observable.getCurrentValue(),
    );

    return {
      me: options?.resolve === undefined ? me || context.me : me,
      logOut: context.logOut,
    };
  }

  function useAccountOrGuest(): {
    me: Acc | AnonymousJazzAgent;
  };
  function useAccountOrGuest<
    const R extends RefsToResolve<Acc> = true,
  >(options?: {
    resolve?: RefsToResolveStrict<Acc, R>;
  }): { me: Resolved<Acc, R> | undefined | null | AnonymousJazzAgent };
  function useAccountOrGuest<const R extends RefsToResolve<Acc>>(options?: {
    resolve?: RefsToResolveStrict<Acc, R>;
  }): { me: Acc | Resolved<Acc, R> | undefined | null | AnonymousJazzAgent } {
    const context = useJazzContext<Acc>();
    const contextManager = useJazzContextManager<Acc>();

    const observable = useCoValueObservable<Acc, R>();

    const me = React.useSyncExternalStore<Resolved<Acc, R> | undefined | null>(
      React.useCallback(
        (callback) => {
          return subscribeToContextManager(contextManager, () => {
            const agent = getCurrentAccountFromContextManager(contextManager);

            if (agent._type === "Anonymous") {
              return () => {};
            }

            observable.reset();

            const Schema = agent.constructor as CoValueClass<Acc>;

            return observable.getCurrentObservable().subscribe(
              Schema,
              agent.id,
              {
                loadAs: agent,
                resolve: options?.resolve,
                onUnauthorized: callback,
                onUnavailable: callback,
                syncResolution: true,
              },
              callback,
            );
          });
        },
        [contextManager],
      ),
      () => observable.getCurrentValue(),
      () => observable.getCurrentValue(),
    );

    if ("me" in context) {
      return {
        me: options?.resolve === undefined ? me || context.me : me,
      };
    } else {
      return { me: context.guest };
    }
  }
=======
function useAccount<A extends RegisteredAccount>(): {
  me: A;
  logOut: () => void;
};
function useAccount<A extends RegisteredAccount, D extends DepthsIn<A>>(
  depth: D,
): { me: DeeplyLoaded<A, D> | undefined | null; logOut: () => void };
function useAccount<A extends RegisteredAccount, D extends DepthsIn<A>>(
  depth?: D,
): { me: A | DeeplyLoaded<A, D> | undefined | null; logOut: () => void } {
  const context = useJazzContext<A>();
  const contextManager = useJazzContextManager<A>();

  if (!("me" in context)) {
    throw new Error(
      "useAccount can't be used in a JazzProvider with auth === 'guest' - consider using useAccountOrGuest()",
    );
  }

  const observable = useCoValueObservable<A, D>();

  const me = React.useSyncExternalStore<DeeplyLoaded<A, D> | undefined | null>(
    React.useCallback(
      (callback) => {
        return subscribeToContextManager(contextManager, () => {
          const agent = getCurrentAccountFromContextManager(contextManager);

          if (agent._type === "Anonymous") {
            throw new Error(
              "useAccount can't be used in a JazzProvider with auth === 'guest' - consider using useAccountOrGuest()",
            );
          }

          observable.reset();

          const Schema = agent.constructor as CoValueClass<A>;

          return observable
            .getCurrentObservable()
            .subscribe(
              Schema,
              agent.id,
              agent,
              depth ?? ([] as D),
              callback,
              callback,
            );
        });
      },
      [contextManager],
    ),
    () => observable.getCurrentValue(),
    () => observable.getCurrentValue(),
  );
>>>>>>> 45bed3ea

  return {
    me: depth === undefined ? me || context.me : me,
    logOut: context.logOut,
  };
}

function useAccountOrGuest<A extends RegisteredAccount>(): {
  me: A | AnonymousJazzAgent;
};
function useAccountOrGuest<A extends RegisteredAccount, D extends DepthsIn<A>>(
  depth: D,
): { me: DeeplyLoaded<A, D> | undefined | null | AnonymousJazzAgent };
function useAccountOrGuest<A extends RegisteredAccount, D extends DepthsIn<A>>(
  depth?: D,
): {
  me: A | DeeplyLoaded<A, D> | undefined | null | AnonymousJazzAgent;
} {
  const context = useJazzContext<A>();
  const contextManager = useJazzContextManager<A>();

  const observable = useCoValueObservable<A, D>();

  const me = React.useSyncExternalStore<DeeplyLoaded<A, D> | undefined | null>(
    React.useCallback(
      (callback) => {
        return subscribeToContextManager(contextManager, () => {
          const agent = getCurrentAccountFromContextManager(contextManager);

          if (agent._type === "Anonymous") {
            return () => {};
          }

          observable.reset();

          const Schema = agent.constructor as CoValueClass<A>;

          return observable
            .getCurrentObservable()
            .subscribe(
              Schema,
              agent.id,
              agent,
              depth ?? ([] as D),
              callback,
              callback,
            );
        });
      },
      [contextManager],
    ),
    () => observable.getCurrentValue(),
    () => observable.getCurrentValue(),
  );

  if ("me" in context) {
    return {
      me: depth === undefined ? me || context.me : me,
    };
  } else {
    return { me: context.guest };
  }
}

export { useAccount, useAccountOrGuest };

export function experimental_useInboxSender<
  I extends CoValue,
  O extends CoValue | undefined,
>(inboxOwnerID: ID<RegisteredAccount> | undefined) {
  const context = useJazzContext();

  if (!("me" in context)) {
    throw new Error(
      "useInboxSender can't be used in a JazzProvider with auth === 'guest'.",
    );
  }

  const me = context.me;
  const inboxRef = useRef<Promise<InboxSender<I, O>> | undefined>(undefined);

  const sendMessage = useCallback(
    async (message: I) => {
      if (!inboxOwnerID) throw new Error("Inbox owner ID is required");

      if (!inboxRef.current) {
        const inbox = InboxSender.load<I, O>(inboxOwnerID, me);
        inboxRef.current = inbox;
      }

      let inbox = await inboxRef.current;

      // @ts-expect-error inbox.owner.id is typed as RawAccount id
      if (inbox.owner.id !== inboxOwnerID) {
        const req = InboxSender.load<I, O>(inboxOwnerID, me);
        inboxRef.current = req;
        inbox = await req;
      }

      return inbox.sendMessage(message);
    },
    [inboxOwnerID],
  );

  return sendMessage;
}<|MERGE_RESOLUTION|>--- conflicted
+++ resolved
@@ -149,140 +149,22 @@
   return value;
 }
 
-<<<<<<< HEAD
-export function createUseAccountHooks<Acc extends Account>() {
-  function useAccount(): {
-    me: Acc;
-    logOut: () => void;
-  };
-  function useAccount<const R extends RefsToResolve<Acc> = true>(options?: {
-    resolve?: RefsToResolveStrict<Acc, R>;
-  }): { me: Resolved<Acc, R> | undefined | null; logOut: () => void };
-  function useAccount<const R extends RefsToResolve<Acc>>(options?: {
-    resolve?: RefsToResolveStrict<Acc, R>;
-  }): { me: Acc | Resolved<Acc, R> | undefined | null; logOut: () => void } {
-    const context = useJazzContext<Acc>();
-    const contextManager = useJazzContextManager<Acc>();
-
-    if (!("me" in context)) {
-      throw new Error(
-        "useAccount can't be used in a JazzProvider with auth === 'guest' - consider using useAccountOrGuest()",
-      );
-    }
-
-    const observable = useCoValueObservable<Acc, R>();
-
-    const me = React.useSyncExternalStore<Resolved<Acc, R> | undefined | null>(
-      React.useCallback(
-        (callback) => {
-          return subscribeToContextManager(contextManager, () => {
-            const agent = getCurrentAccountFromContextManager(contextManager);
-
-            if (agent._type === "Anonymous") {
-              throw new Error(
-                "useAccount can't be used in a JazzProvider with auth === 'guest' - consider using useAccountOrGuest()",
-              );
-            }
-
-            observable.reset();
-
-            const Schema = agent.constructor as CoValueClass<Acc>;
-
-            return observable.getCurrentObservable().subscribe(
-              Schema,
-              agent.id,
-              {
-                loadAs: agent,
-                resolve: options?.resolve,
-                onUnauthorized: callback,
-                onUnavailable: callback,
-                syncResolution: true,
-              },
-              callback,
-            );
-          });
-        },
-        [contextManager],
-      ),
-      () => observable.getCurrentValue(),
-      () => observable.getCurrentValue(),
-    );
-
-    return {
-      me: options?.resolve === undefined ? me || context.me : me,
-      logOut: context.logOut,
-    };
-  }
-
-  function useAccountOrGuest(): {
-    me: Acc | AnonymousJazzAgent;
-  };
-  function useAccountOrGuest<
-    const R extends RefsToResolve<Acc> = true,
-  >(options?: {
-    resolve?: RefsToResolveStrict<Acc, R>;
-  }): { me: Resolved<Acc, R> | undefined | null | AnonymousJazzAgent };
-  function useAccountOrGuest<const R extends RefsToResolve<Acc>>(options?: {
-    resolve?: RefsToResolveStrict<Acc, R>;
-  }): { me: Acc | Resolved<Acc, R> | undefined | null | AnonymousJazzAgent } {
-    const context = useJazzContext<Acc>();
-    const contextManager = useJazzContextManager<Acc>();
-
-    const observable = useCoValueObservable<Acc, R>();
-
-    const me = React.useSyncExternalStore<Resolved<Acc, R> | undefined | null>(
-      React.useCallback(
-        (callback) => {
-          return subscribeToContextManager(contextManager, () => {
-            const agent = getCurrentAccountFromContextManager(contextManager);
-
-            if (agent._type === "Anonymous") {
-              return () => {};
-            }
-
-            observable.reset();
-
-            const Schema = agent.constructor as CoValueClass<Acc>;
-
-            return observable.getCurrentObservable().subscribe(
-              Schema,
-              agent.id,
-              {
-                loadAs: agent,
-                resolve: options?.resolve,
-                onUnauthorized: callback,
-                onUnavailable: callback,
-                syncResolution: true,
-              },
-              callback,
-            );
-          });
-        },
-        [contextManager],
-      ),
-      () => observable.getCurrentValue(),
-      () => observable.getCurrentValue(),
-    );
-
-    if ("me" in context) {
-      return {
-        me: options?.resolve === undefined ? me || context.me : me,
-      };
-    } else {
-      return { me: context.guest };
-    }
-  }
-=======
 function useAccount<A extends RegisteredAccount>(): {
   me: A;
   logOut: () => void;
 };
-function useAccount<A extends RegisteredAccount, D extends DepthsIn<A>>(
-  depth: D,
-): { me: DeeplyLoaded<A, D> | undefined | null; logOut: () => void };
-function useAccount<A extends RegisteredAccount, D extends DepthsIn<A>>(
-  depth?: D,
-): { me: A | DeeplyLoaded<A, D> | undefined | null; logOut: () => void } {
+function useAccount<
+  A extends RegisteredAccount,
+  R extends RefsToResolve<A>,
+>(options?: {
+  resolve?: RefsToResolveStrict<A, R>;
+}): { me: Resolved<A, R> | undefined | null; logOut: () => void };
+function useAccount<
+  A extends RegisteredAccount,
+  R extends RefsToResolve<A>,
+>(options?: {
+  resolve?: RefsToResolveStrict<A, R>;
+}): { me: A | Resolved<A, R> | undefined | null; logOut: () => void } {
   const context = useJazzContext<A>();
   const contextManager = useJazzContextManager<A>();
 
@@ -292,9 +174,9 @@
     );
   }
 
-  const observable = useCoValueObservable<A, D>();
-
-  const me = React.useSyncExternalStore<DeeplyLoaded<A, D> | undefined | null>(
+  const observable = useCoValueObservable<A, R>();
+
+  const me = React.useSyncExternalStore<Resolved<A, R> | undefined | null>(
     React.useCallback(
       (callback) => {
         return subscribeToContextManager(contextManager, () => {
@@ -310,16 +192,18 @@
 
           const Schema = agent.constructor as CoValueClass<A>;
 
-          return observable
-            .getCurrentObservable()
-            .subscribe(
-              Schema,
-              agent.id,
-              agent,
-              depth ?? ([] as D),
-              callback,
-              callback,
-            );
+          return observable.getCurrentObservable().subscribe(
+            Schema,
+            (agent as A).id,
+            {
+              loadAs: agent,
+              resolve: options?.resolve,
+              onUnauthorized: callback,
+              onUnavailable: callback,
+              syncResolution: true,
+            },
+            callback,
+          );
         });
       },
       [contextManager],
@@ -327,31 +211,34 @@
     () => observable.getCurrentValue(),
     () => observable.getCurrentValue(),
   );
->>>>>>> 45bed3ea
 
   return {
-    me: depth === undefined ? me || context.me : me,
-    logOut: context.logOut,
+    me: options?.resolve === undefined ? me || context.me : me,
+    logOut: contextManager.logOut,
   };
 }
 
 function useAccountOrGuest<A extends RegisteredAccount>(): {
   me: A | AnonymousJazzAgent;
 };
-function useAccountOrGuest<A extends RegisteredAccount, D extends DepthsIn<A>>(
-  depth: D,
-): { me: DeeplyLoaded<A, D> | undefined | null | AnonymousJazzAgent };
-function useAccountOrGuest<A extends RegisteredAccount, D extends DepthsIn<A>>(
-  depth?: D,
-): {
-  me: A | DeeplyLoaded<A, D> | undefined | null | AnonymousJazzAgent;
+function useAccountOrGuest<
+  A extends RegisteredAccount,
+  R extends RefsToResolve<A>,
+>(options?: { resolve?: RefsToResolveStrict<A, R> }): {
+  me: Resolved<A, R> | undefined | null | AnonymousJazzAgent;
+};
+function useAccountOrGuest<
+  A extends RegisteredAccount,
+  R extends RefsToResolve<A>,
+>(options?: { resolve?: RefsToResolveStrict<A, R> }): {
+  me: A | Resolved<A, R> | undefined | null | AnonymousJazzAgent;
 } {
   const context = useJazzContext<A>();
   const contextManager = useJazzContextManager<A>();
 
-  const observable = useCoValueObservable<A, D>();
-
-  const me = React.useSyncExternalStore<DeeplyLoaded<A, D> | undefined | null>(
+  const observable = useCoValueObservable<A, R>();
+
+  const me = React.useSyncExternalStore<Resolved<A, R> | undefined | null>(
     React.useCallback(
       (callback) => {
         return subscribeToContextManager(contextManager, () => {
@@ -365,16 +252,18 @@
 
           const Schema = agent.constructor as CoValueClass<A>;
 
-          return observable
-            .getCurrentObservable()
-            .subscribe(
-              Schema,
-              agent.id,
-              agent,
-              depth ?? ([] as D),
-              callback,
-              callback,
-            );
+          return observable.getCurrentObservable().subscribe(
+            Schema,
+            (agent as A).id,
+            {
+              loadAs: agent,
+              resolve: options?.resolve,
+              onUnauthorized: callback,
+              onUnavailable: callback,
+              syncResolution: true,
+            },
+            callback,
+          );
         });
       },
       [contextManager],
@@ -385,7 +274,7 @@
 
   if ("me" in context) {
     return {
-      me: depth === undefined ? me || context.me : me,
+      me: options?.resolve === undefined ? me || context.me : me,
     };
   } else {
     return { me: context.guest };
