--- conflicted
+++ resolved
@@ -77,12 +77,11 @@
   );
 }
 
-function useCoValueObservable<V extends CoValue, D>() {
-  const [initialValue] = React.useState(() =>
-    createCoValueObservable<V, D>({
-      syncResolution: true,
-    }),
-  );
+function useCoValueObservable<
+  V extends CoValue,
+  const R extends RefsToResolve<V>,
+>() {
+  const [initialValue] = React.useState(() => createCoValueObservable<V, R>());
   const ref = useRef(initialValue);
 
   return {
@@ -93,9 +92,7 @@
       return ref.current;
     },
     reset() {
-      ref.current = createCoValueObservable<V, D>({
-        syncResolution: true,
-      });
+      ref.current = createCoValueObservable<V, R>();
     },
   };
 }
@@ -107,19 +104,11 @@
   // eslint-disable-next-line @typescript-eslint/no-explicit-any
   Schema: CoValueClass<V>,
   id: ID<V> | undefined,
-<<<<<<< HEAD
   options?: { resolve?: RefsToResolveStrict<V, R> },
 ): Resolved<V, R> | undefined | null {
-  const context = useJazzContext();
-
-  const [observable] = React.useState(() => createCoValueObservable<V, R>());
-=======
-  depth: D & DepthsIn<V> = [] as D & DepthsIn<V>,
-): DeeplyLoaded<V, D> | undefined | null {
   const contextManager = useJazzContextManager();
 
-  const observable = useCoValueObservable<V, D>();
->>>>>>> f01bc192
+  const observable = useCoValueObservable<V, R>();
 
   const value = React.useSyncExternalStore<Resolved<V, R> | undefined | null>(
     React.useCallback(
@@ -131,28 +120,21 @@
         // up to date with the data when logging in and out.
         return subscribeToContextManager(contextManager, () => {
           const agent = getCurrentAccountFromContextManager(contextManager);
-
-<<<<<<< HEAD
-        return observable.subscribe(
-          Schema,
-          id,
-          {
-            loadAs: agent,
-            resolve: options?.resolve,
-            onUnauthorized: callback,
-            onUnavailable: callback,
-            syncResolution: true,
-          },
-          callback,
-        );
-=======
           observable.reset();
 
-          return observable
-            .getCurrentObservable()
-            .subscribe(Schema, id, agent, depth, callback, callback);
+          return observable.getCurrentObservable().subscribe(
+            Schema,
+            id,
+            {
+              loadAs: agent,
+              resolve: options?.resolve,
+              onUnauthorized: callback,
+              onUnavailable: callback,
+              syncResolution: true,
+            },
+            callback,
+          );
         });
->>>>>>> f01bc192
       },
       [Schema, id, contextManager],
     ),
@@ -183,17 +165,9 @@
       );
     }
 
-<<<<<<< HEAD
-    const me = useCoState<Acc, R>(
-      context.me.constructor as CoValueClass<Acc>,
-      context.me.id,
-      options,
-=======
-    const observable = useCoValueObservable<Acc, D>();
-
-    const me = React.useSyncExternalStore<
-      DeeplyLoaded<Acc, D> | undefined | null
-    >(
+    const observable = useCoValueObservable<Acc, R>();
+
+    const me = React.useSyncExternalStore<Resolved<Acc, R> | undefined | null>(
       React.useCallback(
         (callback) => {
           return subscribeToContextManager(contextManager, () => {
@@ -209,23 +183,24 @@
 
             const Schema = agent.constructor as CoValueClass<Acc>;
 
-            return observable
-              .getCurrentObservable()
-              .subscribe(
-                Schema,
-                agent.id,
-                agent,
-                depth ?? ([] as D),
-                callback,
-                callback,
-              );
+            return observable.getCurrentObservable().subscribe(
+              Schema,
+              agent.id,
+              {
+                loadAs: agent,
+                resolve: options?.resolve,
+                onUnauthorized: callback,
+                onUnavailable: callback,
+                syncResolution: true,
+              },
+              callback,
+            );
           });
         },
         [contextManager],
       ),
       () => observable.getCurrentValue(),
       () => observable.getCurrentValue(),
->>>>>>> f01bc192
     );
 
     return {
@@ -248,11 +223,9 @@
     const context = useJazzContext<Acc>();
     const contextManager = useJazzContextManager<Acc>();
 
-    const observable = useCoValueObservable<Acc, D>();
-
-    const me = React.useSyncExternalStore<
-      DeeplyLoaded<Acc, D> | undefined | null
-    >(
+    const observable = useCoValueObservable<Acc, R>();
+
+    const me = React.useSyncExternalStore<Resolved<Acc, R> | undefined | null>(
       React.useCallback(
         (callback) => {
           return subscribeToContextManager(contextManager, () => {
@@ -266,29 +239,24 @@
 
             const Schema = agent.constructor as CoValueClass<Acc>;
 
-<<<<<<< HEAD
-    const me = useCoState<Acc, R>(
-      AccountSchema as CoValueClass<Acc>,
-      contextMe?.id,
-      options,
-=======
-            return observable
-              .getCurrentObservable()
-              .subscribe(
-                Schema,
-                agent.id,
-                agent,
-                depth ?? ([] as D),
-                callback,
-                callback,
-              );
+            return observable.getCurrentObservable().subscribe(
+              Schema,
+              agent.id,
+              {
+                loadAs: agent,
+                resolve: options?.resolve,
+                onUnauthorized: callback,
+                onUnavailable: callback,
+                syncResolution: true,
+              },
+              callback,
+            );
           });
         },
         [contextManager],
       ),
       () => observable.getCurrentValue(),
       () => observable.getCurrentValue(),
->>>>>>> f01bc192
     );
 
     if ("me" in context) {
