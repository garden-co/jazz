// @vitest-environment happy-dom

import { Account, CoMap, DepthsIn, co } from "jazz-tools";
import { describe, expect, it } from "vitest";
import { useAccountOrGuest } from "../index.js";
import { createJazzTestAccount, createJazzTestGuest } from "../testing.js";
import { renderHook } from "./testUtils.js";

describe("useAccountOrGuest", () => {
  it("should return the correct me value", async () => {
    const account = await createJazzTestAccount();

    const { result } = renderHook(() => useAccountOrGuest(), {
      account,
    });

    expect(result.current?.me).toEqual(account);
  });

  it("should return the guest agent if the account is a guest", async () => {
    const account = await createJazzTestGuest();

    const { result } = renderHook(() => useAccountOrGuest(), {
      account,
    });

    expect(result.current?.me).toBe(account.guest);
  });

  it("should load nested values if requested", async () => {
    class AccountRoot extends CoMap {
      value = co.string;
    }

    class AccountSchema extends Account {
      root = co.ref(AccountRoot);

      migrate() {
        if (!this._refs.root) {
          this.root = AccountRoot.create({ value: "123" }, { owner: this });
        }
      }
    }

    const account = await createJazzTestAccount({ AccountSchema });

    const { result } = renderHook(
      () =>
<<<<<<< HEAD
        useAccountOrGuest({
          resolve: {
            root: true,
          },
=======
        useAccountOrGuest<AccountSchema, DepthsIn<AccountSchema>>({
          root: {},
>>>>>>> 45bed3ea
        }),
      {
        account,
      },
    );

    // @ts-expect-error
    expect(result.current.me?.root?.value).toBe("123");
  });

  it("should not load nested values if the account is a guest", async () => {
    const account = await createJazzTestGuest();

    const { result } = renderHook(
      () =>
        useAccountOrGuest({
          resolve: {
            root: true,
          },
        }),
      {
        account,
      },
    );

    expect(result.current.me).toBe(account.guest);
  });
});<|MERGE_RESOLUTION|>--- conflicted
+++ resolved
@@ -1,6 +1,6 @@
 // @vitest-environment happy-dom
 
-import { Account, CoMap, DepthsIn, co } from "jazz-tools";
+import { Account, CoMap, RefsToResolve, co } from "jazz-tools";
 import { describe, expect, it } from "vitest";
 import { useAccountOrGuest } from "../index.js";
 import { createJazzTestAccount, createJazzTestGuest } from "../testing.js";
@@ -46,15 +46,10 @@
 
     const { result } = renderHook(
       () =>
-<<<<<<< HEAD
-        useAccountOrGuest({
+        useAccountOrGuest<AccountSchema, RefsToResolve<{ root: true }>>({
           resolve: {
             root: true,
           },
-=======
-        useAccountOrGuest<AccountSchema, DepthsIn<AccountSchema>>({
-          root: {},
->>>>>>> 45bed3ea
         }),
       {
         account,
