# cojson-storage-sqlite

<<<<<<< HEAD
## 0.8.19-group-inheritance.0

### Patch Changes

- 8b87117: Implement Group Inheritance
- Updated dependencies [8b87117]
  - cojson@0.8.19-group-inheritance.0
=======
## 0.8.34

### Patch Changes

- Updated dependencies [e4f110f]
  - cojson@0.8.34

## 0.8.32

### Patch Changes

- Updated dependencies [df42b2b]
  - cojson@0.8.32

## 0.8.31

### Patch Changes

- Updated dependencies [e511d6d]
  - cojson@0.8.31

## 0.8.30

### Patch Changes

- Updated dependencies [0a2fae3]
- Updated dependencies [99cda2f]
  - cojson@0.8.30

## 0.8.29

### Patch Changes

- Updated dependencies [dcc9c2e]
- Updated dependencies [699553f]
  - cojson@0.8.29

## 0.8.28

### Patch Changes

- Updated dependencies [605734c]
  - cojson@0.8.28

## 0.8.27

### Patch Changes

- Updated dependencies [75fdff4]
  - cojson@0.8.27

## 0.8.25

### Patch Changes

- 63d46c9: Fix: sqlite not delivering depended-on CoValues

## 0.8.23

### Patch Changes

- Updated dependencies [6f745be]
- Updated dependencies [124bf67]
  - cojson@0.8.23

## 0.8.21

### Patch Changes

- Updated dependencies [0f30eea]
  - cojson@0.8.21

## 0.8.19

### Patch Changes

- Updated dependencies [9c2aadb]
  - cojson@0.8.19
>>>>>>> 46f2ab80

## 0.8.18

### Patch Changes

- Updated dependencies [d4319d8]
  - cojson@0.8.18

## 0.8.17

### Patch Changes

- Updated dependencies [d433cf4]
  - cojson@0.8.17

## 0.8.16

### Patch Changes

- Updated dependencies [b934fab]
  - cojson@0.8.16

## 0.8.12

### Patch Changes

- 6ed75eb: Introduce "storage" peer role
- Updated dependencies [6ed75eb]
  - cojson@0.8.12

## 0.8.11

### Patch Changes

- Updated dependencies [1ed4ab5]
  - cojson@0.8.11

## 0.8.5

### Patch Changes

- Updated dependencies [c3f4e6b]
- Updated dependencies [d9152ed]
  - cojson@0.8.5

## 0.8.3

### Patch Changes

- Updated dependencies
  - cojson@0.8.3

## 0.8.0

### Patch Changes

- Updated dependencies [6a147c2]
- Updated dependencies [ad40b88]
  - cojson@0.8.0

## 0.7.35

### Patch Changes

- f350e90: Added a priority system for the sync messages
- Updated dependencies [35bbcd9]
- Updated dependencies [f350e90]
  - cojson@0.7.35

## 0.7.34

### Patch Changes

- Updated dependencies [5d91f9f]
- Updated dependencies [5094e6d]
- Updated dependencies [b09589b]
- Updated dependencies [2c3a40c]
- Updated dependencies [4e16575]
- Updated dependencies [ea882ab]
  - cojson@0.7.34

## 0.7.34-neverthrow.8

### Patch Changes

- Updated dependencies
  - cojson@0.7.34-neverthrow.8

## 0.7.34-neverthrow.7

### Patch Changes

- Updated dependencies
  - cojson@0.7.34-neverthrow.7

## 0.7.34-neverthrow.4

### Patch Changes

- Updated dependencies
  - cojson@0.7.34-neverthrow.4

## 0.7.34-neverthrow.3

### Patch Changes

- Updated dependencies
  - cojson@0.7.34-neverthrow.3

## 0.7.34-neverthrow.1

### Patch Changes

- Updated dependencies
  - cojson@0.7.34-neverthrow.1

## 0.7.34-neverthrow.0

### Patch Changes

- Updated dependencies
  - cojson@0.7.34-neverthrow.0

## 0.7.33

### Patch Changes

- 3bf5127: Allow crashing whole node on peer errors
- Updated dependencies [b297c93]
- Updated dependencies [3bf5127]
- Updated dependencies [a8b74ff]
- Updated dependencies [db53161]
  - cojson@0.7.33

## 0.7.33-hotfixes.6

### Patch Changes

- Get rid of simulated errors

## 0.7.33-hotfixes.5

### Patch Changes

- Make simulated errors even more likely
- Updated dependencies
  - cojson@0.7.33-hotfixes.5

## 0.7.33-hotfixes.4

### Patch Changes

- Updated dependencies
  - cojson@0.7.33-hotfixes.4

## 0.7.33-hotfixes.3

### Patch Changes

- Allow crashing whole node on peer errors
- Updated dependencies
  - cojson@0.7.33-hotfixes.3

## 0.7.33-hotfixes.0

### Patch Changes

- Updated dependencies
  - cojson@0.7.33-hotfixes.0

## 0.7.31

### Patch Changes

- Updated dependencies
  - cojson@0.7.31

## 0.7.29

### Patch Changes

- Updated dependencies
  - cojson@0.7.29

## 0.7.28

### Patch Changes

- Updated dependencies
  - cojson@0.7.28

## 0.7.26

### Patch Changes

- Remove Effect from jazz/cojson internals
- Updated dependencies
  - cojson@0.7.26

## 0.7.23

### Patch Changes

- Updated dependencies
  - cojson@0.7.23

## 0.7.18

### Patch Changes

- Updated dependencies
  - cojson@0.7.18

## 0.7.17

### Patch Changes

- Updated dependencies
  - cojson@0.7.17

## 0.7.14

### Patch Changes

- Updated dependencies
  - cojson@0.7.14

## 0.7.11

### Patch Changes

- Updated dependencies
  - cojson@0.7.11

## 0.7.10

### Patch Changes

- Updated dependencies
  - cojson@0.7.10

## 0.7.9

### Patch Changes

- Updated dependencies
  - cojson@0.7.9

## 0.7.0

### Patch Changes

- c4151fc: Support stricter TS lint rules
- 21771c4: Reintroduce changes from main
- 69ac514: Use effect schema much less
- f0f6f1b: Clean up API more & re-add jazz-nodejs
- Updated dependencies [1a35307]
- Updated dependencies [96c494f]
- Updated dependencies [19f52b7]
- Updated dependencies [d8fe2b1]
- Updated dependencies [1200aae]
- Updated dependencies [52675c9]
- Updated dependencies [1a35307]
- Updated dependencies [e299c3e]
- Updated dependencies [bf0f8ec]
- Updated dependencies [c4151fc]
- Updated dependencies [8636319]
- Updated dependencies [952982e]
- Updated dependencies [21771c4]
- Updated dependencies [69ac514]
- Updated dependencies [f0f6f1b]
- Updated dependencies [1a44f87]
- Updated dependencies [63374cc]
  - cojson@0.7.0

## 0.7.0-alpha.42

### Patch Changes

- Updated dependencies
  - cojson@0.7.0-alpha.42

## 0.7.0-alpha.39

### Patch Changes

- Updated dependencies
  - cojson@0.7.0-alpha.39

## 0.7.0-alpha.38

### Patch Changes

- Updated dependencies
  - cojson@0.7.0-alpha.38

## 0.7.0-alpha.37

### Patch Changes

- Updated dependencies
  - cojson@0.7.0-alpha.37

## 0.7.0-alpha.36

### Patch Changes

- Updated dependencies [1a35307]
- Updated dependencies [1a35307]
  - cojson@0.7.0-alpha.36

## 0.7.0-alpha.35

### Patch Changes

- Updated dependencies
  - cojson@0.7.0-alpha.35

## 0.7.0-alpha.29

### Patch Changes

- Reintroduce changes from main
- Updated dependencies
  - cojson@0.7.0-alpha.29

## 0.7.0-alpha.28

### Patch Changes

- Updated dependencies
  - cojson@0.7.0-alpha.28

## 0.7.0-alpha.27

### Patch Changes

- Updated dependencies
  - cojson@0.7.0-alpha.27

## 0.7.0-alpha.24

### Patch Changes

- Updated dependencies
  - cojson@0.7.0-alpha.24

## 0.7.0-alpha.11

### Patch Changes

- Support stricter TS lint rules
- Updated dependencies
  - cojson@0.7.0-alpha.11

## 0.7.0-alpha.10

### Patch Changes

- Clean up API more & re-add jazz-nodejs
- Updated dependencies
  - cojson@0.7.0-alpha.10

## 0.5.3-alpha.1

### Patch Changes

- Use effect schema much less
- Updated dependencies
  - cojson@0.7.0-alpha.1

## 0.5.3-alpha.0

### Patch Changes

- Updated dependencies
  - cojson@0.7.0-alpha.0

## 0.5.2

### Patch Changes

- Updated dependencies
  - cojson@0.6.0

## 0.5.1

### Patch Changes

- Make typedefs for better-sqlite3 a normal dependency

## 0.5.0

### Minor Changes

- Adding a lot of performance improvements to cojson, add a stresstest for the twit example and make that run smoother in a lot of ways.

### Patch Changes

- Updated dependencies
  - cojson@0.5.0<|MERGE_RESOLUTION|>--- conflicted
+++ resolved
@@ -1,14 +1,5 @@
 # cojson-storage-sqlite
 
-<<<<<<< HEAD
-## 0.8.19-group-inheritance.0
-
-### Patch Changes
-
-- 8b87117: Implement Group Inheritance
-- Updated dependencies [8b87117]
-  - cojson@0.8.19-group-inheritance.0
-=======
 ## 0.8.34
 
 ### Patch Changes
@@ -87,7 +78,6 @@
 
 - Updated dependencies [9c2aadb]
   - cojson@0.8.19
->>>>>>> 46f2ab80
 
 ## 0.8.18
 
