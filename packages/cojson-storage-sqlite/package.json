--- conflicted
+++ resolved
@@ -7,12 +7,7 @@
   "license": "MIT",
   "dependencies": {
     "better-sqlite3": "^11.7.0",
-<<<<<<< HEAD
     "cojson": "workspace:*"
-=======
-    "cojson": "workspace:0.15.4",
-    "cojson-storage": "workspace:*"
->>>>>>> fd026270
   },
   "devDependencies": {
     "@types/better-sqlite3": "^7.6.12",
