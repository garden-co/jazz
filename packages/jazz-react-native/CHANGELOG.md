--- conflicted
+++ resolved
@@ -1,15 +1,5 @@
 # jazz-browser
 
-<<<<<<< HEAD
-## 0.8.19-group-inheritance.0
-
-### Patch Changes
-
-- Updated dependencies [8b87117]
-  - jazz-tools@0.8.19-group-inheritance.0
-  - cojson@0.8.19-group-inheritance.0
-  - cojson-transport-ws@0.8.19-group-inheritance.0
-=======
 ## 0.8.34
 
 ### Patch Changes
@@ -113,7 +103,6 @@
   - cojson@0.8.19
   - cojson-transport-ws@0.8.19
   - jazz-tools@0.8.19
->>>>>>> 46f2ab80
 
 ## 0.8.18
 
