{
  "name": "jazz-react-native",
  "version": "0.14.1",
  "type": "module",
  "main": "./dist/index.js",
  "module": "./dist/index.js",
  "react-native": "./dist/index.js",
  "types": "./dist/index.d.ts",
  "exports": {
    ".": {
      "react-native": "./dist/index.js",
      "types": "./dist/index.d.ts",
      "default": "./dist/index.js"
    },
    "./crypto": {
      "react-native": "./crypto/index.js",
      "types": "./crypto/index.d.ts",
      "default": "./crypto/index.js"
    },
    "./testing": {
      "react-native": "./dist/testing.js",
      "types": "./dist/testing.d.ts",
      "default": "./dist/testing.js"
    }
  },
  "license": "MIT",
  "dependencies": {
    "@op-engineering/op-sqlite": "^11.4.8",
    "@scure/base": "1.2.1",
    "cojson": "workspace:*",
    "cojson-storage": "workspace:*",
    "jazz-react-native-core": "workspace:*",
    "react-native-mmkv": "^3.2.0"
  },
  "peerDependencies": {
    "@react-native-community/netinfo": "*",
    "react-native": "*",
    "jazz-tools": "workspace:*"
  },
  "devDependencies": {
    "@react-native-community/netinfo": "11.4.1",
    "react": "18.3.1",
<<<<<<< HEAD
    "react-native": "0.76.7",
    "typescript": "catalog:",
    "jazz-tools": "workspace:*"
=======
    "react-native": "0.79.2",
    "typescript": "catalog:"
>>>>>>> 3b2fa64a
  },
  "scripts": {
    "dev": "tsc --watch --sourceMap --outDir dist",
    "format-and-lint": "biome check .",
    "format-and-lint:fix": "biome check . --write",
    "build": "rm -rf ./dist && tsc --sourceMap --outDir dist"
  },
  "gitHead": "33c27053293b4801b968c61d5c4c989f93a67d13"
}<|MERGE_RESOLUTION|>--- conflicted
+++ resolved
@@ -40,14 +40,9 @@
   "devDependencies": {
     "@react-native-community/netinfo": "11.4.1",
     "react": "18.3.1",
-<<<<<<< HEAD
     "react-native": "0.76.7",
     "typescript": "catalog:",
     "jazz-tools": "workspace:*"
-=======
-    "react-native": "0.79.2",
-    "typescript": "catalog:"
->>>>>>> 3b2fa64a
   },
   "scripts": {
     "dev": "tsc --watch --sourceMap --outDir dist",
