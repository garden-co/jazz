import { type Peer, type SyncMessage, cojsonInternals, logger } from "cojson";
import { BatchedOutgoingMessages } from "./BatchedOutgoingMessages.js";
import { deserializeMessages } from "./serialization.js";
import type { AnyWebSocket } from "./types.js";

const { ConnectedPeerChannel } = cojsonInternals;

export type CreateWebSocketPeerOpts = {
  id: string;
  websocket: AnyWebSocket;
  role: Peer["role"];
  expectPings?: boolean;
  batchingByDefault?: boolean;
  deletePeerStateOnClose?: boolean;
  pingTimeout?: number;
  onClose?: () => void;
  onSuccess?: () => void;
};

function createPingTimeoutListener(
  enabled: boolean,
  timeout: number,
  callback: () => void,
) {
  if (!enabled) {
    return {
      reset() {},
      clear() {},
    };
  }

  let pingTimeout: ReturnType<typeof setTimeout> | null = null;

  return {
    reset() {
      pingTimeout && clearTimeout(pingTimeout);
      pingTimeout = setTimeout(() => {
        callback();
      }, timeout);
    },
    clear() {
      pingTimeout && clearTimeout(pingTimeout);
    },
  };
}

<<<<<<< HEAD
function waitForWebSocketOpen(websocket: AnyWebSocket) {
  return new Promise<void>((resolve) => {
    if (websocket.readyState === 1) {
      resolve();
    } else {
      websocket.addEventListener("open", () => resolve(), { once: true });
    }
  });
}

function createOutgoingMessagesManager(
  websocket: AnyWebSocket,
  batchingByDefault: boolean,
) {
  let closed = false;
  const outgoingMessages = new BatchedOutgoingMessages((messages) => {
    if (websocket.readyState === 1) {
      websocket.send(messages);
    }
  });

  let batchingEnabled = batchingByDefault;

  async function sendMessage(msg: SyncMessage) {
    if (closed) {
      return Promise.reject(new Error("WebSocket closed"));
    }

    if (websocket.readyState !== 1) {
      await waitForWebSocketOpen(websocket);
    }

    while (
      websocket.bufferedAmount &&
      websocket.bufferedAmount > BUFFER_LIMIT &&
      websocket.readyState === 1
    ) {
      await new Promise<void>((resolve) =>
        setTimeout(resolve, BUFFER_LIMIT_POLLING_INTERVAL),
      );
    }

    if (websocket.readyState !== 1) {
      return;
    }

    if (!batchingEnabled) {
      websocket.send(JSON.stringify(msg));
    } else {
      outgoingMessages.push(msg);
    }
  }

  return {
    sendMessage,
    setBatchingEnabled(enabled: boolean) {
      batchingEnabled = enabled;
    },
    close() {
      closed = true;
      outgoingMessages.close();
    },
  };
}

=======
>>>>>>> efff4d0f
function createClosedEventEmitter(callback = () => {}) {
  let disconnected = false;

  return () => {
    if (disconnected) return;
    disconnected = true;
    callback();
  };
}

export function createWebSocketPeer({
  id,
  websocket,
  role,
  expectPings = true,
  batchingByDefault = true,
  deletePeerStateOnClose = false,
  pingTimeout = 10_000,
  onSuccess,
  onClose,
}: CreateWebSocketPeerOpts): Peer {
  const incoming = new ConnectedPeerChannel();
  const emitClosedEvent = createClosedEventEmitter(onClose);

  function handleClose() {
    incoming.push("Disconnected");
    emitClosedEvent();
  }

  websocket.addEventListener("close", handleClose);
  // TODO (#1537): Remove this any once the WebSocket error event type is fixed
  // biome-ignore lint/suspicious/noExplicitAny: WebSocket error event type
  websocket.addEventListener("error" as any, (err) => {
    if (err.message) {
      logger.warn("WebSocket error", { err });
    }

    handleClose();
  });

  const pingTimeoutListener = createPingTimeoutListener(
    expectPings,
    pingTimeout,
    () => {
      incoming.push("Disconnected");
      logger.error("Ping timeout from peer", {
        peerId: id,
        peerRole: role,
      });
      emitClosedEvent();
    },
  );

  const outgoing = new BatchedOutgoingMessages(
    websocket,
    batchingByDefault,
    role,
  );
  let isFirstMessage = true;

  function handleIncomingMsg(event: { data: unknown }) {
    pingTimeoutListener.reset();

    if (event.data === "") {
      return;
    }

    const result = deserializeMessages(event.data);

    if (!result.ok) {
      logger.warn("Error while deserializing messages", { err: result.error });
      return;
    }

    if (isFirstMessage) {
      // The only way to know that the connection has been correctly established with our sync server
      // is to track that we got a message from the server.
      onSuccess?.();
      isFirstMessage = false;
    }

    const { messages } = result;

    if (messages.length > 1) {
      // If more than one message is received, the other peer supports batching
      outgoing.setBatching(true);
    }

    for (const msg of messages) {
      if (msg && "action" in msg) {
        incoming.push(msg);
      }
    }
  }

  websocket.addEventListener("message", handleIncomingMsg);

  outgoing.onClose(() => {
    websocket.removeEventListener("message", handleIncomingMsg);
    websocket.removeEventListener("close", handleClose);
    pingTimeoutListener.clear();
    emitClosedEvent();

    if (websocket.readyState === 0) {
      websocket.addEventListener(
        "open",
        function handleClose() {
          websocket.close();
        },
        { once: true },
      );
    } else if (websocket.readyState === 1) {
      websocket.close();
    }
  });

  return {
    id,
    incoming,
    outgoing,
    role,
    deletePeerStateOnClose,
  };
}<|MERGE_RESOLUTION|>--- conflicted
+++ resolved
@@ -44,74 +44,6 @@
   };
 }
 
-<<<<<<< HEAD
-function waitForWebSocketOpen(websocket: AnyWebSocket) {
-  return new Promise<void>((resolve) => {
-    if (websocket.readyState === 1) {
-      resolve();
-    } else {
-      websocket.addEventListener("open", () => resolve(), { once: true });
-    }
-  });
-}
-
-function createOutgoingMessagesManager(
-  websocket: AnyWebSocket,
-  batchingByDefault: boolean,
-) {
-  let closed = false;
-  const outgoingMessages = new BatchedOutgoingMessages((messages) => {
-    if (websocket.readyState === 1) {
-      websocket.send(messages);
-    }
-  });
-
-  let batchingEnabled = batchingByDefault;
-
-  async function sendMessage(msg: SyncMessage) {
-    if (closed) {
-      return Promise.reject(new Error("WebSocket closed"));
-    }
-
-    if (websocket.readyState !== 1) {
-      await waitForWebSocketOpen(websocket);
-    }
-
-    while (
-      websocket.bufferedAmount &&
-      websocket.bufferedAmount > BUFFER_LIMIT &&
-      websocket.readyState === 1
-    ) {
-      await new Promise<void>((resolve) =>
-        setTimeout(resolve, BUFFER_LIMIT_POLLING_INTERVAL),
-      );
-    }
-
-    if (websocket.readyState !== 1) {
-      return;
-    }
-
-    if (!batchingEnabled) {
-      websocket.send(JSON.stringify(msg));
-    } else {
-      outgoingMessages.push(msg);
-    }
-  }
-
-  return {
-    sendMessage,
-    setBatchingEnabled(enabled: boolean) {
-      batchingEnabled = enabled;
-    },
-    close() {
-      closed = true;
-      outgoingMessages.close();
-    },
-  };
-}
-
-=======
->>>>>>> efff4d0f
 function createClosedEventEmitter(callback = () => {}) {
   let disconnected = false;
 
