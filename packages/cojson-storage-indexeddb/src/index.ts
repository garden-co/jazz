--- conflicted
+++ resolved
@@ -41,157 +41,6 @@
 };
 
 export class IDBStorage {
-<<<<<<< HEAD
-    db: IDBDatabase;
-    toLocalNode: OutgoingSyncQueue;
-
-    constructor(
-        db: IDBDatabase,
-        fromLocalNode: IncomingSyncStream,
-        toLocalNode: OutgoingSyncQueue,
-    ) {
-        this.db = db;
-        this.toLocalNode = toLocalNode;
-
-        const processMessages = async () => {
-            for await (const msg of fromLocalNode) {
-                try {
-                    if (msg === "Disconnected" || msg === "PingTimeout") {
-                        throw new Error("Unexpected Disconnected message");
-                    }
-                    await this.handleSyncMessage(msg);
-                } catch (e) {
-                    console.error(
-                        new Error(
-                            `Error reading from localNode, handling msg\n\n${JSON.stringify(
-                                msg,
-                                (k, v) =>
-                                    k === "changes" || k === "encryptedChanges"
-                                        ? v.slice(0, 20) + "..."
-                                        : v,
-                            )}`,
-                            { cause: e },
-                        ),
-                    );
-                }
-            }
-        };
-
-        processMessages().catch((e) =>
-            console.error("Error in processMessages in IndexedDB", e),
-        );
-    }
-
-    static async asPeer(
-        {
-            trace,
-            localNodeName = "local",
-        }: { trace?: boolean; localNodeName?: string } | undefined = {
-            localNodeName: "local",
-        },
-    ): Promise<Peer> {
-        const [localNodeAsPeer, storageAsPeer] = cojsonInternals.connectedPeers(
-            localNodeName,
-            "storage",
-            {
-                peer1role: "client",
-                peer2role: "storage",
-                trace,
-                crashOnClose: true,
-            },
-        );
-
-        await IDBStorage.open(
-            localNodeAsPeer.incoming,
-            localNodeAsPeer.outgoing,
-        );
-
-        return { ...storageAsPeer, priority: 100 };
-    }
-
-    static async open(
-        fromLocalNode: IncomingSyncStream,
-        toLocalNode: OutgoingSyncQueue,
-    ) {
-        const dbPromise = new Promise<IDBDatabase>((resolve, reject) => {
-            const request = indexedDB.open("jazz-storage", 5);
-            request.onerror = () => {
-                reject(request.error);
-            };
-            request.onsuccess = () => {
-                resolve(request.result);
-            };
-            request.onupgradeneeded = async (ev) => {
-                const db = request.result;
-                if (ev.oldVersion === 0) {
-                    const coValues = db.createObjectStore("coValues", {
-                        autoIncrement: true,
-                        keyPath: "rowID",
-                    });
-
-                    coValues.createIndex("coValuesById", "id", {
-                        unique: true,
-                    });
-
-                    const sessions = db.createObjectStore("sessions", {
-                        autoIncrement: true,
-                        keyPath: "rowID",
-                    });
-
-                    sessions.createIndex("sessionsByCoValue", "coValue");
-                    sessions.createIndex(
-                        "uniqueSessions",
-                        ["coValue", "sessionID"],
-                        {
-                            unique: true,
-                        },
-                    );
-
-                    db.createObjectStore("transactions", {
-                        keyPath: ["ses", "idx"],
-                    });
-                }
-                if (ev.oldVersion <= 1) {
-                    db.createObjectStore("signatureAfter", {
-                        keyPath: ["ses", "idx"],
-                    });
-                }
-                if (ev.oldVersion <= 5) {
-                    const peersKnownStates = db.createObjectStore("peersKnownStates", {
-                        keyPath: "id",
-                    });
-
-                    peersKnownStates.createIndex("peersKnownStatesByPeerId", "peerId", {
-                        multiEntry: true,
-                    });
-                }
-            };
-        });
-
-        return new IDBStorage(await dbPromise, fromLocalNode, toLocalNode);
-    }
-
-    async handleSyncMessage(msg: SyncMessage) {
-        switch (msg.action) {
-            case "load":
-                await this.handleLoad(msg);
-                break;
-            case "content":
-                await this.handleContent(msg);
-                break;
-            case "known":
-                await this.handleKnown(msg);
-                break;
-            case "done":
-                await this.handleDone(msg);
-                break;
-            case "persistSyncState":
-                await this.handlePersistSyncState(msg);
-                break;
-            case "requestSyncStateHydration":
-                await this.handleRequestSyncStateHydration(msg);
-                break;
-=======
   db: IDBDatabase;
   toLocalNode: OutgoingSyncQueue;
 
@@ -261,7 +110,7 @@
     toLocalNode: OutgoingSyncQueue,
   ) {
     const dbPromise = new Promise<IDBDatabase>((resolve, reject) => {
-      const request = indexedDB.open("jazz-storage", 4);
+      const request = indexedDB.open("jazz-storage", 5);
       request.onerror = () => {
         reject(request.error);
       };
@@ -298,7 +147,15 @@
           db.createObjectStore("signatureAfter", {
             keyPath: ["ses", "idx"],
           });
->>>>>>> c0395dd0
+        }
+        if (ev.oldVersion <= 5) {
+          const peersKnownStates = db.createObjectStore("peersKnownStates", {
+            keyPath: "id",
+          });
+
+          peersKnownStates.createIndex("peersKnownStatesByPeerId", "peerId", {
+            multiEntry: true,
+          });
         }
       };
     });
@@ -320,37 +177,13 @@
       case "done":
         await this.handleDone(msg);
         break;
+      case "persistSyncState":
+        await this.handlePersistSyncState(msg);
+        break;
+      case "requestSyncStateHydration":
+        await this.handleRequestSyncStateHydration(msg);
+        break;
     }
-<<<<<<< HEAD
-
-    currentTx:
-        | {
-              id: number;
-              tx: IDBTransaction;
-              stores: {
-                  coValues: IDBObjectStore;
-                  sessions: IDBObjectStore;
-                  transactions: IDBObjectStore;
-                  signatureAfter: IDBObjectStore;
-                  peersKnownStates: IDBObjectStore;
-              };
-              startedAt: number;
-              pendingRequests: ((txEntry: {
-                  stores: {
-                      coValues: IDBObjectStore;
-                      sessions: IDBObjectStore;
-                      transactions: IDBObjectStore;
-                      signatureAfter: IDBObjectStore;
-                      peersKnownStates: IDBObjectStore;
-                  };
-              }) => void)[];
-          }
-        | undefined;
-    currentTxID = 0;
-
-    makeRequest<T>(
-        handler: (stores: {
-=======
   }
 
   currentTx:
@@ -362,97 +195,16 @@
           sessions: IDBObjectStore;
           transactions: IDBObjectStore;
           signatureAfter: IDBObjectStore;
+          peersKnownStates: IDBObjectStore;
         };
         startedAt: number;
         pendingRequests: ((txEntry: {
           stores: {
->>>>>>> c0395dd0
             coValues: IDBObjectStore;
             sessions: IDBObjectStore;
             transactions: IDBObjectStore;
             signatureAfter: IDBObjectStore;
-<<<<<<< HEAD
             peersKnownStates: IDBObjectStore;
-        }) => IDBRequest,
-    ): SyncPromise<T> {
-        return new SyncPromise((resolve, reject) => {
-            let txEntry = this.currentTx;
-
-            const requestEntry = ({
-                stores,
-            }: {
-                stores: {
-                    coValues: IDBObjectStore;
-                    sessions: IDBObjectStore;
-                    transactions: IDBObjectStore;
-                    signatureAfter: IDBObjectStore;
-                    peersKnownStates: IDBObjectStore;
-                };
-            }) => {
-                const request = handler(stores);
-                request.onerror = () => {
-                    console.error("Error in request", request.error);
-                    this.currentTx = undefined;
-                    reject(request.error);
-                    // TODO: recover pending requests in new tx
-                };
-                request.onsuccess = () => {
-                    const value = request.result as T;
-                    resolve(value);
-
-                    const next = txEntry!.pendingRequests.shift();
-
-                    if (next) {
-                        next({ stores });
-                    } else {
-                        if (this.currentTx === txEntry) {
-                            this.currentTx = undefined;
-                        }
-                    }
-                };
-            };
-
-            if (!txEntry || performance.now() - txEntry.startedAt > 20) {
-                const tx = this.db.transaction(
-                    [
-                        "coValues",
-                        "sessions",
-                        "transactions",
-                        "signatureAfter",
-                        "peersKnownStates",
-                    ],
-                    "readwrite",
-                );
-                txEntry = {
-                    id: this.currentTxID++,
-                    tx,
-                    stores: {
-                        coValues: tx.objectStore("coValues"),
-                        sessions: tx.objectStore("sessions"),
-                        transactions: tx.objectStore("transactions"),
-                        signatureAfter: tx.objectStore("signatureAfter"),
-                        peersKnownStates: tx.objectStore("peersKnownStates"),
-                    },
-                    startedAt: performance.now(),
-                    pendingRequests: [],
-                };
-
-                // console.time("IndexedDB TX" + txEntry.id);
-
-                // txEntry.tx.oncomplete = () => {
-                //     console.timeEnd("IndexedDB TX" + txEntry!.id);
-                // };
-
-                this.currentTx = txEntry;
-
-                requestEntry(txEntry);
-            } else {
-                txEntry.pendingRequests.push(requestEntry);
-                // console.log(
-                //     "Queued request in TX " + txEntry.id,
-                //     txEntry.pendingRequests.length
-                // );
-=======
           };
         }) => void)[];
       }
@@ -465,6 +217,7 @@
       sessions: IDBObjectStore;
       transactions: IDBObjectStore;
       signatureAfter: IDBObjectStore;
+      peersKnownStates: IDBObjectStore;
     }) => IDBRequest,
   ): SyncPromise<T> {
     return new SyncPromise((resolve, reject) => {
@@ -478,6 +231,7 @@
           sessions: IDBObjectStore;
           transactions: IDBObjectStore;
           signatureAfter: IDBObjectStore;
+          peersKnownStates: IDBObjectStore;
         };
       }) => {
         const request = handler(stores);
@@ -498,213 +252,20 @@
           } else {
             if (this.currentTx === txEntry) {
               this.currentTx = undefined;
->>>>>>> c0395dd0
             }
           }
         };
       };
 
-<<<<<<< HEAD
-    async handlePersistSyncState(
-        msg: CojsonInternalTypes.PersistSyncStateMessage,
-    ) {
-        if (msg.fullySynced) {
-            await this.makeRequest(({ peersKnownStates }) =>
-                peersKnownStates.delete(`${msg.peerId}-${msg.id}`),
-            );
-        } else {
-            await this.makeRequest(({ peersKnownStates }) =>
-                peersKnownStates.put({
-                    id: `${msg.peerId}-${msg.id}`,
-                    peerId: msg.peerId,
-                    knownState: msg.payload,
-                }),
-            );
-        }
-    }
-
-    async handleRequestSyncStateHydration(
-        msg: CojsonInternalTypes.RequestSyncStateHydrationMessage,
-    ) {
-        const result = await this.makeRequest<
-            {
-                knownState: CojsonInternalTypes.CoValueKnownState;
-            }[]
-        >(({ peersKnownStates }) =>
-            peersKnownStates.index("peersKnownStatesByPeerId").getAll(msg.peerId),
-        );
-
-        void this.toLocalNode.push({
-            action: "hydrateSyncState",
-            peerId: msg.peerId,
-            knownStates: result.map((row) => row.knownState),
-        });
-    }
-
-    sendNewContentAfter(
-        theirKnown: CojsonInternalTypes.CoValueKnownState,
-        asDependencyOf?: CojsonInternalTypes.RawCoID,
-    ): SyncPromise<void> {
-        return this.makeRequest<StoredCoValueRow | undefined>(({ coValues }) =>
-            coValues.index("coValuesById").get(theirKnown.id),
-        )
-            .then((coValueRow) => {
-                return (
-                    coValueRow
-                        ? this.makeRequest<StoredSessionRow[]>(({ sessions }) =>
-                              sessions
-                                  .index("sessionsByCoValue")
-                                  .getAll(coValueRow.rowID),
-                          )
-                        : SyncPromise.resolve([])
-                ).then((allOurSessions) => {
-                    const ourKnown: CojsonInternalTypes.CoValueKnownState = {
-                        id: theirKnown.id,
-                        header: !!coValueRow,
-                        sessions: {},
-                    };
-
-                    const newContentPieces: CojsonInternalTypes.NewContentMessage[] =
-                        [
-                            {
-                                action: "content",
-                                id: theirKnown.id,
-                                header: theirKnown.header
-                                    ? undefined
-                                    : coValueRow?.header,
-                                new: {},
-                                priority: cojsonInternals.getPriorityFromHeader(
-                                    coValueRow?.header,
-                                ),
-                            },
-                        ];
-
-                    return SyncPromise.all(
-                        allOurSessions.map((sessionRow) => {
-                            ourKnown.sessions[sessionRow.sessionID] =
-                                sessionRow.lastIdx;
-
-                            if (
-                                sessionRow.lastIdx >
-                                (theirKnown.sessions[sessionRow.sessionID] || 0)
-                            ) {
-                                const firstNewTxIdx =
-                                    theirKnown.sessions[sessionRow.sessionID] ||
-                                    0;
-
-                                return this.makeRequest<SignatureAfterRow[]>(
-                                    ({ signatureAfter }) =>
-                                        signatureAfter.getAll(
-                                            IDBKeyRange.bound(
-                                                [
-                                                    sessionRow.rowID,
-                                                    firstNewTxIdx,
-                                                ],
-                                                [sessionRow.rowID, Infinity],
-                                            ),
-                                        ),
-                                ).then((signaturesAndIdxs) => {
-                                    // console.log(
-                                    //     theirKnown.id,
-                                    //     "signaturesAndIdxs",
-                                    //     JSON.stringify(signaturesAndIdxs)
-                                    // );
-
-                                    return this.makeRequest<TransactionRow[]>(
-                                        ({ transactions }) =>
-                                            transactions.getAll(
-                                                IDBKeyRange.bound(
-                                                    [
-                                                        sessionRow.rowID,
-                                                        firstNewTxIdx,
-                                                    ],
-                                                    [
-                                                        sessionRow.rowID,
-                                                        Infinity,
-                                                    ],
-                                                ),
-                                            ),
-                                    ).then((newTxsInSession) => {
-                                        collectNewTxs(
-                                            newTxsInSession,
-                                            newContentPieces,
-                                            sessionRow,
-                                            signaturesAndIdxs,
-                                            theirKnown,
-                                            firstNewTxIdx,
-                                        );
-                                    });
-                                });
-                            } else {
-                                return SyncPromise.resolve();
-                            }
-                        }),
-                    ).then(() => {
-                        const dependedOnCoValues = getDependedOnCoValues(
-                            coValueRow,
-                            newContentPieces,
-                            theirKnown,
-                        );
-
-                        return SyncPromise.all(
-                            dependedOnCoValues.map((dependedOnCoValue) =>
-                                this.sendNewContentAfter(
-                                    {
-                                        id: dependedOnCoValue,
-                                        header: false,
-                                        sessions: {},
-                                    },
-                                    asDependencyOf || theirKnown.id,
-                                ),
-                            ),
-                        ).then(() => {
-                            // we're done with IndexedDB stuff here so can use native Promises again
-                            setTimeout(() => {
-                                this.toLocalNode
-                                    .push({
-                                        action: "known",
-                                        ...ourKnown,
-                                        asDependencyOf,
-                                    })
-                                    .catch((e) =>
-                                        console.error(
-                                            "Error sending known state",
-                                            e,
-                                        ),
-                                    );
-
-                                const nonEmptyNewContentPieces =
-                                    newContentPieces.filter(
-                                        (piece) =>
-                                            piece.header ||
-                                            Object.keys(piece.new).length > 0,
-                                    );
-
-                                // console.log(theirKnown.id, nonEmptyNewContentPieces);
-
-                                for (const piece of nonEmptyNewContentPieces) {
-                                    this.toLocalNode
-                                        .push(piece)
-                                        .catch((e) =>
-                                            console.error(
-                                                "Error sending new content piece",
-                                                e,
-                                            ),
-                                        );
-                                }
-                            });
-
-                            return Promise.resolve();
-                        });
-                    });
-                });
-            })
-            .then(() => {});
-    }
-=======
       if (!txEntry || performance.now() - txEntry.startedAt > 20) {
         const tx = this.db.transaction(
-          ["coValues", "sessions", "transactions", "signatureAfter"],
+          [
+            "coValues",
+            "sessions",
+            "transactions",
+            "signatureAfter",
+            "peersKnownStates",
+          ],
           "readwrite",
         );
         txEntry = {
@@ -715,11 +276,11 @@
             sessions: tx.objectStore("sessions"),
             transactions: tx.objectStore("transactions"),
             signatureAfter: tx.objectStore("signatureAfter"),
+            peersKnownStates: tx.objectStore("peersKnownStates"),
           },
           startedAt: performance.now(),
           pendingRequests: [],
         };
->>>>>>> c0395dd0
 
         // console.time("IndexedDB TX" + txEntry.id);
 
@@ -737,6 +298,42 @@
         //     txEntry.pendingRequests.length
         // );
       }
+    });
+  }
+
+  async handlePersistSyncState(
+    msg: CojsonInternalTypes.PersistSyncStateMessage,
+  ) {
+    if (msg.fullySynced) {
+      await this.makeRequest(({ peersKnownStates }) =>
+        peersKnownStates.delete(`${msg.peerId}-${msg.id}`),
+      );
+    } else {
+      await this.makeRequest(({ peersKnownStates }) =>
+        peersKnownStates.put({
+          id: `${msg.peerId}-${msg.id}`,
+          peerId: msg.peerId,
+          knownState: msg.payload,
+        }),
+      );
+    }
+  }
+
+  async handleRequestSyncStateHydration(
+    msg: CojsonInternalTypes.RequestSyncStateHydrationMessage,
+  ) {
+    const result = await this.makeRequest<
+      {
+        knownState: CojsonInternalTypes.CoValueKnownState;
+      }[]
+    >(({ peersKnownStates }) =>
+      peersKnownStates.index("peersKnownStatesByPeerId").getAll(msg.peerId),
+    );
+
+    void this.toLocalNode.push({
+      action: "hydrateSyncState",
+      peerId: msg.peerId,
+      knownStates: result.map((row) => row.knownState),
     });
   }
 
