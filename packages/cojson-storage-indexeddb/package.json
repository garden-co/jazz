--- conflicted
+++ resolved
@@ -1,21 +1,12 @@
 {
   "name": "cojson-storage-indexeddb",
-<<<<<<< HEAD
-  "version": "0.8.19-group-inheritance.0",
-=======
   "version": "0.8.34",
->>>>>>> 46f2ab80
   "main": "dist/index.js",
   "type": "module",
   "types": "src/index.ts",
   "license": "MIT",
   "dependencies": {
-<<<<<<< HEAD
-    "cojson": "workspace:0.8.19-group-inheritance.0",
-    "typescript": "^5.3.3"
-=======
     "cojson": "workspace:0.8.34"
->>>>>>> 46f2ab80
   },
   "devDependencies": {
     "@vitest/browser": "^0.34.1",
