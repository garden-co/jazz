--- conflicted
+++ resolved
@@ -1,10 +1,6 @@
 {
   "name": "cojson-storage-indexeddb",
-<<<<<<< HEAD
   "version": "0.7.35-guest-auth.5",
-=======
-  "version": "0.7.35",
->>>>>>> 87ef6d50
   "main": "dist/index.js",
   "type": "module",
   "types": "src/index.ts",
