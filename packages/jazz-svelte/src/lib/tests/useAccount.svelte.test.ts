--- conflicted
+++ resolved
@@ -1,9 +1,5 @@
 import { render } from "@testing-library/svelte";
-<<<<<<< HEAD
-import { Account, CoMap, coField, type DepthsIn } from "jazz-tools";
-=======
-import { Account, CoMap, co, type RefsToResolve } from "jazz-tools";
->>>>>>> 31614c0a
+import { Account, CoMap, coField, type RefsToResolve } from "jazz-tools";
 import { describe, expect, it } from "vitest";
 import { useAccount, type RegisteredAccount } from "../index.js";
 import { createJazzTestAccount, createJazzTestContext } from "../testing.js";
