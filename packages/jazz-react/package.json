--- conflicted
+++ resolved
@@ -17,18 +17,10 @@
   },
   "dependencies": {
     "@scure/bip39": "^1.3.0",
-<<<<<<< HEAD
     "cojson": "workspace:*",
     "jazz-browser-media-images": "workspace:*",
     "jazz-browser": "workspace:*",
     "jazz-react-core": "workspace:*"
-=======
-    "cojson": "workspace:0.14.1",
-    "jazz-browser-media-images": "workspace:0.14.1",
-    "jazz-browser": "workspace:0.14.1",
-    "jazz-react-core": "workspace:0.14.1",
-    "jazz-tools": "workspace:0.14.1"
->>>>>>> 3b2fa64a
   },
   "devDependencies": {
     "@testing-library/dom": "^10.4.0",
