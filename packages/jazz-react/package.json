--- conflicted
+++ resolved
@@ -7,16 +7,9 @@
   "license": "MIT",
   "dependencies": {
     "@scure/bip39": "^1.3.0",
-<<<<<<< HEAD
-    "cojson": "workspace:0.8.17",
-    "jazz-browser": "workspace:0.8.17",
-    "jazz-tools": "workspace:0.8.17"
-=======
     "cojson": "workspace:0.8.19",
     "jazz-browser": "workspace:0.8.19",
-    "jazz-tools": "workspace:0.8.19",
-    "typescript": "^5.3.3"
->>>>>>> cf0a38d6
+    "jazz-tools": "workspace:0.8.19"
   },
   "devDependencies": {
     "@types/react": "^18.2.19",
