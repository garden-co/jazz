--- conflicted
+++ resolved
@@ -1,21 +1,12 @@
 {
   "name": "jazz-react",
-<<<<<<< HEAD
-  "version": "0.4.6",
-=======
   "version": "0.4.13",
->>>>>>> 46330ae2
   "main": "dist/index.js",
   "types": "src/index.ts",
   "license": "MIT",
   "dependencies": {
-<<<<<<< HEAD
-    "cojson": "^0.4.5",
-    "jazz-browser": "^0.4.6",
-=======
     "cojson": "^0.4.13",
     "jazz-browser": "^0.4.13",
->>>>>>> 46330ae2
     "typescript": "^5.1.6"
   },
   "devDependencies": {
