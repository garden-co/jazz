--- conflicted
+++ resolved
@@ -2,12 +2,8 @@
 import { WasmCrypto } from "cojson/crypto/WasmCrypto";
 import { Hono } from "hono";
 import { startWorker } from "jazz-nodejs";
-<<<<<<< HEAD
+import { startSyncServer } from "jazz-run/startSyncServer";
 import { CoMap, coField } from "jazz-tools";
-=======
-import { startSyncServer } from "jazz-run/startSyncServer";
-import { CoMap, co } from "jazz-tools";
->>>>>>> 31614c0a
 import { Account } from "jazz-tools";
 
 const app = new Hono();
