{
  "name": "@jazz/browser-integration-tests",
  "private": true,
  "type": "module",
  "version": "0.0.1",
  "scripts": {
<<<<<<< HEAD
    "test": "cd ../../ && vitest --project=browser-integration-tests",
    "test:watch": "cd ../../ && vitest --watch --project=browser-integration-tests"
=======
    "test": "vitest --run",
    "test:watch": "vitest --watch"
>>>>>>> 752f453e
  },
  "devDependencies": {
    "typescript": "~5.6.2"
  },
  "dependencies": {
    "cojson": "workspace:*",
    "cojson-transport-ws": "workspace:*",
    "cojson-storage-indexeddb": "workspace:*",
    "cojson-storage-sqlite": "workspace:*",
    "jazz-browser": "workspace:*",
    "jazz-browser-media-images": "workspace:*",
    "jazz-tools": "workspace:*"
  }
}<|MERGE_RESOLUTION|>--- conflicted
+++ resolved
@@ -4,13 +4,8 @@
   "type": "module",
   "version": "0.0.1",
   "scripts": {
-<<<<<<< HEAD
-    "test": "cd ../../ && vitest --project=browser-integration-tests",
-    "test:watch": "cd ../../ && vitest --watch --project=browser-integration-tests"
-=======
     "test": "vitest --run",
     "test:watch": "vitest --watch"
->>>>>>> 752f453e
   },
   "devDependencies": {
     "typescript": "~5.6.2"
